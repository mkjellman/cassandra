4.0
 * Fix sstablemetadata date string for minLocalDeletionTime (CASSANDRA-14132)
 * Make it possible to change neverPurgeTombstones during runtime (CASSANDRA-14214)
 * Remove GossipDigestSynVerbHandler#doSort() (CASSANDRA-14174)
 * Add nodetool clientlist (CASSANDRA-13665)
 * Revert ProtocolVersion changes from CASSANDRA-7544 (CASSANDRA-14211)
 * Non-disruptive seed node list reload (CASSANDRA-14190)
 * Nodetool tablehistograms to print statics for all the tables (CASSANDRA-14185)
 * Migrate dtests to use pytest and python3 (CASSANDRA-14134)
 * Allow storage port to be configurable per node (CASSANDRA-7544)
 * Make sub-range selection for non-frozen collections return null instead of empty (CASSANDRA-14182)
 * BloomFilter serialization format should not change byte ordering (CASSANDRA-9067)
 * Remove unused on-heap BloomFilter implementation (CASSANDRA-14152)
 * Delete temp test files on exit (CASSANDRA-14153)
 * Make PartitionUpdate and Mutation immutable (CASSANDRA-13867)
 * Fix CommitLogReplayer exception for CDC data (CASSANDRA-14066)
 * Fix cassandra-stress startup failure (CASSANDRA-14106)
 * Remove initialDirectories from CFS (CASSANDRA-13928)
 * Fix trivial log format error (CASSANDRA-14015)
 * Allow sstabledump to do a json object per partition (CASSANDRA-13848)
 * Add option to optimise merkle tree comparison across replicas (CASSANDRA-3200)
 * Remove unused and deprecated methods from AbstractCompactionStrategy (CASSANDRA-14081)
 * Fix Distribution.average in cassandra-stress (CASSANDRA-14090)
 * Support a means of logging all queries as they were invoked (CASSANDRA-13983)
 * Presize collections (CASSANDRA-13760)
 * Add GroupCommitLogService (CASSANDRA-13530)
 * Parallelize initial materialized view build (CASSANDRA-12245)
 * Fix flaky SecondaryIndexManagerTest.assert[Not]MarkedAsBuilt (CASSANDRA-13965)
 * Make LWTs send resultset metadata on every request (CASSANDRA-13992)
 * Fix flaky indexWithFailedInitializationIsNotQueryableAfterPartialRebuild (CASSANDRA-13963)
 * Introduce leaf-only iterator (CASSANDRA-9988)
 * Upgrade Guava to 23.3 and Airline to 0.8 (CASSANDRA-13997)
 * Allow only one concurrent call to StatusLogger (CASSANDRA-12182)
 * Refactoring to specialised functional interfaces (CASSANDRA-13982)
 * Speculative retry should allow more friendly params (CASSANDRA-13876)
 * Throw exception if we send/receive repair messages to incompatible nodes (CASSANDRA-13944)
 * Replace usages of MessageDigest with Guava's Hasher (CASSANDRA-13291)
 * Add nodetool cmd to print hinted handoff window (CASSANDRA-13728)
 * Fix some alerts raised by static analysis (CASSANDRA-13799)
 * Checksum sstable metadata (CASSANDRA-13321, CASSANDRA-13593)
 * Add result set metadata to prepared statement MD5 hash calculation (CASSANDRA-10786)
 * Refactor GcCompactionTest to avoid boxing (CASSANDRA-13941)
 * Expose recent histograms in JmxHistograms (CASSANDRA-13642)
 * Fix buffer length comparison when decompressing in netty-based streaming (CASSANDRA-13899)
 * Properly close StreamCompressionInputStream to release any ByteBuf (CASSANDRA-13906)
 * Add SERIAL and LOCAL_SERIAL support for cassandra-stress (CASSANDRA-13925)
 * LCS needlessly checks for L0 STCS candidates multiple times (CASSANDRA-12961)
 * Correctly close netty channels when a stream session ends (CASSANDRA-13905)
 * Update lz4 to 1.4.0 (CASSANDRA-13741)
 * Optimize Paxos prepare and propose stage for local requests (CASSANDRA-13862)
 * Throttle base partitions during MV repair streaming to prevent OOM (CASSANDRA-13299)
 * Use compaction threshold for STCS in L0 (CASSANDRA-13861)
 * Fix problem with min_compress_ratio: 1 and disallow ratio < 1 (CASSANDRA-13703)
 * Add extra information to SASI timeout exception (CASSANDRA-13677)
 * Add incremental repair support for --hosts, --force, and subrange repair (CASSANDRA-13818)
 * Rework CompactionStrategyManager.getScanners synchronization (CASSANDRA-13786)
 * Add additional unit tests for batch behavior, TTLs, Timestamps (CASSANDRA-13846)
 * Add keyspace and table name in schema validation exception (CASSANDRA-13845)
 * Emit metrics whenever we hit tombstone failures and warn thresholds (CASSANDRA-13771)
 * Make netty EventLoopGroups daemon threads (CASSANDRA-13837)
 * Race condition when closing stream sessions (CASSANDRA-13852)
 * NettyFactoryTest is failing in trunk on macOS (CASSANDRA-13831)
 * Allow changing log levels via nodetool for related classes (CASSANDRA-12696)
 * Add stress profile yaml with LWT (CASSANDRA-7960)
 * Reduce memory copies and object creations when acting on ByteBufs (CASSANDRA-13789)
 * Simplify mx4j configuration (Cassandra-13578)
 * Fix trigger example on 4.0 (CASSANDRA-13796)
 * Force minumum timeout value (CASSANDRA-9375)
 * Use netty for streaming (CASSANDRA-12229)
 * Use netty for internode messaging (CASSANDRA-8457)
 * Add bytes repaired/unrepaired to nodetool tablestats (CASSANDRA-13774)
 * Don't delete incremental repair sessions if they still have sstables (CASSANDRA-13758)
 * Fix pending repair manager index out of bounds check (CASSANDRA-13769)
 * Don't use RangeFetchMapCalculator when RF=1 (CASSANDRA-13576)
 * Don't optimise trivial ranges in RangeFetchMapCalculator (CASSANDRA-13664)
 * Use an ExecutorService for repair commands instead of new Thread(..).start() (CASSANDRA-13594)
 * Fix race / ref leak in anticompaction (CASSANDRA-13688)
 * Expose tasks queue length via JMX (CASSANDRA-12758)
 * Fix race / ref leak in PendingRepairManager (CASSANDRA-13751)
 * Enable ppc64le runtime as unsupported architecture (CASSANDRA-13615)
 * Improve sstablemetadata output (CASSANDRA-11483)
 * Support for migrating legacy users to roles has been dropped (CASSANDRA-13371)
 * Introduce error metrics for repair (CASSANDRA-13387)
 * Refactoring to primitive functional interfaces in AuthCache (CASSANDRA-13732)
 * Update metrics to 3.1.5 (CASSANDRA-13648)
 * batch_size_warn_threshold_in_kb can now be set at runtime (CASSANDRA-13699)
 * Avoid always rebuilding secondary indexes at startup (CASSANDRA-13725)
 * Upgrade JMH from 1.13 to 1.19 (CASSANDRA-13727)
 * Upgrade SLF4J from 1.7.7 to 1.7.25 (CASSANDRA-12996)
 * Default for start_native_transport now true if not set in config (CASSANDRA-13656)
 * Don't add localhost to the graph when calculating where to stream from (CASSANDRA-13583)
 * Make CDC availability more deterministic via hard-linking (CASSANDRA-12148)
 * Allow skipping equality-restricted clustering columns in ORDER BY clause (CASSANDRA-10271)
 * Use common nowInSec for validation compactions (CASSANDRA-13671)
 * Improve handling of IR prepare failures (CASSANDRA-13672)
 * Send IR coordinator messages synchronously (CASSANDRA-13673)
 * Flush system.repair table before IR finalize promise (CASSANDRA-13660)
 * Fix column filter creation for wildcard queries (CASSANDRA-13650)
 * Add 'nodetool getbatchlogreplaythrottle' and 'nodetool setbatchlogreplaythrottle' (CASSANDRA-13614)
 * fix race condition in PendingRepairManager (CASSANDRA-13659)
 * Allow noop incremental repair state transitions (CASSANDRA-13658)
 * Run repair with down replicas (CASSANDRA-10446)
 * Added started & completed repair metrics (CASSANDRA-13598)
 * Added started & completed repair metrics (CASSANDRA-13598)
 * Improve secondary index (re)build failure and concurrency handling (CASSANDRA-10130)
 * Improve calculation of available disk space for compaction (CASSANDRA-13068)
 * Change the accessibility of RowCacheSerializer for third party row cache plugins (CASSANDRA-13579)
 * Allow sub-range repairs for a preview of repaired data (CASSANDRA-13570)
 * NPE in IR cleanup when columnfamily has no sstables (CASSANDRA-13585)
 * Fix Randomness of stress values (CASSANDRA-12744)
 * Allow selecting Map values and Set elements (CASSANDRA-7396)
 * Fast and garbage-free Streaming Histogram (CASSANDRA-13444)
 * Update repairTime for keyspaces on completion (CASSANDRA-13539)
 * Add configurable upper bound for validation executor threads (CASSANDRA-13521)
 * Bring back maxHintTTL propery (CASSANDRA-12982)
 * Add testing guidelines (CASSANDRA-13497)
 * Add more repair metrics (CASSANDRA-13531)
 * RangeStreamer should be smarter when picking endpoints for streaming (CASSANDRA-4650)
 * Avoid rewrapping an exception thrown for cache load functions (CASSANDRA-13367)
 * Log time elapsed for each incremental repair phase (CASSANDRA-13498)
 * Add multiple table operation support to cassandra-stress (CASSANDRA-8780)
 * Fix incorrect cqlsh results when selecting same columns multiple times (CASSANDRA-13262)
 * Fix WriteResponseHandlerTest is sensitive to test execution order (CASSANDRA-13421)
 * Improve incremental repair logging (CASSANDRA-13468)
 * Start compaction when incremental repair finishes (CASSANDRA-13454)
 * Add repair streaming preview (CASSANDRA-13257)
 * Cleanup isIncremental/repairedAt usage (CASSANDRA-13430)
 * Change protocol to allow sending key space independent of query string (CASSANDRA-10145)
 * Make gc_log and gc_warn settable at runtime (CASSANDRA-12661)
 * Take number of files in L0 in account when estimating remaining compaction tasks (CASSANDRA-13354)
 * Skip building views during base table streams on range movements (CASSANDRA-13065)
 * Improve error messages for +/- operations on maps and tuples (CASSANDRA-13197)
 * Remove deprecated repair JMX APIs (CASSANDRA-11530)
 * Fix version check to enable streaming keep-alive (CASSANDRA-12929)
 * Make it possible to monitor an ideal consistency level separate from actual consistency level (CASSANDRA-13289)
 * Outbound TCP connections ignore internode authenticator (CASSANDRA-13324)
 * Upgrade junit from 4.6 to 4.12 (CASSANDRA-13360)
 * Cleanup ParentRepairSession after repairs (CASSANDRA-13359)
 * Upgrade snappy-java to 1.1.2.6 (CASSANDRA-13336)
 * Incremental repair not streaming correct sstables (CASSANDRA-13328)
 * Upgrade the jna version to 4.3.0 (CASSANDRA-13300)
 * Add the currentTimestamp, currentDate, currentTime and currentTimeUUID functions (CASSANDRA-13132)
 * Remove config option index_interval (CASSANDRA-10671)
 * Reduce lock contention for collection types and serializers (CASSANDRA-13271)
 * Make it possible to override MessagingService.Verb ids (CASSANDRA-13283)
 * Avoid synchronized on prepareForRepair in ActiveRepairService (CASSANDRA-9292)
 * Adds the ability to use uncompressed chunks in compressed files (CASSANDRA-10520)
 * Don't flush sstables when streaming for incremental repair (CASSANDRA-13226)
 * Remove unused method (CASSANDRA-13227)
 * Fix minor bugs related to #9143 (CASSANDRA-13217)
 * Output warning if user increases RF (CASSANDRA-13079)
 * Remove pre-3.0 streaming compatibility code for 4.0 (CASSANDRA-13081)
 * Add support for + and - operations on dates (CASSANDRA-11936)
 * Fix consistency of incrementally repaired data (CASSANDRA-9143)
 * Increase commitlog version (CASSANDRA-13161)
 * Make TableMetadata immutable, optimize Schema (CASSANDRA-9425)
 * Refactor ColumnCondition (CASSANDRA-12981)
 * Parallelize streaming of different keyspaces (CASSANDRA-4663)
 * Improved compactions metrics (CASSANDRA-13015)
 * Speed-up start-up sequence by avoiding un-needed flushes (CASSANDRA-13031)
 * Use Caffeine (W-TinyLFU) for on-heap caches (CASSANDRA-10855)
 * Thrift removal (CASSANDRA-11115)
 * Remove pre-3.0 compatibility code for 4.0 (CASSANDRA-12716)
 * Add column definition kind to dropped columns in schema (CASSANDRA-12705)
 * Add (automate) Nodetool Documentation (CASSANDRA-12672)
 * Update bundled cqlsh python driver to 3.7.0 (CASSANDRA-12736)
 * Reject invalid replication settings when creating or altering a keyspace (CASSANDRA-12681)
 * Clean up the SSTableReader#getScanner API wrt removal of RateLimiter (CASSANDRA-12422)
 * Use new token allocation for non bootstrap case as well (CASSANDRA-13080)
 * Avoid byte-array copy when key cache is disabled (CASSANDRA-13084)
 * Require forceful decommission if number of nodes is less than replication factor (CASSANDRA-12510)
 * Allow IN restrictions on column families with collections (CASSANDRA-12654)
 * Log message size in trace message in OutboundTcpConnection (CASSANDRA-13028)
 * Add timeUnit Days for cassandra-stress (CASSANDRA-13029)
 * Add mutation size and batch metrics (CASSANDRA-12649)
 * Add method to get size of endpoints to TokenMetadata (CASSANDRA-12999)
 * Expose time spent waiting in thread pool queue (CASSANDRA-8398)
 * Conditionally update index built status to avoid unnecessary flushes (CASSANDRA-12969)
 * cqlsh auto completion: refactor definition of compaction strategy options (CASSANDRA-12946)
 * Add support for arithmetic operators (CASSANDRA-11935)
 * Add histogram for delay to deliver hints (CASSANDRA-13234)
 * Fix cqlsh automatic protocol downgrade regression (CASSANDRA-13307)
 * Changing `max_hint_window_in_ms` at runtime (CASSANDRA-11720)
 * Trivial format error in StorageProxy (CASSANDRA-13551)
 * Nodetool repair can hang forever if we lose the notification for the repair completing/failing (CASSANDRA-13480)
 * Anticompaction can cause noisy log messages (CASSANDRA-13684)
 * Switch to client init for sstabledump (CASSANDRA-13683)
 * CQLSH: Don't pause when capturing data (CASSANDRA-13743)
 * nodetool clearsnapshot requires --all to clear all snapshots (CASSANDRA-13391)
 * Correctly count range tombstones in traces and tombstone thresholds (CASSANDRA-8527)


3.11.2
 * Remove dependencies on JVM internal classes from JMXServerUtils (CASSANDRA-14173) 
 * Add DEFAULT, UNSET, MBEAN and MBEANS to `ReservedKeywords` (CASSANDRA-14205)
 * Print correct snitch info from nodetool describecluster (CASSANDRA-13528)
 * Enable CDC unittest (CASSANDRA-14141)
 * Acquire read lock before accessing CompactionStrategyManager fields (CASSANDRA-14139)
 * Avoid invalidating disk boundaries unnecessarily (CASSANDRA-14083)
 * Avoid exposing compaction strategy index externally (CASSANDRA-14082)
 * Fix imbalanced disks when replacing node with same address with JBOD (CASSANDRA-14084)
 * Reload compaction strategies when disk boundaries are invalidated (CASSANDRA-13948)
 * Remove OpenJDK log warning (CASSANDRA-13916)
 * Prevent compaction strategies from looping indefinitely (CASSANDRA-14079)
 * Cache disk boundaries (CASSANDRA-13215)
 * Add asm jar to build.xml for maven builds (CASSANDRA-11193)
 * Round buffer size to powers of 2 for the chunk cache (CASSANDRA-13897)
 * Update jackson JSON jars (CASSANDRA-13949)
 * Avoid locks when checking LCS fanout and if we should defrag (CASSANDRA-13930)
<<<<<<< HEAD
=======
 * Correctly count range tombstones in traces and tombstone thresholds (CASSANDRA-8527)
>>>>>>> 6eb65e5a
Merged from 3.0:
 * Use the correct digest file and reload sstable metadata in nodetool verify (CASSANDRA-14217)
 * Handle failure when mutating repaired status in Verifier (CASSANDRA-13933)
 * Set encoding for javadoc generation (CASSANDRA-14154)
 * Fix index target computation for dense composite tables with dropped compact storage (CASSANDRA-14104)
 * Improve commit log chain marker updating (CASSANDRA-14108)
 * Extra range tombstone bound creates double rows (CASSANDRA-14008)
 * Fix SStable ordering by max timestamp in SinglePartitionReadCommand (CASSANDRA-14010)
 * Accept role names containing forward-slash (CASSANDRA-14088)
 * Optimize CRC check chance probability calculations (CASSANDRA-14094)
 * Fix cleanup on keyspace with no replicas (CASSANDRA-13526)
 * Fix updating base table rows with TTL not removing materialized view entries (CASSANDRA-14071)
 * Reduce garbage created by DynamicSnitch (CASSANDRA-14091)
 * More frequent commitlog chained markers (CASSANDRA-13987)
 * Fix serialized size of DataLimits (CASSANDRA-14057)
 * Add flag to allow dropping oversized read repair mutations (CASSANDRA-13975)
 * Fix SSTableLoader logger message (CASSANDRA-14003)
 * Fix repair race that caused gossip to block (CASSANDRA-13849)
 * Tracing interferes with digest requests when using RandomPartitioner (CASSANDRA-13964)
 * Add flag to disable materialized views, and warnings on creation (CASSANDRA-13959)
 * Don't let user drop or generally break tables in system_distributed (CASSANDRA-13813)
 * Provide a JMX call to sync schema with local storage (CASSANDRA-13954)
 * Mishandling of cells for removed/dropped columns when reading legacy files (CASSANDRA-13939)
 * Deserialise sstable metadata in nodetool verify (CASSANDRA-13922)
Merged from 2.2:
 * Fix the inspectJvmOptions startup check (CASSANDRA-14112)
 * Fix race that prevents submitting compaction for a table when executor is full (CASSANDRA-13801)
 * Rely on the JVM to handle OutOfMemoryErrors (CASSANDRA-13006)
 * Grab refs during scrub/index redistribution/cleanup (CASSANDRA-13873)
Merged from 2.1:
 * RPM package spec: fix permissions for installed jars and config files (CASSANDRA-14181)
 * More PEP8 compliance for cqlsh


3.11.1
 * Fix the computation of cdc_total_space_in_mb for exabyte filesystems (CASSANDRA-13808)
 * AbstractTokenTreeBuilder#serializedSize returns wrong value when there is a single leaf and overflow collisions (CASSANDRA-13869)
 * Add a compaction option to TWCS to ignore sstables overlapping checks (CASSANDRA-13418)
 * BTree.Builder memory leak (CASSANDRA-13754)
 * Revert CASSANDRA-10368 of supporting non-pk column filtering due to correctness (CASSANDRA-13798)
 * Add a skip read validation flag to cassandra-stress (CASSANDRA-13772)
 * Fix cassandra-stress hang issues when an error during cluster connection happens (CASSANDRA-12938)
 * Better bootstrap failure message when blocked by (potential) range movement (CASSANDRA-13744)
 * "ignore" option is ignored in sstableloader (CASSANDRA-13721)
 * Deadlock in AbstractCommitLogSegmentManager (CASSANDRA-13652)
 * Duplicate the buffer before passing it to analyser in SASI operation (CASSANDRA-13512)
 * Properly evict pstmts from prepared statements cache (CASSANDRA-13641)
Merged from 3.0:
 * Improve TRUNCATE performance (CASSANDRA-13909)
 * Implement short read protection on partition boundaries (CASSANDRA-13595)
 * Fix ISE thrown by UPI.Serializer.hasNext() for some SELECT queries (CASSANDRA-13911)
 * Filter header only commit logs before recovery (CASSANDRA-13918)
 * AssertionError prepending to a list (CASSANDRA-13149)
 * Fix support for SuperColumn tables (CASSANDRA-12373)
 * Handle limit correctly on tables with strict liveness (CASSANDRA-13883)
 * Fix missing original update in TriggerExecutor (CASSANDRA-13894)
 * Remove non-rpc-ready nodes from counter leader candidates (CASSANDRA-13043)
 * Improve short read protection performance (CASSANDRA-13794)
 * Fix sstable reader to support range-tombstone-marker for multi-slices (CASSANDRA-13787)
 * Fix short read protection for tables with no clustering columns (CASSANDRA-13880)
 * Make isBuilt volatile in PartitionUpdate (CASSANDRA-13619)
 * Prevent integer overflow of timestamps in CellTest and RowsTest (CASSANDRA-13866)
 * Fix counter application order in short read protection (CASSANDRA-12872)
 * Don't block RepairJob execution on validation futures (CASSANDRA-13797)
 * Wait for all management tasks to complete before shutting down CLSM (CASSANDRA-13123)
 * INSERT statement fails when Tuple type is used as clustering column with default DESC order (CASSANDRA-13717)
 * Fix pending view mutations handling and cleanup batchlog when there are local and remote paired mutations (CASSANDRA-13069)
 * Improve config validation and documentation on overflow and NPE (CASSANDRA-13622)
 * Range deletes in a CAS batch are ignored (CASSANDRA-13655)
 * Avoid assertion error when IndexSummary > 2G (CASSANDRA-12014)
 * Change repair midpoint logging for tiny ranges (CASSANDRA-13603)
 * Better handle corrupt final commitlog segment (CASSANDRA-11995)
 * StreamingHistogram is not thread safe (CASSANDRA-13756)
 * Fix MV timestamp issues (CASSANDRA-11500)
 * Better tolerate improperly formatted bcrypt hashes (CASSANDRA-13626)
 * Fix race condition in read command serialization (CASSANDRA-13363)
 * Fix AssertionError in short read protection (CASSANDRA-13747)
 * Don't skip corrupted sstables on startup (CASSANDRA-13620)
 * Fix the merging of cells with different user type versions (CASSANDRA-13776)
 * Copy session properties on cqlsh.py do_login (CASSANDRA-13640)
 * Potential AssertionError during ReadRepair of range tombstone and partition deletions (CASSANDRA-13719)
 * Don't let stress write warmup data if n=0 (CASSANDRA-13773)
 * Gossip thread slows down when using batch commit log (CASSANDRA-12966)
 * Randomize batchlog endpoint selection with only 1 or 2 racks (CASSANDRA-12884)
 * Fix digest calculation for counter cells (CASSANDRA-13750)
 * Fix ColumnDefinition.cellValueType() for non-frozen collection and change SSTabledump to use type.toJSONString() (CASSANDRA-13573)
 * Skip materialized view addition if the base table doesn't exist (CASSANDRA-13737)
 * Drop table should remove corresponding entries in dropped_columns table (CASSANDRA-13730)
 * Log warn message until legacy auth tables have been migrated (CASSANDRA-13371)
 * Fix incorrect [2.1 <- 3.0] serialization of counter cells created in 2.0 (CASSANDRA-13691)
 * Fix invalid writetime for null cells (CASSANDRA-13711)
 * Fix ALTER TABLE statement to atomically propagate changes to the table and its MVs (CASSANDRA-12952)
 * Fixed ambiguous output of nodetool tablestats command (CASSANDRA-13722)
 * Fix Digest mismatch Exception if hints file has UnknownColumnFamily (CASSANDRA-13696)
 * Purge tombstones created by expired cells (CASSANDRA-13643)
 * Make concat work with iterators that have different subsets of columns (CASSANDRA-13482)
 * Set test.runners based on cores and memory size (CASSANDRA-13078)
 * Allow different NUMACTL_ARGS to be passed in (CASSANDRA-13557)
 * Allow native function calls in CQLSSTableWriter (CASSANDRA-12606)
 * Fix secondary index queries on COMPACT tables (CASSANDRA-13627)
 * Nodetool listsnapshots output is missing a newline, if there are no snapshots (CASSANDRA-13568)
 * sstabledump reports incorrect usage for argument order (CASSANDRA-13532)
Merged from 2.2:
 * Safely handle empty buffers when outputting to JSON (CASSANDRA-13868)
 * Copy session properties on cqlsh.py do_login (CASSANDRA-13847)
 * Fix load over calculated issue in IndexSummaryRedistribution (CASSANDRA-13738)
 * Fix compaction and flush exception not captured (CASSANDRA-13833)
 * Uncaught exceptions in Netty pipeline (CASSANDRA-13649)
 * Prevent integer overflow on exabyte filesystems (CASSANDRA-13067)
 * Fix queries with LIMIT and filtering on clustering columns (CASSANDRA-11223)
 * Fix potential NPE when resume bootstrap fails (CASSANDRA-13272)
 * Fix toJSONString for the UDT, tuple and collection types (CASSANDRA-13592)
 * Fix nested Tuples/UDTs validation (CASSANDRA-13646)
Merged from 2.1:
 * Clone HeartBeatState when building gossip messages. Make its generation/version volatile (CASSANDRA-13700)


3.11.0
 * Allow native function calls in CQLSSTableWriter (CASSANDRA-12606)
 * Replace string comparison with regex/number checks in MessagingService test (CASSANDRA-13216)
 * Fix formatting of duration columns in CQLSH (CASSANDRA-13549)
 * Fix the problem with duplicated rows when using paging with SASI (CASSANDRA-13302)
 * Allow CONTAINS statements filtering on the partition key and it’s parts (CASSANDRA-13275)
 * Fall back to even ranges calculation in clusters with vnodes when tokens are distributed unevenly (CASSANDRA-13229)
 * Fix duration type validation to prevent overflow (CASSANDRA-13218)
 * Forbid unsupported creation of SASI indexes over partition key columns (CASSANDRA-13228)
 * Reject multiple values for a key in CQL grammar. (CASSANDRA-13369)
 * UDA fails without input rows (CASSANDRA-13399)
 * Fix compaction-stress by using daemonInitialization (CASSANDRA-13188)
 * V5 protocol flags decoding broken (CASSANDRA-13443)
 * Use write lock not read lock for removing sstables from compaction strategies. (CASSANDRA-13422)
 * Use corePoolSize equal to maxPoolSize in JMXEnabledThreadPoolExecutors (CASSANDRA-13329)
 * Avoid rebuilding SASI indexes containing no values (CASSANDRA-12962)
 * Add charset to Analyser input stream (CASSANDRA-13151)
 * Fix testLimitSSTables flake caused by concurrent flush (CASSANDRA-12820)
 * cdc column addition strikes again (CASSANDRA-13382)
 * Fix static column indexes (CASSANDRA-13277)
 * DataOutputBuffer.asNewBuffer broken (CASSANDRA-13298)
 * unittest CipherFactoryTest failed on MacOS (CASSANDRA-13370)
 * Forbid SELECT restrictions and CREATE INDEX over non-frozen UDT columns (CASSANDRA-13247)
 * Default logging we ship will incorrectly print "?:?" for "%F:%L" pattern (CASSANDRA-13317)
 * Possible AssertionError in UnfilteredRowIteratorWithLowerBound (CASSANDRA-13366)
 * Support unaligned memory access for AArch64 (CASSANDRA-13326)
 * Improve SASI range iterator efficiency on intersection with an empty range (CASSANDRA-12915).
 * Fix equality comparisons of columns using the duration type (CASSANDRA-13174)
 * Move to FastThreadLocalThread and FastThreadLocal (CASSANDRA-13034)
 * nodetool stopdaemon errors out (CASSANDRA-13030)
 * Tables in system_distributed should not use gcgs of 0 (CASSANDRA-12954)
 * Fix primary index calculation for SASI (CASSANDRA-12910)
 * More fixes to the TokenAllocator (CASSANDRA-12990)
 * NoReplicationTokenAllocator should work with zero replication factor (CASSANDRA-12983)
 * Address message coalescing regression (CASSANDRA-12676)
 * Delete illegal character from StandardTokenizerImpl.jflex (CASSANDRA-13417)
 * Fix cqlsh automatic protocol downgrade regression (CASSANDRA-13307)
 * Tracing payload not passed from QueryMessage to tracing session (CASSANDRA-12835)
Merged from 3.0:
 * Filter header only commit logs before recovery (CASSANDRA-13918)
 * Ensure int overflow doesn't occur when calculating large partition warning size (CASSANDRA-13172)
 * Ensure consistent view of partition columns between coordinator and replica in ColumnFilter (CASSANDRA-13004)
 * Failed unregistering mbean during drop keyspace (CASSANDRA-13346)
 * nodetool scrub/cleanup/upgradesstables exit code is wrong (CASSANDRA-13542)
 * Fix the reported number of sstable data files accessed per read (CASSANDRA-13120)
 * Fix schema digest mismatch during rolling upgrades from versions before 3.0.12 (CASSANDRA-13559)
 * Upgrade JNA version to 4.4.0 (CASSANDRA-13072)
 * Interned ColumnIdentifiers should use minimal ByteBuffers (CASSANDRA-13533)
 * Fix repair process violating start/end token limits for small ranges (CASSANDRA-13052)
 * Add storage port options to sstableloader (CASSANDRA-13518)
 * Properly handle quoted index names in cqlsh DESCRIBE output (CASSANDRA-12847)
 * Fix NPE in StorageService.excise() (CASSANDRA-13163)
 * Expire OutboundTcpConnection messages by a single Thread (CASSANDRA-13265)
 * Fail repair if insufficient responses received (CASSANDRA-13397)
 * Fix SSTableLoader fail when the loaded table contains dropped columns (CASSANDRA-13276)
 * Avoid name clashes in CassandraIndexTest (CASSANDRA-13427)
 * Handling partially written hint files (CASSANDRA-12728)
 * Interrupt replaying hints on decommission (CASSANDRA-13308)
 * Handling partially written hint files (CASSANDRA-12728)
 * Fix NPE issue in StorageService (CASSANDRA-13060)
 * Make reading of range tombstones more reliable (CASSANDRA-12811)
 * Fix startup problems due to schema tables not completely flushed (CASSANDRA-12213)
 * Fix view builder bug that can filter out data on restart (CASSANDRA-13405)
 * Fix 2i page size calculation when there are no regular columns (CASSANDRA-13400)
 * Fix the conversion of 2.X expired rows without regular column data (CASSANDRA-13395)
 * Fix hint delivery when using ext+internal IPs with prefer_local enabled (CASSANDRA-13020)
 * Legacy deserializer can create empty range tombstones (CASSANDRA-13341)
 * Legacy caching options can prevent 3.0 upgrade (CASSANDRA-13384)
 * Use the Kernel32 library to retrieve the PID on Windows and fix startup checks (CASSANDRA-13333)
 * Fix code to not exchange schema across major versions (CASSANDRA-13274)
 * Dropping column results in "corrupt" SSTable (CASSANDRA-13337)
 * Bugs handling range tombstones in the sstable iterators (CASSANDRA-13340)
 * Fix CONTAINS filtering for null collections (CASSANDRA-13246)
 * Applying: Use a unique metric reservoir per test run when using Cassandra-wide metrics residing in MBeans (CASSANDRA-13216)
 * Propagate row deletions in 2i tables on upgrade (CASSANDRA-13320)
 * Slice.isEmpty() returns false for some empty slices (CASSANDRA-13305)
 * Add formatted row output to assertEmpty in CQL Tester (CASSANDRA-13238)
 * Prevent data loss on upgrade 2.1 - 3.0 by adding component separator to LogRecord absolute path (CASSANDRA-13294)
 * Improve testing on macOS by eliminating sigar logging (CASSANDRA-13233)
 * Cqlsh copy-from should error out when csv contains invalid data for collections (CASSANDRA-13071)
 * Fix "multiple versions of ant detected..." when running ant test (CASSANDRA-13232)
 * Coalescing strategy sleeps too much (CASSANDRA-13090)
 * Faster StreamingHistogram (CASSANDRA-13038)
 * Legacy deserializer can create unexpected boundary range tombstones (CASSANDRA-13237)
 * Remove unnecessary assertion from AntiCompactionTest (CASSANDRA-13070)
 * Fix cqlsh COPY for dates before 1900 (CASSANDRA-13185)
 * Use keyspace replication settings on system.size_estimates table (CASSANDRA-9639)
 * Add vm.max_map_count StartupCheck (CASSANDRA-13008)
 * Obfuscate password in stress-graphs (CASSANDRA-12233)
 * Hint related logging should include the IP address of the destination in addition to
   host ID (CASSANDRA-13205)
 * Reloading logback.xml does not work (CASSANDRA-13173)
 * Lightweight transactions temporarily fail after upgrade from 2.1 to 3.0 (CASSANDRA-13109)
 * Duplicate rows after upgrading from 2.1.16 to 3.0.10/3.9 (CASSANDRA-13125)
 * Fix UPDATE queries with empty IN restrictions (CASSANDRA-13152)
 * Fix handling of partition with partition-level deletion plus
   live rows in sstabledump (CASSANDRA-13177)
 * Provide user workaround when system_schema.columns does not contain entries
   for a table that's in system_schema.tables (CASSANDRA-13180)
 * Nodetool upgradesstables/scrub/compact ignores system tables (CASSANDRA-13410)
 * Fix schema version calculation for rolling upgrades (CASSANDRA-13441)
Merged from 2.2:
 * Nodes started with join_ring=False should be able to serve requests when authentication is enabled (CASSANDRA-11381)
 * cqlsh COPY FROM: increment error count only for failures, not for attempts (CASSANDRA-13209)
 * Avoid starting gossiper in RemoveTest (CASSANDRA-13407)
 * Fix weightedSize() for row-cache reported by JMX and NodeTool (CASSANDRA-13393)
 * Fix JVM metric names (CASSANDRA-13103)
 * Honor truststore-password parameter in cassandra-stress (CASSANDRA-12773)
 * Discard in-flight shadow round responses (CASSANDRA-12653)
 * Don't anti-compact repaired data to avoid inconsistencies (CASSANDRA-13153)
 * Wrong logger name in AnticompactionTask (CASSANDRA-13343)
 * Commitlog replay may fail if last mutation is within 4 bytes of end of segment (CASSANDRA-13282)
 * Fix queries updating multiple time the same list (CASSANDRA-13130)
 * Fix GRANT/REVOKE when keyspace isn't specified (CASSANDRA-13053)
 * Fix flaky LongLeveledCompactionStrategyTest (CASSANDRA-12202)
 * Fix failing COPY TO STDOUT (CASSANDRA-12497)
 * Fix ColumnCounter::countAll behaviour for reverse queries (CASSANDRA-13222)
 * Exceptions encountered calling getSeeds() breaks OTC thread (CASSANDRA-13018)
 * Fix negative mean latency metric (CASSANDRA-12876)
 * Use only one file pointer when creating commitlog segments (CASSANDRA-12539)
Merged from 2.1:
 * Fix 2ndary index queries on partition keys for tables with static columns (CASSANDRA-13147)
 * Fix ParseError unhashable type list in cqlsh copy from (CASSANDRA-13364)
 * Remove unused repositories (CASSANDRA-13278)
 * Log stacktrace of uncaught exceptions (CASSANDRA-13108)
 * Use portable stderr for java error in startup (CASSANDRA-13211)
 * Fix Thread Leak in OutboundTcpConnection (CASSANDRA-13204)
 * Upgrade netty version to fix memory leak with client encryption (CASSANDRA-13114)
 * Coalescing strategy can enter infinite loop (CASSANDRA-13159)


3.10
 * Fix secondary index queries regression (CASSANDRA-13013)
 * Add duration type to the protocol V5 (CASSANDRA-12850)
 * Fix duration type validation (CASSANDRA-13143)
 * Fix flaky GcCompactionTest (CASSANDRA-12664)
 * Fix TestHintedHandoff.hintedhandoff_decom_test (CASSANDRA-13058)
 * Fixed query monitoring for range queries (CASSANDRA-13050)
 * Remove outboundBindAny configuration property (CASSANDRA-12673)
 * Use correct bounds for all-data range when filtering (CASSANDRA-12666)
 * Remove timing window in test case (CASSANDRA-12875)
 * Resolve unit testing without JCE security libraries installed (CASSANDRA-12945)
 * Fix inconsistencies in cassandra-stress load balancing policy (CASSANDRA-12919)
 * Fix validation of non-frozen UDT cells (CASSANDRA-12916)
 * Don't shut down socket input/output on StreamSession (CASSANDRA-12903)
 * Fix Murmur3PartitionerTest (CASSANDRA-12858)
 * Move cqlsh syntax rules into separate module and allow easier customization (CASSANDRA-12897)
 * Fix CommitLogSegmentManagerTest (CASSANDRA-12283)
 * Fix cassandra-stress truncate option (CASSANDRA-12695)
 * Fix crossNode value when receiving messages (CASSANDRA-12791)
 * Don't load MX4J beans twice (CASSANDRA-12869)
 * Extend native protocol request flags, add versions to SUPPORTED, and introduce ProtocolVersion enum (CASSANDRA-12838)
 * Set JOINING mode when running pre-join tasks (CASSANDRA-12836)
 * remove net.mintern.primitive library due to license issue (CASSANDRA-12845)
 * Properly format IPv6 addresses when logging JMX service URL (CASSANDRA-12454)
 * Optimize the vnode allocation for single replica per DC (CASSANDRA-12777)
 * Use non-token restrictions for bounds when token restrictions are overridden (CASSANDRA-12419)
 * Fix CQLSH auto completion for PER PARTITION LIMIT (CASSANDRA-12803)
 * Use different build directories for Eclipse and Ant (CASSANDRA-12466)
 * Avoid potential AttributeError in cqlsh due to no table metadata (CASSANDRA-12815)
 * Fix RandomReplicationAwareTokenAllocatorTest.testExistingCluster (CASSANDRA-12812)
 * Upgrade commons-codec to 1.9 (CASSANDRA-12790)
 * Add duration data type (CASSANDRA-11873)
 * Make the fanout size for LeveledCompactionStrategy to be configurable (CASSANDRA-11550)
 * Fix timeout in ReplicationAwareTokenAllocatorTest (CASSANDRA-12784)
 * Improve sum aggregate functions (CASSANDRA-12417)
 * Make cassandra.yaml docs for batch_size_*_threshold_in_kb reflect changes in CASSANDRA-10876 (CASSANDRA-12761)
 * cqlsh fails to format collections when using aliases (CASSANDRA-11534)
 * Check for hash conflicts in prepared statements (CASSANDRA-12733)
 * Exit query parsing upon first error (CASSANDRA-12598)
 * Fix cassandra-stress to use single seed in UUID generation (CASSANDRA-12729)
 * CQLSSTableWriter does not allow Update statement (CASSANDRA-12450)
 * Config class uses boxed types but DD exposes primitive types (CASSANDRA-12199)
 * Add pre- and post-shutdown hooks to Storage Service (CASSANDRA-12461)
 * Add hint delivery metrics (CASSANDRA-12693)
 * Remove IndexInfo cache from FileIndexInfoRetriever (CASSANDRA-12731)
 * ColumnIndex does not reuse buffer (CASSANDRA-12502)
 * cdc column addition still breaks schema migration tasks (CASSANDRA-12697)
 * Upgrade metrics-reporter dependencies (CASSANDRA-12089)
 * Tune compaction thread count via nodetool (CASSANDRA-12248)
 * Add +=/-= shortcut syntax for update queries (CASSANDRA-12232)
 * Include repair session IDs in repair start message (CASSANDRA-12532)
 * Add a blocking task to Index, run before joining the ring (CASSANDRA-12039)
 * Fix NPE when using CQLSSTableWriter (CASSANDRA-12667)
 * Support optional backpressure strategies at the coordinator (CASSANDRA-9318)
 * Make randompartitioner work with new vnode allocation (CASSANDRA-12647)
 * Fix cassandra-stress graphing (CASSANDRA-12237)
 * Allow filtering on partition key columns for queries without secondary indexes (CASSANDRA-11031)
 * Fix Cassandra Stress reporting thread model and precision (CASSANDRA-12585)
 * Add JMH benchmarks.jar (CASSANDRA-12586)
 * Cleanup uses of AlterTableStatementColumn (CASSANDRA-12567)
 * Add keep-alive to streaming (CASSANDRA-11841)
 * Tracing payload is passed through newSession(..) (CASSANDRA-11706)
 * avoid deleting non existing sstable files and improve related log messages (CASSANDRA-12261)
 * json/yaml output format for nodetool compactionhistory (CASSANDRA-12486)
 * Retry all internode messages once after a connection is
   closed and reopened (CASSANDRA-12192)
 * Add support to rebuild from targeted replica (CASSANDRA-9875)
 * Add sequence distribution type to cassandra stress (CASSANDRA-12490)
 * "SELECT * FROM foo LIMIT ;" does not error out (CASSANDRA-12154)
 * Define executeLocally() at the ReadQuery Level (CASSANDRA-12474)
 * Extend read/write failure messages with a map of replica addresses
   to error codes in the v5 native protocol (CASSANDRA-12311)
 * Fix rebuild of SASI indexes with existing index files (CASSANDRA-12374)
 * Let DatabaseDescriptor not implicitly startup services (CASSANDRA-9054, 12550)
 * Fix clustering indexes in presence of static columns in SASI (CASSANDRA-12378)
 * Fix queries on columns with reversed type on SASI indexes (CASSANDRA-12223)
 * Added slow query log (CASSANDRA-12403)
 * Count full coordinated request against timeout (CASSANDRA-12256)
 * Allow TTL with null value on insert and update (CASSANDRA-12216)
 * Make decommission operation resumable (CASSANDRA-12008)
 * Add support to one-way targeted repair (CASSANDRA-9876)
 * Remove clientutil jar (CASSANDRA-11635)
 * Fix compaction throughput throttle (CASSANDRA-12366, CASSANDRA-12717)
 * Delay releasing Memtable memory on flush until PostFlush has finished running (CASSANDRA-12358)
 * Cassandra stress should dump all setting on startup (CASSANDRA-11914)
 * Make it possible to compact a given token range (CASSANDRA-10643)
 * Allow updating DynamicEndpointSnitch properties via JMX (CASSANDRA-12179)
 * Collect metrics on queries by consistency level (CASSANDRA-7384)
 * Add support for GROUP BY to SELECT statement (CASSANDRA-10707)
 * Deprecate memtable_cleanup_threshold and update default for memtable_flush_writers (CASSANDRA-12228)
 * Upgrade to OHC 0.4.4 (CASSANDRA-12133)
 * Add version command to cassandra-stress (CASSANDRA-12258)
 * Create compaction-stress tool (CASSANDRA-11844)
 * Garbage-collecting compaction operation and schema option (CASSANDRA-7019)
 * Add beta protocol flag for v5 native protocol (CASSANDRA-12142)
 * Support filtering on non-PRIMARY KEY columns in the CREATE
   MATERIALIZED VIEW statement's WHERE clause (CASSANDRA-10368)
 * Unify STDOUT and SYSTEMLOG logback format (CASSANDRA-12004)
 * COPY FROM should raise error for non-existing input files (CASSANDRA-12174)
 * Faster write path (CASSANDRA-12269)
 * Option to leave omitted columns in INSERT JSON unset (CASSANDRA-11424)
 * Support json/yaml output in nodetool tpstats (CASSANDRA-12035)
 * Expose metrics for successful/failed authentication attempts (CASSANDRA-10635)
 * Prepend snapshot name with "truncated" or "dropped" when a snapshot
   is taken before truncating or dropping a table (CASSANDRA-12178)
 * Optimize RestrictionSet (CASSANDRA-12153)
 * cqlsh does not automatically downgrade CQL version (CASSANDRA-12150)
 * Omit (de)serialization of state variable in UDAs (CASSANDRA-9613)
 * Create a system table to expose prepared statements (CASSANDRA-8831)
 * Reuse DataOutputBuffer from ColumnIndex (CASSANDRA-11970)
 * Remove DatabaseDescriptor dependency from SegmentedFile (CASSANDRA-11580)
 * Add supplied username to authentication error messages (CASSANDRA-12076)
 * Remove pre-startup check for open JMX port (CASSANDRA-12074)
 * Remove compaction Severity from DynamicEndpointSnitch (CASSANDRA-11738)
 * Restore resumable hints delivery (CASSANDRA-11960)
 * Properly record CAS contention (CASSANDRA-12626)
Merged from 3.0:
 * Dump threads when unit tests time out (CASSANDRA-13117)
 * Better error when modifying function permissions without explicit keyspace (CASSANDRA-12925)
 * Indexer is not correctly invoked when building indexes over sstables (CASSANDRA-13075)
 * Stress daemon help is incorrect (CASSANDRA-12563)
 * Read repair is not blocking repair to finish in foreground repair (CASSANDRA-13115)
 * Replace empty strings with null values if they cannot be converted (CASSANDRA-12794)
 * Remove support for non-JavaScript UDFs (CASSANDRA-12883)
 * Fix deserialization of 2.x DeletedCells (CASSANDRA-12620)
 * Add parent repair session id to anticompaction log message (CASSANDRA-12186)
 * Improve contention handling on failure to acquire MV lock for streaming and hints (CASSANDRA-12905)
 * Fix DELETE and UPDATE queries with empty IN restrictions (CASSANDRA-12829)
 * Mark MVs as built after successful bootstrap (CASSANDRA-12984)
 * Estimated TS drop-time histogram updated with Cell.NO_DELETION_TIME (CASSANDRA-13040)
 * Nodetool compactionstats fails with NullPointerException (CASSANDRA-13021)
 * Thread local pools never cleaned up (CASSANDRA-13033)
 * Set RPC_READY to false when draining or if a node is marked as shutdown (CASSANDRA-12781)
 * CQL often queries static columns unnecessarily (CASSANDRA-12768)
 * Make sure sstables only get committed when it's safe to discard commit log records (CASSANDRA-12956)
 * Reject default_time_to_live option when creating or altering MVs (CASSANDRA-12868)
 * Nodetool should use a more sane max heap size (CASSANDRA-12739)
 * LocalToken ensures token values are cloned on heap (CASSANDRA-12651)
 * AnticompactionRequestSerializer serializedSize is incorrect (CASSANDRA-12934)
 * Prevent reloading of logback.xml from UDF sandbox (CASSANDRA-12535)
 * Reenable HeapPool (CASSANDRA-12900)
 * Disallow offheap_buffers memtable allocation (CASSANDRA-11039)
 * Fix CommitLogSegmentManagerTest (CASSANDRA-12283)
 * Pass root cause to CorruptBlockException when uncompression failed (CASSANDRA-12889)
 * Batch with multiple conditional updates for the same partition causes AssertionError (CASSANDRA-12867)
 * Make AbstractReplicationStrategy extendable from outside its package (CASSANDRA-12788)
 * Don't tell users to turn off consistent rangemovements during rebuild. (CASSANDRA-12296)
 * Fix CommitLogTest.testDeleteIfNotDirty (CASSANDRA-12854)
 * Avoid deadlock due to MV lock contention (CASSANDRA-12689)
 * Fix for KeyCacheCqlTest flakiness (CASSANDRA-12801)
 * Include SSTable filename in compacting large row message (CASSANDRA-12384)
 * Fix potential socket leak (CASSANDRA-12329, CASSANDRA-12330)
 * Fix ViewTest.testCompaction (CASSANDRA-12789)
 * Improve avg aggregate functions (CASSANDRA-12417)
 * Preserve quoted reserved keyword column names in MV creation (CASSANDRA-11803)
 * nodetool stopdaemon errors out (CASSANDRA-12646)
 * Split materialized view mutations on build to prevent OOM (CASSANDRA-12268)
 * mx4j does not work in 3.0.8 (CASSANDRA-12274)
 * Abort cqlsh copy-from in case of no answer after prolonged period of time (CASSANDRA-12740)
 * Avoid sstable corrupt exception due to dropped static column (CASSANDRA-12582)
 * Make stress use client mode to avoid checking commit log size on startup (CASSANDRA-12478)
 * Fix exceptions with new vnode allocation (CASSANDRA-12715)
 * Unify drain and shutdown processes (CASSANDRA-12509)
 * Fix NPE in ComponentOfSlice.isEQ() (CASSANDRA-12706)
 * Fix failure in LogTransactionTest (CASSANDRA-12632)
 * Fix potentially incomplete non-frozen UDT values when querying with the
   full primary key specified (CASSANDRA-12605)
 * Make sure repaired tombstones are dropped when only_purge_repaired_tombstones is enabled (CASSANDRA-12703)
 * Skip writing MV mutations to commitlog on mutation.applyUnsafe() (CASSANDRA-11670)
 * Establish consistent distinction between non-existing partition and NULL value for LWTs on static columns (CASSANDRA-12060)
 * Extend ColumnIdentifier.internedInstances key to include the type that generated the byte buffer (CASSANDRA-12516)
 * Handle composite prefixes with final EOC=0 as in 2.x and refactor LegacyLayout.decodeBound (CASSANDRA-12423)
 * select_distinct_with_deletions_test failing on non-vnode environments (CASSANDRA-11126)
 * Stack Overflow returned to queries while upgrading (CASSANDRA-12527)
 * Fix legacy regex for temporary files from 2.2 (CASSANDRA-12565)
 * Add option to state current gc_grace_seconds to tools/bin/sstablemetadata (CASSANDRA-12208)
 * Fix file system race condition that may cause LogAwareFileLister to fail to classify files (CASSANDRA-11889)
 * Fix file handle leaks due to simultaneous compaction/repair and
   listing snapshots, calculating snapshot sizes, or making schema
   changes (CASSANDRA-11594)
 * Fix nodetool repair exits with 0 for some errors (CASSANDRA-12508)
 * Do not shut down BatchlogManager twice during drain (CASSANDRA-12504)
 * Disk failure policy should not be invoked on out of space (CASSANDRA-12385)
 * Calculate last compacted key on startup (CASSANDRA-6216)
 * Add schema to snapshot manifest, add USING TIMESTAMP clause to ALTER TABLE statements (CASSANDRA-7190)
 * If CF has no clustering columns, any row cache is full partition cache (CASSANDRA-12499)
 * Correct log message for statistics of offheap memtable flush (CASSANDRA-12776)
 * Explicitly set locale for string validation (CASSANDRA-12541,CASSANDRA-12542,CASSANDRA-12543,CASSANDRA-12545)
Merged from 2.2:
 * Fix speculative retry bugs (CASSANDRA-13009)
 * Fix handling of nulls and unsets in IN conditions (CASSANDRA-12981)
 * Fix race causing infinite loop if Thrift server is stopped before it starts listening (CASSANDRA-12856)
 * CompactionTasks now correctly drops sstables out of compaction when not enough disk space is available (CASSANDRA-12979)
 * Fix DynamicEndpointSnitch noop in multi-datacenter situations (CASSANDRA-13074)
 * cqlsh copy-from: encode column names to avoid primary key parsing errors (CASSANDRA-12909)
 * Temporarily fix bug that creates commit log when running offline tools (CASSANDRA-8616)
 * Reduce granuality of OpOrder.Group during index build (CASSANDRA-12796)
 * Test bind parameters and unset parameters in InsertUpdateIfConditionTest (CASSANDRA-12980)
 * Use saved tokens when setting local tokens on StorageService.joinRing (CASSANDRA-12935)
 * cqlsh: fix DESC TYPES errors (CASSANDRA-12914)
 * Fix leak on skipped SSTables in sstableupgrade (CASSANDRA-12899)
 * Avoid blocking gossip during pending range calculation (CASSANDRA-12281)
 * Fix purgeability of tombstones with max timestamp (CASSANDRA-12792)
 * Fail repair if participant dies during sync or anticompaction (CASSANDRA-12901)
 * cqlsh COPY: unprotected pk values before converting them if not using prepared statements (CASSANDRA-12863)
 * Fix Util.spinAssertEquals (CASSANDRA-12283)
 * Fix potential NPE for compactionstats (CASSANDRA-12462)
 * Prepare legacy authenticate statement if credentials table initialised after node startup (CASSANDRA-12813)
 * Change cassandra.wait_for_tracing_events_timeout_secs default to 0 (CASSANDRA-12754)
 * Clean up permissions when a UDA is dropped (CASSANDRA-12720)
 * Limit colUpdateTimeDelta histogram updates to reasonable deltas (CASSANDRA-11117)
 * Fix leak errors and execution rejected exceptions when draining (CASSANDRA-12457)
 * Fix merkle tree depth calculation (CASSANDRA-12580)
 * Make Collections deserialization more robust (CASSANDRA-12618)
 * Fix exceptions when enabling gossip on nodes that haven't joined the ring (CASSANDRA-12253)
 * Fix authentication problem when invoking cqlsh copy from a SOURCE command (CASSANDRA-12642)
 * Decrement pending range calculator jobs counter in finally block
 * cqlshlib tests: increase default execute timeout (CASSANDRA-12481)
 * Forward writes to replacement node when replace_address != broadcast_address (CASSANDRA-8523)
 * Fail repair on non-existing table (CASSANDRA-12279)
 * Enable repair -pr and -local together (fix regression of CASSANDRA-7450) (CASSANDRA-12522)
 * Better handle invalid system roles table (CASSANDRA-12700)
 * Split consistent range movement flag correction (CASSANDRA-12786)
Merged from 2.1:
 * cqlsh copy-from: sort user type fields in csv (CASSANDRA-12959)
 * Don't skip sstables based on maxLocalDeletionTime (CASSANDRA-12765)


3.8, 3.9
 * Fix value skipping with counter columns (CASSANDRA-11726)
 * Fix nodetool tablestats miss SSTable count (CASSANDRA-12205)
 * Fixed flacky SSTablesIteratedTest (CASSANDRA-12282)
 * Fixed flacky SSTableRewriterTest: check file counts before calling validateCFS (CASSANDRA-12348)
 * cqlsh: Fix handling of $$-escaped strings (CASSANDRA-12189)
 * Fix SSL JMX requiring truststore containing server cert (CASSANDRA-12109)
 * RTE from new CDC column breaks in flight queries (CASSANDRA-12236)
 * Fix hdr logging for single operation workloads (CASSANDRA-12145)
 * Fix SASI PREFIX search in CONTAINS mode with partial terms (CASSANDRA-12073)
 * Increase size of flushExecutor thread pool (CASSANDRA-12071)
 * Partial revert of CASSANDRA-11971, cannot recycle buffer in SP.sendMessagesToNonlocalDC (CASSANDRA-11950)
 * Upgrade netty to 4.0.39 (CASSANDRA-12032, CASSANDRA-12034)
 * Improve details in compaction log message (CASSANDRA-12080)
 * Allow unset values in CQLSSTableWriter (CASSANDRA-11911)
 * Chunk cache to request compressor-compatible buffers if pool space is exhausted (CASSANDRA-11993)
 * Remove DatabaseDescriptor dependencies from SequentialWriter (CASSANDRA-11579)
 * Move skip_stop_words filter before stemming (CASSANDRA-12078)
 * Support seek() in EncryptedFileSegmentInputStream (CASSANDRA-11957)
 * SSTable tools mishandling LocalPartitioner (CASSANDRA-12002)
 * When SEPWorker assigned work, set thread name to match pool (CASSANDRA-11966)
 * Add cross-DC latency metrics (CASSANDRA-11596)
 * Allow terms in selection clause (CASSANDRA-10783)
 * Add bind variables to trace (CASSANDRA-11719)
 * Switch counter shards' clock to timestamps (CASSANDRA-9811)
 * Introduce HdrHistogram and response/service/wait separation to stress tool (CASSANDRA-11853)
 * entry-weighers in QueryProcessor should respect partitionKeyBindIndexes field (CASSANDRA-11718)
 * Support older ant versions (CASSANDRA-11807)
 * Estimate compressed on disk size when deciding if sstable size limit reached (CASSANDRA-11623)
 * cassandra-stress profiles should support case sensitive schemas (CASSANDRA-11546)
 * Remove DatabaseDescriptor dependency from FileUtils (CASSANDRA-11578)
 * Faster streaming (CASSANDRA-9766)
 * Add prepared query parameter to trace for "Execute CQL3 prepared query" session (CASSANDRA-11425)
 * Add repaired percentage metric (CASSANDRA-11503)
 * Add Change-Data-Capture (CASSANDRA-8844)
Merged from 3.0:
 * Fix paging for 2.x to 3.x upgrades (CASSANDRA-11195)
 * Fix clean interval not sent to commit log for empty memtable flush (CASSANDRA-12436)
 * Fix potential resource leak in RMIServerSocketFactoryImpl (CASSANDRA-12331)
 * Make sure compaction stats are updated when compaction is interrupted (CASSANDRA-12100)
 * Change commitlog and sstables to track dirty and clean intervals (CASSANDRA-11828)
 * NullPointerException during compaction on table with static columns (CASSANDRA-12336)
 * Fixed ConcurrentModificationException when reading metrics in GraphiteReporter (CASSANDRA-11823)
 * Fix upgrade of super columns on thrift (CASSANDRA-12335)
 * Fixed flacky BlacklistingCompactionsTest, switched to fixed size types and increased corruption size (CASSANDRA-12359)
 * Rerun ReplicationAwareTokenAllocatorTest on failure to avoid flakiness (CASSANDRA-12277)
 * Exception when computing read-repair for range tombstones (CASSANDRA-12263)
 * Lost counter writes in compact table and static columns (CASSANDRA-12219)
 * AssertionError with MVs on updating a row that isn't indexed due to a null value (CASSANDRA-12247)
 * Disable RR and speculative retry with EACH_QUORUM reads (CASSANDRA-11980)
 * Add option to override compaction space check (CASSANDRA-12180)
 * Faster startup by only scanning each directory for temporary files once (CASSANDRA-12114)
 * Respond with v1/v2 protocol header when responding to driver that attempts
   to connect with too low of a protocol version (CASSANDRA-11464)
 * NullPointerExpception when reading/compacting table (CASSANDRA-11988)
 * Fix problem with undeleteable rows on upgrade to new sstable format (CASSANDRA-12144)
 * Fix potential bad messaging service message for paged range reads
   within mixed-version 3.x clusters (CASSANDRA-12249)
 * Fix paging logic for deleted partitions with static columns (CASSANDRA-12107)
 * Wait until the message is being send to decide which serializer must be used (CASSANDRA-11393)
 * Fix migration of static thrift column names with non-text comparators (CASSANDRA-12147)
 * Fix upgrading sparse tables that are incorrectly marked as dense (CASSANDRA-11315)
 * Fix reverse queries ignoring range tombstones (CASSANDRA-11733)
 * Avoid potential race when rebuilding CFMetaData (CASSANDRA-12098)
 * Avoid missing sstables when getting the canonical sstables (CASSANDRA-11996)
 * Always select the live sstables when getting sstables in bounds (CASSANDRA-11944)
 * Fix column ordering of results with static columns for Thrift requests in
   a mixed 2.x/3.x cluster, also fix potential non-resolved duplication of
   those static columns in query results (CASSANDRA-12123)
 * Avoid digest mismatch with empty but static rows (CASSANDRA-12090)
 * Fix EOF exception when altering column type (CASSANDRA-11820)
 * Fix potential race in schema during new table creation (CASSANDRA-12083)
 * cqlsh: fix error handling in rare COPY FROM failure scenario (CASSANDRA-12070)
 * Disable autocompaction during drain (CASSANDRA-11878)
 * Add a metrics timer to MemtablePool and use it to track time spent blocked on memory in MemtableAllocator (CASSANDRA-11327)
 * Fix upgrading schema with super columns with non-text subcomparators (CASSANDRA-12023)
 * Add TimeWindowCompactionStrategy (CASSANDRA-9666)
 * Fix JsonTransformer output of partition with deletion info (CASSANDRA-12418)
 * Fix NPE in SSTableLoader when specifying partial directory path (CASSANDRA-12609)
Merged from 2.2:
 * Add local address entry in PropertyFileSnitch (CASSANDRA-11332)
 * cqlsh copy: fix missing counter values (CASSANDRA-12476)
 * Move migration tasks to non-periodic queue, assure flush executor shutdown after non-periodic executor (CASSANDRA-12251)
 * cqlsh copy: fixed possible race in initializing feeding thread (CASSANDRA-11701)
 * Only set broadcast_rpc_address on Ec2MultiRegionSnitch if it's not set (CASSANDRA-11357)
 * Update StorageProxy range metrics for timeouts, failures and unavailables (CASSANDRA-9507)
 * Add Sigar to classes included in clientutil.jar (CASSANDRA-11635)
 * Add decay to histograms and timers used for metrics (CASSANDRA-11752)
 * Fix hanging stream session (CASSANDRA-10992)
 * Fix INSERT JSON, fromJson() support of smallint, tinyint types (CASSANDRA-12371)
 * Restore JVM metric export for metric reporters (CASSANDRA-12312)
 * Release sstables of failed stream sessions only when outgoing transfers are finished (CASSANDRA-11345)
 * Wait for tracing events before returning response and query at same consistency level client side (CASSANDRA-11465)
 * cqlsh copyutil should get host metadata by connected address (CASSANDRA-11979)
 * Fixed cqlshlib.test.remove_test_db (CASSANDRA-12214)
 * Synchronize ThriftServer::stop() (CASSANDRA-12105)
 * Use dedicated thread for JMX notifications (CASSANDRA-12146)
 * Improve streaming synchronization and fault tolerance (CASSANDRA-11414)
 * MemoryUtil.getShort() should return an unsigned short also for architectures not supporting unaligned memory accesses (CASSANDRA-11973)
Merged from 2.1:
 * Fix queries with empty ByteBuffer values in clustering column restrictions (CASSANDRA-12127)
 * Disable passing control to post-flush after flush failure to prevent data loss (CASSANDRA-11828)
 * Allow STCS-in-L0 compactions to reduce scope with LCS (CASSANDRA-12040)
 * cannot use cql since upgrading python to 2.7.11+ (CASSANDRA-11850)
 * Fix filtering on clustering columns when 2i is used (CASSANDRA-11907)


3.0.8
 * Fix potential race in schema during new table creation (CASSANDRA-12083)
 * cqlsh: fix error handling in rare COPY FROM failure scenario (CASSANDRA-12070)
 * Disable autocompaction during drain (CASSANDRA-11878)
 * Add a metrics timer to MemtablePool and use it to track time spent blocked on memory in MemtableAllocator (CASSANDRA-11327)
 * Fix upgrading schema with super columns with non-text subcomparators (CASSANDRA-12023)
 * Add TimeWindowCompactionStrategy (CASSANDRA-9666)
Merged from 2.2:
 * Allow nodetool info to run with readonly JMX access (CASSANDRA-11755)
 * Validate bloom_filter_fp_chance against lowest supported
   value when the table is created (CASSANDRA-11920)
 * Don't send erroneous NEW_NODE notifications on restart (CASSANDRA-11038)
 * StorageService shutdown hook should use a volatile variable (CASSANDRA-11984)
Merged from 2.1:
 * Add system property to set the max number of native transport requests in queue (CASSANDRA-11363)
 * Fix queries with empty ByteBuffer values in clustering column restrictions (CASSANDRA-12127)
 * Disable passing control to post-flush after flush failure to prevent data loss (CASSANDRA-11828)
 * Allow STCS-in-L0 compactions to reduce scope with LCS (CASSANDRA-12040)
 * cannot use cql since upgrading python to 2.7.11+ (CASSANDRA-11850)
 * Fix filtering on clustering columns when 2i is used (CASSANDRA-11907)
 * Avoid stalling paxos when the paxos state expires (CASSANDRA-12043)
 * Remove finished incoming streaming connections from MessagingService (CASSANDRA-11854)
 * Don't try to get sstables for non-repairing column families (CASSANDRA-12077)
 * Avoid marking too many sstables as repaired (CASSANDRA-11696)
 * Prevent select statements with clustering key > 64k (CASSANDRA-11882)
 * Fix clock skew corrupting other nodes with paxos (CASSANDRA-11991)
 * Remove distinction between non-existing static columns and existing but null in LWTs (CASSANDRA-9842)
 * Cache local ranges when calculating repair neighbors (CASSANDRA-11934)
 * Allow LWT operation on static column with only partition keys (CASSANDRA-10532)
 * Create interval tree over canonical sstables to avoid missing sstables during streaming (CASSANDRA-11886)
 * cqlsh COPY FROM: shutdown parent cluster after forking, to avoid corrupting SSL connections (CASSANDRA-11749)


3.7
 * Support multiple folders for user defined compaction tasks (CASSANDRA-11765)
 * Fix race in CompactionStrategyManager's pause/resume (CASSANDRA-11922)
Merged from 3.0:
 * Fix legacy serialization of Thrift-generated non-compound range tombstones
   when communicating with 2.x nodes (CASSANDRA-11930)
 * Fix Directories instantiations where CFS.initialDirectories should be used (CASSANDRA-11849)
 * Avoid referencing DatabaseDescriptor in AbstractType (CASSANDRA-11912)
 * Don't use static dataDirectories field in Directories instances (CASSANDRA-11647)
 * Fix sstables not being protected from removal during index build (CASSANDRA-11905)
 * cqlsh: Suppress stack trace from Read/WriteFailures (CASSANDRA-11032)
 * Remove unneeded code to repair index summaries that have
   been improperly down-sampled (CASSANDRA-11127)
 * Avoid WriteTimeoutExceptions during commit log replay due to materialized
   view lock contention (CASSANDRA-11891)
 * Prevent OOM failures on SSTable corruption, improve tests for corruption detection (CASSANDRA-9530)
 * Use CFS.initialDirectories when clearing snapshots (CASSANDRA-11705)
 * Allow compaction strategies to disable early open (CASSANDRA-11754)
 * Refactor Materialized View code (CASSANDRA-11475)
 * Update Java Driver (CASSANDRA-11615)
Merged from 2.2:
 * Persist local metadata earlier in startup sequence (CASSANDRA-11742)
 * cqlsh: fix tab completion for case-sensitive identifiers (CASSANDRA-11664)
 * Avoid showing estimated key as -1 in tablestats (CASSANDRA-11587)
 * Fix possible race condition in CommitLog.recover (CASSANDRA-11743)
 * Enable client encryption in sstableloader with cli options (CASSANDRA-11708)
 * Possible memory leak in NIODataInputStream (CASSANDRA-11867)
 * Add seconds to cqlsh tracing session duration (CASSANDRA-11753)
 * Fix commit log replay after out-of-order flush completion (CASSANDRA-9669)
 * Prohibit Reversed Counter type as part of the PK (CASSANDRA-9395)
 * cqlsh: correctly handle non-ascii chars in error messages (CASSANDRA-11626)
Merged from 2.1:
 * Run CommitLog tests with different compression settings (CASSANDRA-9039)
 * cqlsh: apply current keyspace to source command (CASSANDRA-11152)
 * Clear out parent repair session if repair coordinator dies (CASSANDRA-11824)
 * Set default streaming_socket_timeout_in_ms to 24 hours (CASSANDRA-11840)
 * Do not consider local node a valid source during replace (CASSANDRA-11848)
 * Add message dropped tasks to nodetool netstats (CASSANDRA-11855)
 * Avoid holding SSTableReaders for duration of incremental repair (CASSANDRA-11739)


3.6
 * Correctly migrate schema for frozen UDTs during 2.x -> 3.x upgrades
   (does not affect any released versions) (CASSANDRA-11613)
 * Allow server startup if JMX is configured directly (CASSANDRA-11725)
 * Prevent direct memory OOM on buffer pool allocations (CASSANDRA-11710)
 * Enhanced Compaction Logging (CASSANDRA-10805)
 * Make prepared statement cache size configurable (CASSANDRA-11555)
 * Integrated JMX authentication and authorization (CASSANDRA-10091)
 * Add units to stress ouput (CASSANDRA-11352)
 * Fix PER PARTITION LIMIT for single and multi partitions queries (CASSANDRA-11603)
 * Add uncompressed chunk cache for RandomAccessReader (CASSANDRA-5863)
 * Clarify ClusteringPrefix hierarchy (CASSANDRA-11213)
 * Always perform collision check before joining ring (CASSANDRA-10134)
 * SSTableWriter output discrepancy (CASSANDRA-11646)
 * Fix potential timeout in NativeTransportService.testConcurrentDestroys (CASSANDRA-10756)
 * Support large partitions on the 3.0 sstable format (CASSANDRA-11206,11763)
 * Add support to rebuild from specific range (CASSANDRA-10406)
 * Optimize the overlapping lookup by calculating all the
   bounds in advance (CASSANDRA-11571)
 * Support json/yaml output in nodetool tablestats (CASSANDRA-5977)
 * (stress) Add datacenter option to -node options (CASSANDRA-11591)
 * Fix handling of empty slices (CASSANDRA-11513)
 * Make number of cores used by cqlsh COPY visible to testing code (CASSANDRA-11437)
 * Allow filtering on clustering columns for queries without secondary indexes (CASSANDRA-11310)
 * Refactor Restriction hierarchy (CASSANDRA-11354)
 * Eliminate allocations in R/W path (CASSANDRA-11421)
 * Update Netty to 4.0.36 (CASSANDRA-11567)
 * Fix PER PARTITION LIMIT for queries requiring post-query ordering (CASSANDRA-11556)
 * Allow instantiation of UDTs and tuples in UDFs (CASSANDRA-10818)
 * Support UDT in CQLSSTableWriter (CASSANDRA-10624)
 * Support for non-frozen user-defined types, updating
   individual fields of user-defined types (CASSANDRA-7423)
 * Make LZ4 compression level configurable (CASSANDRA-11051)
 * Allow per-partition LIMIT clause in CQL (CASSANDRA-7017)
 * Make custom filtering more extensible with UserExpression (CASSANDRA-11295)
 * Improve field-checking and error reporting in cassandra.yaml (CASSANDRA-10649)
 * Print CAS stats in nodetool proxyhistograms (CASSANDRA-11507)
 * More user friendly error when providing an invalid token to nodetool (CASSANDRA-9348)
 * Add static column support to SASI index (CASSANDRA-11183)
 * Support EQ/PREFIX queries in SASI CONTAINS mode without tokenization (CASSANDRA-11434)
 * Support LIKE operator in prepared statements (CASSANDRA-11456)
 * Add a command to see if a Materialized View has finished building (CASSANDRA-9967)
 * Log endpoint and port associated with streaming operation (CASSANDRA-8777)
 * Print sensible units for all log messages (CASSANDRA-9692)
 * Upgrade Netty to version 4.0.34 (CASSANDRA-11096)
 * Break the CQL grammar into separate Parser and Lexer (CASSANDRA-11372)
 * Compress only inter-dc traffic by default (CASSANDRA-8888)
 * Add metrics to track write amplification (CASSANDRA-11420)
 * cassandra-stress: cannot handle "value-less" tables (CASSANDRA-7739)
 * Add/drop multiple columns in one ALTER TABLE statement (CASSANDRA-10411)
 * Add require_endpoint_verification opt for internode encryption (CASSANDRA-9220)
 * Add auto import java.util for UDF code block (CASSANDRA-11392)
 * Add --hex-format option to nodetool getsstables (CASSANDRA-11337)
 * sstablemetadata should print sstable min/max token (CASSANDRA-7159)
 * Do not wrap CassandraException in TriggerExecutor (CASSANDRA-9421)
 * COPY TO should have higher double precision (CASSANDRA-11255)
 * Stress should exit with non-zero status after failure (CASSANDRA-10340)
 * Add client to cqlsh SHOW_SESSION (CASSANDRA-8958)
 * Fix nodetool tablestats keyspace level metrics (CASSANDRA-11226)
 * Store repair options in parent_repair_history (CASSANDRA-11244)
 * Print current leveling in sstableofflinerelevel (CASSANDRA-9588)
 * Change repair message for keyspaces with RF 1 (CASSANDRA-11203)
 * Remove hard-coded SSL cipher suites and protocols (CASSANDRA-10508)
 * Improve concurrency in CompactionStrategyManager (CASSANDRA-10099)
 * (cqlsh) interpret CQL type for formatting blobs (CASSANDRA-11274)
 * Refuse to start and print txn log information in case of disk
   corruption (CASSANDRA-10112)
 * Resolve some eclipse-warnings (CASSANDRA-11086)
 * (cqlsh) Show static columns in a different color (CASSANDRA-11059)
 * Allow to remove TTLs on table with default_time_to_live (CASSANDRA-11207)
Merged from 3.0:
 * Disallow creating view with a static column (CASSANDRA-11602)
 * Reduce the amount of object allocations caused by the getFunctions methods (CASSANDRA-11593)
 * Potential error replaying commitlog with smallint/tinyint/date/time types (CASSANDRA-11618)
 * Fix queries with filtering on counter columns (CASSANDRA-11629)
 * Improve tombstone printing in sstabledump (CASSANDRA-11655)
 * Fix paging for range queries where all clustering columns are specified (CASSANDRA-11669)
 * Don't require HEAP_NEW_SIZE to be set when using G1 (CASSANDRA-11600)
 * Fix sstabledump not showing cells after tombstone marker (CASSANDRA-11654)
 * Ignore all LocalStrategy keyspaces for streaming and other related
   operations (CASSANDRA-11627)
 * Ensure columnfilter covers indexed columns for thrift 2i queries (CASSANDRA-11523)
 * Only open one sstable scanner per sstable (CASSANDRA-11412)
 * Option to specify ProtocolVersion in cassandra-stress (CASSANDRA-11410)
 * ArithmeticException in avgFunctionForDecimal (CASSANDRA-11485)
 * LogAwareFileLister should only use OLD sstable files in current folder to determine disk consistency (CASSANDRA-11470)
 * Notify indexers of expired rows during compaction (CASSANDRA-11329)
 * Properly respond with ProtocolError when a v1/v2 native protocol
   header is received (CASSANDRA-11464)
 * Validate that num_tokens and initial_token are consistent with one another (CASSANDRA-10120)
Merged from 2.2:
 * Exit JVM if JMX server fails to startup (CASSANDRA-11540)
 * Produce a heap dump when exiting on OOM (CASSANDRA-9861)
 * Restore ability to filter on clustering columns when using a 2i (CASSANDRA-11510)
 * JSON datetime formatting needs timezone (CASSANDRA-11137)
 * Fix is_dense recalculation for Thrift-updated tables (CASSANDRA-11502)
 * Remove unnescessary file existence check during anticompaction (CASSANDRA-11660)
 * Add missing files to debian packages (CASSANDRA-11642)
 * Avoid calling Iterables::concat in loops during ModificationStatement::getFunctions (CASSANDRA-11621)
 * cqlsh: COPY FROM should use regular inserts for single statement batches and
   report errors correctly if workers processes crash on initialization (CASSANDRA-11474)
 * Always close cluster with connection in CqlRecordWriter (CASSANDRA-11553)
 * Allow only DISTINCT queries with partition keys restrictions (CASSANDRA-11339)
 * CqlConfigHelper no longer requires both a keystore and truststore to work (CASSANDRA-11532)
 * Make deprecated repair methods backward-compatible with previous notification service (CASSANDRA-11430)
 * IncomingStreamingConnection version check message wrong (CASSANDRA-11462)
Merged from 2.1:
 * Support mlockall on IBM POWER arch (CASSANDRA-11576)
 * Add option to disable use of severity in DynamicEndpointSnitch (CASSANDRA-11737)
 * cqlsh COPY FROM fails for null values with non-prepared statements (CASSANDRA-11631)
 * Make cython optional in pylib/setup.py (CASSANDRA-11630)
 * Change order of directory searching for cassandra.in.sh to favor local one (CASSANDRA-11628)
 * cqlsh COPY FROM fails with []{} chars in UDT/tuple fields/values (CASSANDRA-11633)
 * clqsh: COPY FROM throws TypeError with Cython extensions enabled (CASSANDRA-11574)
 * cqlsh: COPY FROM ignores NULL values in conversion (CASSANDRA-11549)
 * Validate levels when building LeveledScanner to avoid overlaps with orphaned sstables (CASSANDRA-9935)


3.5
 * StaticTokenTreeBuilder should respect posibility of duplicate tokens (CASSANDRA-11525)
 * Correctly fix potential assertion error during compaction (CASSANDRA-11353)
 * Avoid index segment stitching in RAM which lead to OOM on big SSTable files (CASSANDRA-11383)
 * Fix clustering and row filters for LIKE queries on clustering columns (CASSANDRA-11397)
Merged from 3.0:
 * Fix rare NPE on schema upgrade from 2.x to 3.x (CASSANDRA-10943)
 * Improve backoff policy for cqlsh COPY FROM (CASSANDRA-11320)
 * Improve IF NOT EXISTS check in CREATE INDEX (CASSANDRA-11131)
 * Upgrade ohc to 0.4.3
 * Enable SO_REUSEADDR for JMX RMI server sockets (CASSANDRA-11093)
 * Allocate merkletrees with the correct size (CASSANDRA-11390)
 * Support streaming pre-3.0 sstables (CASSANDRA-10990)
 * Add backpressure to compressed or encrypted commit log (CASSANDRA-10971)
 * SSTableExport supports secondary index tables (CASSANDRA-11330)
 * Fix sstabledump to include missing info in debug output (CASSANDRA-11321)
 * Establish and implement canonical bulk reading workload(s) (CASSANDRA-10331)
 * Fix paging for IN queries on tables without clustering columns (CASSANDRA-11208)
 * Remove recursive call from CompositesSearcher (CASSANDRA-11304)
 * Fix filtering on non-primary key columns for queries without index (CASSANDRA-6377)
 * Fix sstableloader fail when using materialized view (CASSANDRA-11275)
Merged from 2.2:
 * DatabaseDescriptor should log stacktrace in case of Eception during seed provider creation (CASSANDRA-11312)
 * Use canonical path for directory in SSTable descriptor (CASSANDRA-10587)
 * Add cassandra-stress keystore option (CASSANDRA-9325)
 * Dont mark sstables as repairing with sub range repairs (CASSANDRA-11451)
 * Notify when sstables change after cancelling compaction (CASSANDRA-11373)
 * cqlsh: COPY FROM should check that explicit column names are valid (CASSANDRA-11333)
 * Add -Dcassandra.start_gossip startup option (CASSANDRA-10809)
 * Fix UTF8Validator.validate() for modified UTF-8 (CASSANDRA-10748)
 * Clarify that now() function is calculated on the coordinator node in CQL documentation (CASSANDRA-10900)
 * Fix bloom filter sizing with LCS (CASSANDRA-11344)
 * (cqlsh) Fix error when result is 0 rows with EXPAND ON (CASSANDRA-11092)
 * Add missing newline at end of bin/cqlsh (CASSANDRA-11325)
 * Unresolved hostname leads to replace being ignored (CASSANDRA-11210)
 * Only log yaml config once, at startup (CASSANDRA-11217)
 * Reference leak with parallel repairs on the same table (CASSANDRA-11215)
Merged from 2.1:
 * Add a -j parameter to scrub/cleanup/upgradesstables to state how
   many threads to use (CASSANDRA-11179)
 * COPY FROM on large datasets: fix progress report and debug performance (CASSANDRA-11053)
 * InvalidateKeys should have a weak ref to key cache (CASSANDRA-11176)


3.4
 * (cqlsh) add cqlshrc option to always connect using ssl (CASSANDRA-10458)
 * Cleanup a few resource warnings (CASSANDRA-11085)
 * Allow custom tracing implementations (CASSANDRA-10392)
 * Extract LoaderOptions to be able to be used from outside (CASSANDRA-10637)
 * fix OnDiskIndexTest to properly treat empty ranges (CASSANDRA-11205)
 * fix TrackerTest to handle new notifications (CASSANDRA-11178)
 * add SASI validation for partitioner and complex columns (CASSANDRA-11169)
 * Add caching of encrypted credentials in PasswordAuthenticator (CASSANDRA-7715)
 * fix SASI memtable switching on flush (CASSANDRA-11159)
 * Remove duplicate offline compaction tracking (CASSANDRA-11148)
 * fix EQ semantics of analyzed SASI indexes (CASSANDRA-11130)
 * Support long name output for nodetool commands (CASSANDRA-7950)
 * Encrypted hints (CASSANDRA-11040)
 * SASI index options validation (CASSANDRA-11136)
 * Optimize disk seek using min/max column name meta data when the LIMIT clause is used
   (CASSANDRA-8180)
 * Add LIKE support to CQL3 (CASSANDRA-11067)
 * Generic Java UDF types (CASSANDRA-10819)
 * cqlsh: Include sub-second precision in timestamps by default (CASSANDRA-10428)
 * Set javac encoding to utf-8 (CASSANDRA-11077)
 * Integrate SASI index into Cassandra (CASSANDRA-10661)
 * Add --skip-flush option to nodetool snapshot
 * Skip values for non-queried columns (CASSANDRA-10657)
 * Add support for secondary indexes on static columns (CASSANDRA-8103)
 * CommitLogUpgradeTestMaker creates broken commit logs (CASSANDRA-11051)
 * Add metric for number of dropped mutations (CASSANDRA-10866)
 * Simplify row cache invalidation code (CASSANDRA-10396)
 * Support user-defined compaction through nodetool (CASSANDRA-10660)
 * Stripe view locks by key and table ID to reduce contention (CASSANDRA-10981)
 * Add nodetool gettimeout and settimeout commands (CASSANDRA-10953)
 * Add 3.0 metadata to sstablemetadata output (CASSANDRA-10838)
Merged from 3.0:
 * MV should only query complex columns included in the view (CASSANDRA-11069)
 * Failed aggregate creation breaks server permanently (CASSANDRA-11064)
 * Add sstabledump tool (CASSANDRA-7464)
 * Introduce backpressure for hints (CASSANDRA-10972)
 * Fix ClusteringPrefix not being able to read tombstone range boundaries (CASSANDRA-11158)
 * Prevent logging in sandboxed state (CASSANDRA-11033)
 * Disallow drop/alter operations of UDTs used by UDAs (CASSANDRA-10721)
 * Add query time validation method on Index (CASSANDRA-11043)
 * Avoid potential AssertionError in mixed version cluster (CASSANDRA-11128)
 * Properly handle hinted handoff after topology changes (CASSANDRA-5902)
 * AssertionError when listing sstable files on inconsistent disk state (CASSANDRA-11156)
 * Fix wrong rack counting and invalid conditions check for TokenAllocation
   (CASSANDRA-11139)
 * Avoid creating empty hint files (CASSANDRA-11090)
 * Fix leak detection strong reference loop using weak reference (CASSANDRA-11120)
 * Configurie BatchlogManager to stop delayed tasks on shutdown (CASSANDRA-11062)
 * Hadoop integration is incompatible with Cassandra Driver 3.0.0 (CASSANDRA-11001)
 * Add dropped_columns to the list of schema table so it gets handled
   properly (CASSANDRA-11050)
 * Fix NPE when using forceRepairRangeAsync without DC (CASSANDRA-11239)
Merged from 2.2:
 * Preserve order for preferred SSL cipher suites (CASSANDRA-11164)
 * Range.compareTo() violates the contract of Comparable (CASSANDRA-11216)
 * Avoid NPE when serializing ErrorMessage with null message (CASSANDRA-11167)
 * Replacing an aggregate with a new version doesn't reset INITCOND (CASSANDRA-10840)
 * (cqlsh) cqlsh cannot be called through symlink (CASSANDRA-11037)
 * fix ohc and java-driver pom dependencies in build.xml (CASSANDRA-10793)
 * Protect from keyspace dropped during repair (CASSANDRA-11065)
 * Handle adding fields to a UDT in SELECT JSON and toJson() (CASSANDRA-11146)
 * Better error message for cleanup (CASSANDRA-10991)
 * cqlsh pg-style-strings broken if line ends with ';' (CASSANDRA-11123)
 * Always persist upsampled index summaries (CASSANDRA-10512)
 * (cqlsh) Fix inconsistent auto-complete (CASSANDRA-10733)
 * Make SELECT JSON and toJson() threadsafe (CASSANDRA-11048)
 * Fix SELECT on tuple relations for mixed ASC/DESC clustering order (CASSANDRA-7281)
 * Use cloned TokenMetadata in size estimates to avoid race against membership check
   (CASSANDRA-10736)
 * (cqlsh) Support utf-8/cp65001 encoding on Windows (CASSANDRA-11030)
 * Fix paging on DISTINCT queries repeats result when first row in partition changes
   (CASSANDRA-10010)
 * (cqlsh) Support timezone conversion using pytz (CASSANDRA-10397)
 * cqlsh: change default encoding to UTF-8 (CASSANDRA-11124)
Merged from 2.1:
 * Checking if an unlogged batch is local is inefficient (CASSANDRA-11529)
 * Fix out-of-space error treatment in memtable flushing (CASSANDRA-11448).
 * Don't do defragmentation if reading from repaired sstables (CASSANDRA-10342)
 * Fix streaming_socket_timeout_in_ms not enforced (CASSANDRA-11286)
 * Avoid dropping message too quickly due to missing unit conversion (CASSANDRA-11302)
 * Don't remove FailureDetector history on removeEndpoint (CASSANDRA-10371)
 * Only notify if repair status changed (CASSANDRA-11172)
 * Use logback setting for 'cassandra -v' command (CASSANDRA-10767)
 * Fix sstableloader to unthrottle streaming by default (CASSANDRA-9714)
 * Fix incorrect warning in 'nodetool status' (CASSANDRA-10176)
 * Properly release sstable ref when doing offline scrub (CASSANDRA-10697)
 * Improve nodetool status performance for large cluster (CASSANDRA-7238)
 * Gossiper#isEnabled is not thread safe (CASSANDRA-11116)
 * Avoid major compaction mixing repaired and unrepaired sstables in DTCS (CASSANDRA-11113)
 * Make it clear what DTCS timestamp_resolution is used for (CASSANDRA-11041)
 * (cqlsh) Display milliseconds when datetime overflows (CASSANDRA-10625)


3.3
 * Avoid infinite loop if owned range is smaller than number of
   data dirs (CASSANDRA-11034)
 * Avoid bootstrap hanging when existing nodes have no data to stream (CASSANDRA-11010)
Merged from 3.0:
 * Remove double initialization of newly added tables (CASSANDRA-11027)
 * Filter keys searcher results by target range (CASSANDRA-11104)
 * Fix deserialization of legacy read commands (CASSANDRA-11087)
 * Fix incorrect computation of deletion time in sstable metadata (CASSANDRA-11102)
 * Avoid memory leak when collecting sstable metadata (CASSANDRA-11026)
 * Mutations do not block for completion under view lock contention (CASSANDRA-10779)
 * Invalidate legacy schema tables when unloading them (CASSANDRA-11071)
 * (cqlsh) handle INSERT and UPDATE statements with LWT conditions correctly
   (CASSANDRA-11003)
 * Fix DISTINCT queries in mixed version clusters (CASSANDRA-10762)
 * Migrate build status for indexes along with legacy schema (CASSANDRA-11046)
 * Ensure SSTables for legacy KEYS indexes can be read (CASSANDRA-11045)
 * Added support for IBM zSystems architecture (CASSANDRA-11054)
 * Update CQL documentation (CASSANDRA-10899)
 * Check the column name, not cell name, for dropped columns when reading
   legacy sstables (CASSANDRA-11018)
 * Don't attempt to index clustering values of static rows (CASSANDRA-11021)
 * Remove checksum files after replaying hints (CASSANDRA-10947)
 * Support passing base table metadata to custom 2i validation (CASSANDRA-10924)
 * Ensure stale index entries are purged during reads (CASSANDRA-11013)
 * (cqlsh) Also apply --connect-timeout to control connection
   timeout (CASSANDRA-10959)
 * Fix AssertionError when removing from list using UPDATE (CASSANDRA-10954)
 * Fix UnsupportedOperationException when reading old sstable with range
   tombstone (CASSANDRA-10743)
 * MV should use the maximum timestamp of the primary key (CASSANDRA-10910)
 * Fix potential assertion error during compaction (CASSANDRA-10944)
Merged from 2.2:
 * maxPurgeableTimestamp needs to check memtables too (CASSANDRA-9949)
 * Apply change to compaction throughput in real time (CASSANDRA-10025)
 * (cqlsh) encode input correctly when saving history
 * Fix potential NPE on ORDER BY queries with IN (CASSANDRA-10955)
 * Start L0 STCS-compactions even if there is a L0 -> L1 compaction
   going (CASSANDRA-10979)
 * Make UUID LSB unique per process (CASSANDRA-7925)
 * Avoid NPE when performing sstable tasks (scrub etc.) (CASSANDRA-10980)
 * Make sure client gets tombstone overwhelmed warning (CASSANDRA-9465)
 * Fix error streaming section more than 2GB (CASSANDRA-10961)
 * Histogram buckets exposed in jmx are sorted incorrectly (CASSANDRA-10975)
 * Enable GC logging by default (CASSANDRA-10140)
 * Optimize pending range computation (CASSANDRA-9258)
 * Skip commit log and saved cache directories in SSTable version startup check (CASSANDRA-10902)
 * drop/alter user should be case sensitive (CASSANDRA-10817)
Merged from 2.1:
 * test_bulk_round_trip_blogposts is failing occasionally (CASSANDRA-10938)
 * Fix isJoined return true only after becoming cluster member (CASANDRA-11007)
 * Fix bad gossip generation seen in long-running clusters (CASSANDRA-10969)
 * Avoid NPE when incremental repair fails (CASSANDRA-10909)
 * Unmark sstables compacting once they are done in cleanup/scrub/upgradesstables (CASSANDRA-10829)
 * Allow simultaneous bootstrapping with strict consistency when no vnodes are used (CASSANDRA-11005)
 * Log a message when major compaction does not result in a single file (CASSANDRA-10847)
 * (cqlsh) fix cqlsh_copy_tests when vnodes are disabled (CASSANDRA-10997)
 * (cqlsh) Add request timeout option to cqlsh (CASSANDRA-10686)
 * Avoid AssertionError while submitting hint with LWT (CASSANDRA-10477)
 * If CompactionMetadata is not in stats file, use index summary instead (CASSANDRA-10676)
 * Retry sending gossip syn multiple times during shadow round (CASSANDRA-8072)
 * Fix pending range calculation during moves (CASSANDRA-10887)
 * Sane default (200Mbps) for inter-DC streaming througput (CASSANDRA-8708)



3.2
 * Make sure tokens don't exist in several data directories (CASSANDRA-6696)
 * Add requireAuthorization method to IAuthorizer (CASSANDRA-10852)
 * Move static JVM options to conf/jvm.options file (CASSANDRA-10494)
 * Fix CassandraVersion to accept x.y version string (CASSANDRA-10931)
 * Add forceUserDefinedCleanup to allow more flexible cleanup (CASSANDRA-10708)
 * (cqlsh) allow setting TTL with COPY (CASSANDRA-9494)
 * Fix counting of received sstables in streaming (CASSANDRA-10949)
 * Implement hints compression (CASSANDRA-9428)
 * Fix potential assertion error when reading static columns (CASSANDRA-10903)
 * Fix EstimatedHistogram creation in nodetool tablehistograms (CASSANDRA-10859)
 * Establish bootstrap stream sessions sequentially (CASSANDRA-6992)
 * Sort compactionhistory output by timestamp (CASSANDRA-10464)
 * More efficient BTree removal (CASSANDRA-9991)
 * Make tablehistograms accept the same syntax as tablestats (CASSANDRA-10149)
 * Group pending compactions based on table (CASSANDRA-10718)
 * Add compressor name in sstablemetadata output (CASSANDRA-9879)
 * Fix type casting for counter columns (CASSANDRA-10824)
 * Prevent running Cassandra as root (CASSANDRA-8142)
 * bound maximum in-flight commit log replay mutation bytes to 64 megabytes (CASSANDRA-8639)
 * Normalize all scripts (CASSANDRA-10679)
 * Make compression ratio much more accurate (CASSANDRA-10225)
 * Optimize building of Clustering object when only one is created (CASSANDRA-10409)
 * Make index building pluggable (CASSANDRA-10681)
 * Add sstable flush observer (CASSANDRA-10678)
 * Improve NTS endpoints calculation (CASSANDRA-10200)
 * Improve performance of the folderSize function (CASSANDRA-10677)
 * Add support for type casting in selection clause (CASSANDRA-10310)
 * Added graphing option to cassandra-stress (CASSANDRA-7918)
 * Abort in-progress queries that time out (CASSANDRA-7392)
 * Add transparent data encryption core classes (CASSANDRA-9945)
Merged from 3.0:
 * Better handling of SSL connection errors inter-node (CASSANDRA-10816)
 * Avoid NoSuchElementException when executing empty batch (CASSANDRA-10711)
 * Avoid building PartitionUpdate in toString (CASSANDRA-10897)
 * Reduce heap spent when receiving many SSTables (CASSANDRA-10797)
 * Add back support for 3rd party auth providers to bulk loader (CASSANDRA-10873)
 * Eliminate the dependency on jgrapht for UDT resolution (CASSANDRA-10653)
 * (Hadoop) Close Clusters and Sessions in Hadoop Input/Output classes (CASSANDRA-10837)
 * Fix sstableloader not working with upper case keyspace name (CASSANDRA-10806)
Merged from 2.2:
 * jemalloc detection fails due to quoting issues in regexv (CASSANDRA-10946)
 * (cqlsh) show correct column names for empty result sets (CASSANDRA-9813)
 * Add new types to Stress (CASSANDRA-9556)
 * Add property to allow listening on broadcast interface (CASSANDRA-9748)
Merged from 2.1:
 * Match cassandra-loader options in COPY FROM (CASSANDRA-9303)
 * Fix binding to any address in CqlBulkRecordWriter (CASSANDRA-9309)
 * cqlsh fails to decode utf-8 characters for text typed columns (CASSANDRA-10875)
 * Log error when stream session fails (CASSANDRA-9294)
 * Fix bugs in commit log archiving startup behavior (CASSANDRA-10593)
 * (cqlsh) further optimise COPY FROM (CASSANDRA-9302)
 * Allow CREATE TABLE WITH ID (CASSANDRA-9179)
 * Make Stress compiles within eclipse (CASSANDRA-10807)
 * Cassandra Daemon should print JVM arguments (CASSANDRA-10764)
 * Allow cancellation of index summary redistribution (CASSANDRA-8805)


3.1.1
Merged from 3.0:
  * Fix upgrade data loss due to range tombstone deleting more data than then should
    (CASSANDRA-10822)


3.1
Merged from 3.0:
 * Avoid MV race during node decommission (CASSANDRA-10674)
 * Disable reloading of GossipingPropertyFileSnitch (CASSANDRA-9474)
 * Handle single-column deletions correction in materialized views
   when the column is part of the view primary key (CASSANDRA-10796)
 * Fix issue with datadir migration on upgrade (CASSANDRA-10788)
 * Fix bug with range tombstones on reverse queries and test coverage for
   AbstractBTreePartition (CASSANDRA-10059)
 * Remove 64k limit on collection elements (CASSANDRA-10374)
 * Remove unclear Indexer.indexes() method (CASSANDRA-10690)
 * Fix NPE on stream read error (CASSANDRA-10771)
 * Normalize cqlsh DESC output (CASSANDRA-10431)
 * Rejects partition range deletions when columns are specified (CASSANDRA-10739)
 * Fix error when saving cached key for old format sstable (CASSANDRA-10778)
 * Invalidate prepared statements on DROP INDEX (CASSANDRA-10758)
 * Fix SELECT statement with IN restrictions on partition key,
   ORDER BY and LIMIT (CASSANDRA-10729)
 * Improve stress performance over 1k threads (CASSANDRA-7217)
 * Wait for migration responses to complete before bootstrapping (CASSANDRA-10731)
 * Unable to create a function with argument of type Inet (CASSANDRA-10741)
 * Fix backward incompatibiliy in CqlInputFormat (CASSANDRA-10717)
 * Correctly preserve deletion info on updated rows when notifying indexers
   of single-row deletions (CASSANDRA-10694)
 * Notify indexers of partition delete during cleanup (CASSANDRA-10685)
 * Keep the file open in trySkipCache (CASSANDRA-10669)
 * Updated trigger example (CASSANDRA-10257)
Merged from 2.2:
 * Verify tables in pseudo-system keyspaces at startup (CASSANDRA-10761)
 * Fix IllegalArgumentException in DataOutputBuffer.reallocate for large buffers (CASSANDRA-10592)
 * Show CQL help in cqlsh in web browser (CASSANDRA-7225)
 * Serialize on disk the proper SSTable compression ratio (CASSANDRA-10775)
 * Reject index queries while the index is building (CASSANDRA-8505)
 * CQL.textile syntax incorrectly includes optional keyspace for aggregate SFUNC and FINALFUNC (CASSANDRA-10747)
 * Fix JSON update with prepared statements (CASSANDRA-10631)
 * Don't do anticompaction after subrange repair (CASSANDRA-10422)
 * Fix SimpleDateType type compatibility (CASSANDRA-10027)
 * (Hadoop) fix splits calculation (CASSANDRA-10640)
 * (Hadoop) ensure that Cluster instances are always closed (CASSANDRA-10058)
Merged from 2.1:
 * Fix Stress profile parsing on Windows (CASSANDRA-10808)
 * Fix incremental repair hang when replica is down (CASSANDRA-10288)
 * Optimize the way we check if a token is repaired in anticompaction (CASSANDRA-10768)
 * Add proper error handling to stream receiver (CASSANDRA-10774)
 * Warn or fail when changing cluster topology live (CASSANDRA-10243)
 * Status command in debian/ubuntu init script doesn't work (CASSANDRA-10213)
 * Some DROP ... IF EXISTS incorrectly result in exceptions on non-existing KS (CASSANDRA-10658)
 * DeletionTime.compareTo wrong in rare cases (CASSANDRA-10749)
 * Force encoding when computing statement ids (CASSANDRA-10755)
 * Properly reject counters as map keys (CASSANDRA-10760)
 * Fix the sstable-needs-cleanup check (CASSANDRA-10740)
 * (cqlsh) Print column names before COPY operation (CASSANDRA-8935)
 * Fix CompressedInputStream for proper cleanup (CASSANDRA-10012)
 * (cqlsh) Support counters in COPY commands (CASSANDRA-9043)
 * Try next replica if not possible to connect to primary replica on
   ColumnFamilyRecordReader (CASSANDRA-2388)
 * Limit window size in DTCS (CASSANDRA-10280)
 * sstableloader does not use MAX_HEAP_SIZE env parameter (CASSANDRA-10188)
 * (cqlsh) Improve COPY TO performance and error handling (CASSANDRA-9304)
 * Create compression chunk for sending file only (CASSANDRA-10680)
 * Forbid compact clustering column type changes in ALTER TABLE (CASSANDRA-8879)
 * Reject incremental repair with subrange repair (CASSANDRA-10422)
 * Add a nodetool command to refresh size_estimates (CASSANDRA-9579)
 * Invalidate cache after stream receive task is completed (CASSANDRA-10341)
 * Reject counter writes in CQLSSTableWriter (CASSANDRA-10258)
 * Remove superfluous COUNTER_MUTATION stage mapping (CASSANDRA-10605)


3.0
 * Fix AssertionError while flushing memtable due to materialized views
   incorrectly inserting empty rows (CASSANDRA-10614)
 * Store UDA initcond as CQL literal in the schema table, instead of a blob (CASSANDRA-10650)
 * Don't use -1 for the position of partition key in schema (CASSANDRA-10491)
 * Fix distinct queries in mixed version cluster (CASSANDRA-10573)
 * Skip sstable on clustering in names query (CASSANDRA-10571)
 * Remove value skipping as it breaks read-repair (CASSANDRA-10655)
 * Fix bootstrapping with MVs (CASSANDRA-10621)
 * Make sure EACH_QUORUM reads are using NTS (CASSANDRA-10584)
 * Fix MV replica filtering for non-NetworkTopologyStrategy (CASSANDRA-10634)
 * (Hadoop) fix CIF describeSplits() not handling 0 size estimates (CASSANDRA-10600)
 * Fix reading of legacy sstables (CASSANDRA-10590)
 * Use CQL type names in schema metadata tables (CASSANDRA-10365)
 * Guard batchlog replay against integer division by zero (CASSANDRA-9223)
 * Fix bug when adding a column to thrift with the same name than a primary key (CASSANDRA-10608)
 * Add client address argument to IAuthenticator::newSaslNegotiator (CASSANDRA-8068)
 * Fix implementation of LegacyLayout.LegacyBoundComparator (CASSANDRA-10602)
 * Don't use 'names query' read path for counters (CASSANDRA-10572)
 * Fix backward compatibility for counters (CASSANDRA-10470)
 * Remove memory_allocator paramter from cassandra.yaml (CASSANDRA-10581,10628)
 * Execute the metadata reload task of all registered indexes on CFS::reload (CASSANDRA-10604)
 * Fix thrift cas operations with defined columns (CASSANDRA-10576)
 * Fix PartitionUpdate.operationCount()for updates with static column operations (CASSANDRA-10606)
 * Fix thrift get() queries with defined columns (CASSANDRA-10586)
 * Fix marking of indexes as built and removed (CASSANDRA-10601)
 * Skip initialization of non-registered 2i instances, remove Index::getIndexName (CASSANDRA-10595)
 * Fix batches on multiple tables (CASSANDRA-10554)
 * Ensure compaction options are validated when updating KeyspaceMetadata (CASSANDRA-10569)
 * Flatten Iterator Transformation Hierarchy (CASSANDRA-9975)
 * Remove token generator (CASSANDRA-5261)
 * RolesCache should not be created for any authenticator that does not requireAuthentication (CASSANDRA-10562)
 * Fix LogTransaction checking only a single directory for files (CASSANDRA-10421)
 * Fix handling of range tombstones when reading old format sstables (CASSANDRA-10360)
 * Aggregate with Initial Condition fails with C* 3.0 (CASSANDRA-10367)
Merged from 2.2:
 * (cqlsh) show partial trace if incomplete after max_trace_wait (CASSANDRA-7645)
 * Use most up-to-date version of schema for system tables (CASSANDRA-10652)
 * Deprecate memory_allocator in cassandra.yaml (CASSANDRA-10581,10628)
 * Expose phi values from failure detector via JMX and tweak debug
   and trace logging (CASSANDRA-9526)
 * Fix IllegalArgumentException in DataOutputBuffer.reallocate for large buffers (CASSANDRA-10592)
Merged from 2.1:
 * Shutdown compaction in drain to prevent leak (CASSANDRA-10079)
 * (cqlsh) fix COPY using wrong variable name for time_format (CASSANDRA-10633)
 * Do not run SizeEstimatesRecorder if a node is not a member of the ring (CASSANDRA-9912)
 * Improve handling of dead nodes in gossip (CASSANDRA-10298)
 * Fix logback-tools.xml incorrectly configured for outputing to System.err
   (CASSANDRA-9937)
 * Fix streaming to catch exception so retry not fail (CASSANDRA-10557)
 * Add validation method to PerRowSecondaryIndex (CASSANDRA-10092)
 * Support encrypted and plain traffic on the same port (CASSANDRA-10559)
 * Do STCS in DTCS windows (CASSANDRA-10276)
 * Avoid repetition of JVM_OPTS in debian package (CASSANDRA-10251)
 * Fix potential NPE from handling result of SIM.highestSelectivityIndex (CASSANDRA-10550)
 * Fix paging issues with partitions containing only static columns data (CASSANDRA-10381)
 * Fix conditions on static columns (CASSANDRA-10264)
 * AssertionError: attempted to delete non-existing file CommitLog (CASSANDRA-10377)
 * Fix sorting for queries with an IN condition on partition key columns (CASSANDRA-10363)


3.0-rc2
 * Fix SELECT DISTINCT queries between 2.2.2 nodes and 3.0 nodes (CASSANDRA-10473)
 * Remove circular references in SegmentedFile (CASSANDRA-10543)
 * Ensure validation of indexed values only occurs once per-partition (CASSANDRA-10536)
 * Fix handling of static columns for range tombstones in thrift (CASSANDRA-10174)
 * Support empty ColumnFilter for backward compatility on empty IN (CASSANDRA-10471)
 * Remove Pig support (CASSANDRA-10542)
 * Fix LogFile throws Exception when assertion is disabled (CASSANDRA-10522)
 * Revert CASSANDRA-7486, make CMS default GC, move GC config to
   conf/jvm.options (CASSANDRA-10403)
 * Fix TeeingAppender causing some logs to be truncated/empty (CASSANDRA-10447)
 * Allow EACH_QUORUM for reads (CASSANDRA-9602)
 * Fix potential ClassCastException while upgrading (CASSANDRA-10468)
 * Fix NPE in MVs on update (CASSANDRA-10503)
 * Only include modified cell data in indexing deltas (CASSANDRA-10438)
 * Do not load keyspace when creating sstable writer (CASSANDRA-10443)
 * If node is not yet gossiping write all MV updates to batchlog only (CASSANDRA-10413)
 * Re-populate token metadata after commit log recovery (CASSANDRA-10293)
 * Provide additional metrics for materialized views (CASSANDRA-10323)
 * Flush system schema tables after local schema changes (CASSANDRA-10429)
Merged from 2.2:
 * Reduce contention getting instances of CompositeType (CASSANDRA-10433)
 * Fix the regression when using LIMIT with aggregates (CASSANDRA-10487)
 * Avoid NoClassDefFoundError during DataDescriptor initialization on windows (CASSANDRA-10412)
 * Preserve case of quoted Role & User names (CASSANDRA-10394)
 * cqlsh pg-style-strings broken (CASSANDRA-10484)
 * cqlsh prompt includes name of keyspace after failed `use` statement (CASSANDRA-10369)
Merged from 2.1:
 * (cqlsh) Distinguish negative and positive infinity in output (CASSANDRA-10523)
 * (cqlsh) allow custom time_format for COPY TO (CASSANDRA-8970)
 * Don't allow startup if the node's rack has changed (CASSANDRA-10242)
 * (cqlsh) show partial trace if incomplete after max_trace_wait (CASSANDRA-7645)
 * Allow LOCAL_JMX to be easily overridden (CASSANDRA-10275)
 * Mark nodes as dead even if they've already left (CASSANDRA-10205)


3.0.0-rc1
 * Fix mixed version read request compatibility for compact static tables
   (CASSANDRA-10373)
 * Fix paging of DISTINCT with static and IN (CASSANDRA-10354)
 * Allow MATERIALIZED VIEW's SELECT statement to restrict primary key
   columns (CASSANDRA-9664)
 * Move crc_check_chance out of compression options (CASSANDRA-9839)
 * Fix descending iteration past end of BTreeSearchIterator (CASSANDRA-10301)
 * Transfer hints to a different node on decommission (CASSANDRA-10198)
 * Check partition keys for CAS operations during stmt validation (CASSANDRA-10338)
 * Add custom query expressions to SELECT (CASSANDRA-10217)
 * Fix minor bugs in MV handling (CASSANDRA-10362)
 * Allow custom indexes with 0,1 or multiple target columns (CASSANDRA-10124)
 * Improve MV schema representation (CASSANDRA-9921)
 * Add flag to enable/disable coordinator batchlog for MV writes (CASSANDRA-10230)
 * Update cqlsh COPY for new internal driver serialization interface (CASSANDRA-10318)
 * Give index implementations more control over rebuild operations (CASSANDRA-10312)
 * Update index file format (CASSANDRA-10314)
 * Add "shadowable" row tombstones to deal with mv timestamp issues (CASSANDRA-10261)
 * CFS.loadNewSSTables() broken for pre-3.0 sstables
 * Cache selected index in read command to reduce lookups (CASSANDRA-10215)
 * Small optimizations of sstable index serialization (CASSANDRA-10232)
 * Support for both encrypted and unencrypted native transport connections (CASSANDRA-9590)
Merged from 2.2:
 * Configurable page size in cqlsh (CASSANDRA-9855)
 * Defer default role manager setup until all nodes are on 2.2+ (CASSANDRA-9761)
 * Handle missing RoleManager in config after upgrade to 2.2 (CASSANDRA-10209)
Merged from 2.1:
 * Bulk Loader API could not tolerate even node failure (CASSANDRA-10347)
 * Avoid misleading pushed notifications when multiple nodes
   share an rpc_address (CASSANDRA-10052)
 * Fix dropping undroppable when message queue is full (CASSANDRA-10113)
 * Fix potential ClassCastException during paging (CASSANDRA-10352)
 * Prevent ALTER TYPE from creating circular references (CASSANDRA-10339)
 * Fix cache handling of 2i and base tables (CASSANDRA-10155, 10359)
 * Fix NPE in nodetool compactionhistory (CASSANDRA-9758)
 * (Pig) support BulkOutputFormat as a URL parameter (CASSANDRA-7410)
 * BATCH statement is broken in cqlsh (CASSANDRA-10272)
 * (cqlsh) Make cqlsh PEP8 Compliant (CASSANDRA-10066)
 * (cqlsh) Fix error when starting cqlsh with --debug (CASSANDRA-10282)
 * Scrub, Cleanup and Upgrade do not unmark compacting until all operations
   have completed, regardless of the occurence of exceptions (CASSANDRA-10274)


3.0.0-beta2
 * Fix columns returned by AbstractBtreePartitions (CASSANDRA-10220)
 * Fix backward compatibility issue due to AbstractBounds serialization bug (CASSANDRA-9857)
 * Fix startup error when upgrading nodes (CASSANDRA-10136)
 * Base table PRIMARY KEY can be assumed to be NOT NULL in MV creation (CASSANDRA-10147)
 * Improve batchlog write patch (CASSANDRA-9673)
 * Re-apply MaterializedView updates on commitlog replay (CASSANDRA-10164)
 * Require AbstractType.isByteOrderComparable declaration in constructor (CASSANDRA-9901)
 * Avoid digest mismatch on upgrade to 3.0 (CASSANDRA-9554)
 * Fix Materialized View builder when adding multiple MVs (CASSANDRA-10156)
 * Choose better poolingOptions for protocol v4 in cassandra-stress (CASSANDRA-10182)
 * Fix LWW bug affecting Materialized Views (CASSANDRA-10197)
 * Ensures frozen sets and maps are always sorted (CASSANDRA-10162)
 * Don't deadlock when flushing CFS backed custom indexes (CASSANDRA-10181)
 * Fix double flushing of secondary index tables (CASSANDRA-10180)
 * Fix incorrect handling of range tombstones in thrift (CASSANDRA-10046)
 * Only use batchlog when paired materialized view replica is remote (CASSANDRA-10061)
 * Reuse TemporalRow when updating multiple MaterializedViews (CASSANDRA-10060)
 * Validate gc_grace_seconds for batchlog writes and MVs (CASSANDRA-9917)
 * Fix sstablerepairedset (CASSANDRA-10132)
Merged from 2.2:
 * Cancel transaction for sstables we wont redistribute index summary
   for (CASSANDRA-10270)
 * Retry snapshot deletion after compaction and gc on Windows (CASSANDRA-10222)
 * Fix failure to start with space in directory path on Windows (CASSANDRA-10239)
 * Fix repair hang when snapshot failed (CASSANDRA-10057)
 * Fall back to 1/4 commitlog volume for commitlog_total_space on small disks
   (CASSANDRA-10199)
Merged from 2.1:
 * Added configurable warning threshold for GC duration (CASSANDRA-8907)
 * Fix handling of streaming EOF (CASSANDRA-10206)
 * Only check KeyCache when it is enabled
 * Change streaming_socket_timeout_in_ms default to 1 hour (CASSANDRA-8611)
 * (cqlsh) update list of CQL keywords (CASSANDRA-9232)
 * Add nodetool gettraceprobability command (CASSANDRA-10234)
Merged from 2.0:
 * Fix rare race where older gossip states can be shadowed (CASSANDRA-10366)
 * Fix consolidating racks violating the RF contract (CASSANDRA-10238)
 * Disallow decommission when node is in drained state (CASSANDRA-8741)


2.2.1
 * Fix race during construction of commit log (CASSANDRA-10049)
 * Fix LeveledCompactionStrategyTest (CASSANDRA-9757)
 * Fix broken UnbufferedDataOutputStreamPlus.writeUTF (CASSANDRA-10203)
 * (cqlsh) default load-from-file encoding to utf-8 (CASSANDRA-9898)
 * Avoid returning Permission.NONE when failing to query users table (CASSANDRA-10168)
 * (cqlsh) add CLEAR command (CASSANDRA-10086)
 * Support string literals as Role names for compatibility (CASSANDRA-10135)
Merged from 2.1:
 * Only check KeyCache when it is enabled
 * Change streaming_socket_timeout_in_ms default to 1 hour (CASSANDRA-8611)
 * (cqlsh) update list of CQL keywords (CASSANDRA-9232)


3.0.0-beta1
 * Redesign secondary index API (CASSANDRA-9459, 7771, 9041)
 * Fix throwing ReadFailure instead of ReadTimeout on range queries (CASSANDRA-10125)
 * Rewrite hinted handoff (CASSANDRA-6230)
 * Fix query on static compact tables (CASSANDRA-10093)
 * Fix race during construction of commit log (CASSANDRA-10049)
 * Add option to only purge repaired tombstones (CASSANDRA-6434)
 * Change authorization handling for MVs (CASSANDRA-9927)
 * Add custom JMX enabled executor for UDF sandbox (CASSANDRA-10026)
 * Fix row deletion bug for Materialized Views (CASSANDRA-10014)
 * Support mixed-version clusters with Cassandra 2.1 and 2.2 (CASSANDRA-9704)
 * Fix multiple slices on RowSearchers (CASSANDRA-10002)
 * Fix bug in merging of collections (CASSANDRA-10001)
 * Optimize batchlog replay to avoid full scans (CASSANDRA-7237)
 * Repair improvements when using vnodes (CASSANDRA-5220)
 * Disable scripted UDFs by default (CASSANDRA-9889)
 * Bytecode inspection for Java-UDFs (CASSANDRA-9890)
 * Use byte to serialize MT hash length (CASSANDRA-9792)
 * Replace usage of Adler32 with CRC32 (CASSANDRA-8684)
 * Fix migration to new format from 2.1 SSTable (CASSANDRA-10006)
 * SequentialWriter should extend BufferedDataOutputStreamPlus (CASSANDRA-9500)
 * Use the same repairedAt timestamp within incremental repair session (CASSANDRA-9111)
Merged from 2.2:
 * Allow count(*) and count(1) to be use as normal aggregation (CASSANDRA-10114)
 * An NPE is thrown if the column name is unknown for an IN relation (CASSANDRA-10043)
 * Apply commit_failure_policy to more errors on startup (CASSANDRA-9749)
 * Fix histogram overflow exception (CASSANDRA-9973)
 * Route gossip messages over dedicated socket (CASSANDRA-9237)
 * Add checksum to saved cache files (CASSANDRA-9265)
 * Log warning when using an aggregate without partition key (CASSANDRA-9737)
Merged from 2.1:
 * (cqlsh) Allow encoding to be set through command line (CASSANDRA-10004)
 * Add new JMX methods to change local compaction strategy (CASSANDRA-9965)
 * Write hints for paxos commits (CASSANDRA-7342)
 * (cqlsh) Fix timestamps before 1970 on Windows, always
   use UTC for timestamp display (CASSANDRA-10000)
 * (cqlsh) Avoid overwriting new config file with old config
   when both exist (CASSANDRA-9777)
 * Release snapshot selfRef when doing snapshot repair (CASSANDRA-9998)
 * Cannot replace token does not exist - DN node removed as Fat Client (CASSANDRA-9871)
Merged from 2.0:
 * Don't cast expected bf size to an int (CASSANDRA-9959)
 * Make getFullyExpiredSSTables less expensive (CASSANDRA-9882)


3.0.0-alpha1
 * Implement proper sandboxing for UDFs (CASSANDRA-9402)
 * Simplify (and unify) cleanup of compaction leftovers (CASSANDRA-7066)
 * Allow extra schema definitions in cassandra-stress yaml (CASSANDRA-9850)
 * Metrics should use up to date nomenclature (CASSANDRA-9448)
 * Change CREATE/ALTER TABLE syntax for compression (CASSANDRA-8384)
 * Cleanup crc and adler code for java 8 (CASSANDRA-9650)
 * Storage engine refactor (CASSANDRA-8099, 9743, 9746, 9759, 9781, 9808, 9825,
   9848, 9705, 9859, 9867, 9874, 9828, 9801)
 * Update Guava to 18.0 (CASSANDRA-9653)
 * Bloom filter false positive ratio is not honoured (CASSANDRA-8413)
 * New option for cassandra-stress to leave a ratio of columns null (CASSANDRA-9522)
 * Change hinted_handoff_enabled yaml setting, JMX (CASSANDRA-9035)
 * Add algorithmic token allocation (CASSANDRA-7032)
 * Add nodetool command to replay batchlog (CASSANDRA-9547)
 * Make file buffer cache independent of paths being read (CASSANDRA-8897)
 * Remove deprecated legacy Hadoop code (CASSANDRA-9353)
 * Decommissioned nodes will not rejoin the cluster (CASSANDRA-8801)
 * Change gossip stabilization to use endpoit size (CASSANDRA-9401)
 * Change default garbage collector to G1 (CASSANDRA-7486)
 * Populate TokenMetadata early during startup (CASSANDRA-9317)
 * Undeprecate cache recentHitRate (CASSANDRA-6591)
 * Add support for selectively varint encoding fields (CASSANDRA-9499, 9865)
 * Materialized Views (CASSANDRA-6477)
Merged from 2.2:
 * Avoid grouping sstables for anticompaction with DTCS (CASSANDRA-9900)
 * UDF / UDA execution time in trace (CASSANDRA-9723)
 * Fix broken internode SSL (CASSANDRA-9884)
Merged from 2.1:
 * Add new JMX methods to change local compaction strategy (CASSANDRA-9965)
 * Fix handling of enable/disable autocompaction (CASSANDRA-9899)
 * Add consistency level to tracing ouput (CASSANDRA-9827)
 * Remove repair snapshot leftover on startup (CASSANDRA-7357)
 * Use random nodes for batch log when only 2 racks (CASSANDRA-8735)
 * Ensure atomicity inside thrift and stream session (CASSANDRA-7757)
 * Fix nodetool info error when the node is not joined (CASSANDRA-9031)
Merged from 2.0:
 * Log when messages are dropped due to cross_node_timeout (CASSANDRA-9793)
 * Don't track hotness when opening from snapshot for validation (CASSANDRA-9382)


2.2.0
 * Allow the selection of columns together with aggregates (CASSANDRA-9767)
 * Fix cqlsh copy methods and other windows specific issues (CASSANDRA-9795)
 * Don't wrap byte arrays in SequentialWriter (CASSANDRA-9797)
 * sum() and avg() functions missing for smallint and tinyint types (CASSANDRA-9671)
 * Revert CASSANDRA-9542 (allow native functions in UDA) (CASSANDRA-9771)
Merged from 2.1:
 * Fix MarshalException when upgrading superColumn family (CASSANDRA-9582)
 * Fix broken logging for "empty" flushes in Memtable (CASSANDRA-9837)
 * Handle corrupt files on startup (CASSANDRA-9686)
 * Fix clientutil jar and tests (CASSANDRA-9760)
 * (cqlsh) Allow the SSL protocol version to be specified through the
    config file or environment variables (CASSANDRA-9544)
Merged from 2.0:
 * Add tool to find why expired sstables are not getting dropped (CASSANDRA-10015)
 * Remove erroneous pending HH tasks from tpstats/jmx (CASSANDRA-9129)
 * Don't cast expected bf size to an int (CASSANDRA-9959)
 * checkForEndpointCollision fails for legitimate collisions (CASSANDRA-9765)
 * Complete CASSANDRA-8448 fix (CASSANDRA-9519)
 * Don't include auth credentials in debug log (CASSANDRA-9682)
 * Can't transition from write survey to normal mode (CASSANDRA-9740)
 * Scrub (recover) sstables even when -Index.db is missing (CASSANDRA-9591)
 * Fix growing pending background compaction (CASSANDRA-9662)


2.2.0-rc2
 * Re-enable memory-mapped I/O on Windows (CASSANDRA-9658)
 * Warn when an extra-large partition is compacted (CASSANDRA-9643)
 * (cqlsh) Allow setting the initial connection timeout (CASSANDRA-9601)
 * BulkLoader has --transport-factory option but does not use it (CASSANDRA-9675)
 * Allow JMX over SSL directly from nodetool (CASSANDRA-9090)
 * Update cqlsh for UDFs (CASSANDRA-7556)
 * Change Windows kernel default timer resolution (CASSANDRA-9634)
 * Deprected sstable2json and json2sstable (CASSANDRA-9618)
 * Allow native functions in user-defined aggregates (CASSANDRA-9542)
 * Don't repair system_distributed by default (CASSANDRA-9621)
 * Fix mixing min, max, and count aggregates for blob type (CASSANRA-9622)
 * Rename class for DATE type in Java driver (CASSANDRA-9563)
 * Duplicate compilation of UDFs on coordinator (CASSANDRA-9475)
 * Fix connection leak in CqlRecordWriter (CASSANDRA-9576)
 * Mlockall before opening system sstables & remove boot_without_jna option (CASSANDRA-9573)
 * Add functions to convert timeuuid to date or time, deprecate dateOf and unixTimestampOf (CASSANDRA-9229)
 * Make sure we cancel non-compacting sstables from LifecycleTransaction (CASSANDRA-9566)
 * Fix deprecated repair JMX API (CASSANDRA-9570)
 * Add logback metrics (CASSANDRA-9378)
 * Update and refactor ant test/test-compression to run the tests in parallel (CASSANDRA-9583)
 * Fix upgrading to new directory for secondary index (CASSANDRA-9687)
Merged from 2.1:
 * (cqlsh) Fix bad check for CQL compatibility when DESCRIBE'ing
   COMPACT STORAGE tables with no clustering columns
 * Eliminate strong self-reference chains in sstable ref tidiers (CASSANDRA-9656)
 * Ensure StreamSession uses canonical sstable reader instances (CASSANDRA-9700)
 * Ensure memtable book keeping is not corrupted in the event we shrink usage (CASSANDRA-9681)
 * Update internal python driver for cqlsh (CASSANDRA-9064)
 * Fix IndexOutOfBoundsException when inserting tuple with too many
   elements using the string literal notation (CASSANDRA-9559)
 * Enable describe on indices (CASSANDRA-7814)
 * Fix incorrect result for IN queries where column not found (CASSANDRA-9540)
 * ColumnFamilyStore.selectAndReference may block during compaction (CASSANDRA-9637)
 * Fix bug in cardinality check when compacting (CASSANDRA-9580)
 * Fix memory leak in Ref due to ConcurrentLinkedQueue.remove() behaviour (CASSANDRA-9549)
 * Make rebuild only run one at a time (CASSANDRA-9119)
Merged from 2.0:
 * Avoid NPE in AuthSuccess#decode (CASSANDRA-9727)
 * Add listen_address to system.local (CASSANDRA-9603)
 * Bug fixes to resultset metadata construction (CASSANDRA-9636)
 * Fix setting 'durable_writes' in ALTER KEYSPACE (CASSANDRA-9560)
 * Avoids ballot clash in Paxos (CASSANDRA-9649)
 * Improve trace messages for RR (CASSANDRA-9479)
 * Fix suboptimal secondary index selection when restricted
   clustering column is also indexed (CASSANDRA-9631)
 * (cqlsh) Add min_threshold to DTCS option autocomplete (CASSANDRA-9385)
 * Fix error message when attempting to create an index on a column
   in a COMPACT STORAGE table with clustering columns (CASSANDRA-9527)
 * 'WITH WITH' in alter keyspace statements causes NPE (CASSANDRA-9565)
 * Expose some internals of SelectStatement for inspection (CASSANDRA-9532)
 * ArrivalWindow should use primitives (CASSANDRA-9496)
 * Periodically submit background compaction tasks (CASSANDRA-9592)
 * Set HAS_MORE_PAGES flag to false when PagingState is null (CASSANDRA-9571)


2.2.0-rc1
 * Compressed commit log should measure compressed space used (CASSANDRA-9095)
 * Fix comparison bug in CassandraRoleManager#collectRoles (CASSANDRA-9551)
 * Add tinyint,smallint,time,date support for UDFs (CASSANDRA-9400)
 * Deprecates SSTableSimpleWriter and SSTableSimpleUnsortedWriter (CASSANDRA-9546)
 * Empty INITCOND treated as null in aggregate (CASSANDRA-9457)
 * Remove use of Cell in Thrift MapReduce classes (CASSANDRA-8609)
 * Integrate pre-release Java Driver 2.2-rc1, custom build (CASSANDRA-9493)
 * Clean up gossiper logic for old versions (CASSANDRA-9370)
 * Fix custom payload coding/decoding to match the spec (CASSANDRA-9515)
 * ant test-all results incomplete when parsed (CASSANDRA-9463)
 * Disallow frozen<> types in function arguments and return types for
   clarity (CASSANDRA-9411)
 * Static Analysis to warn on unsafe use of Autocloseable instances (CASSANDRA-9431)
 * Update commitlog archiving examples now that commitlog segments are
   not recycled (CASSANDRA-9350)
 * Extend Transactional API to sstable lifecycle management (CASSANDRA-8568)
 * (cqlsh) Add support for native protocol 4 (CASSANDRA-9399)
 * Ensure that UDF and UDAs are keyspace-isolated (CASSANDRA-9409)
 * Revert CASSANDRA-7807 (tracing completion client notifications) (CASSANDRA-9429)
 * Add ability to stop compaction by ID (CASSANDRA-7207)
 * Let CassandraVersion handle SNAPSHOT version (CASSANDRA-9438)
Merged from 2.1:
 * (cqlsh) Fix using COPY through SOURCE or -f (CASSANDRA-9083)
 * Fix occasional lack of `system` keyspace in schema tables (CASSANDRA-8487)
 * Use ProtocolError code instead of ServerError code for native protocol
   error responses to unsupported protocol versions (CASSANDRA-9451)
 * Default commitlog_sync_batch_window_in_ms changed to 2ms (CASSANDRA-9504)
 * Fix empty partition assertion in unsorted sstable writing tools (CASSANDRA-9071)
 * Ensure truncate without snapshot cannot produce corrupt responses (CASSANDRA-9388)
 * Consistent error message when a table mixes counter and non-counter
   columns (CASSANDRA-9492)
 * Avoid getting unreadable keys during anticompaction (CASSANDRA-9508)
 * (cqlsh) Better float precision by default (CASSANDRA-9224)
 * Improve estimated row count (CASSANDRA-9107)
 * Optimize range tombstone memory footprint (CASSANDRA-8603)
 * Use configured gcgs in anticompaction (CASSANDRA-9397)
Merged from 2.0:
 * Don't accumulate more range than necessary in RangeTombstone.Tracker (CASSANDRA-9486)
 * Add broadcast and rpc addresses to system.local (CASSANDRA-9436)
 * Always mark sstable suspect when corrupted (CASSANDRA-9478)
 * Add database users and permissions to CQL3 documentation (CASSANDRA-7558)
 * Allow JVM_OPTS to be passed to standalone tools (CASSANDRA-5969)
 * Fix bad condition in RangeTombstoneList (CASSANDRA-9485)
 * Fix potential StackOverflow when setting CrcCheckChance over JMX (CASSANDRA-9488)
 * Fix null static columns in pages after the first, paged reversed
   queries (CASSANDRA-8502)
 * Fix counting cache serialization in request metrics (CASSANDRA-9466)
 * Add option not to validate atoms during scrub (CASSANDRA-9406)


2.2.0-beta1
 * Introduce Transactional API for internal state changes (CASSANDRA-8984)
 * Add a flag in cassandra.yaml to enable UDFs (CASSANDRA-9404)
 * Better support of null for UDF (CASSANDRA-8374)
 * Use ecj instead of javassist for UDFs (CASSANDRA-8241)
 * faster async logback configuration for tests (CASSANDRA-9376)
 * Add `smallint` and `tinyint` data types (CASSANDRA-8951)
 * Avoid thrift schema creation when native driver is used in stress tool (CASSANDRA-9374)
 * Make Functions.declared thread-safe
 * Add client warnings to native protocol v4 (CASSANDRA-8930)
 * Allow roles cache to be invalidated (CASSANDRA-8967)
 * Upgrade Snappy (CASSANDRA-9063)
 * Don't start Thrift rpc by default (CASSANDRA-9319)
 * Only stream from unrepaired sstables with incremental repair (CASSANDRA-8267)
 * Aggregate UDFs allow SFUNC return type to differ from STYPE if FFUNC specified (CASSANDRA-9321)
 * Remove Thrift dependencies in bundled tools (CASSANDRA-8358)
 * Disable memory mapping of hsperfdata file for JVM statistics (CASSANDRA-9242)
 * Add pre-startup checks to detect potential incompatibilities (CASSANDRA-8049)
 * Distinguish between null and unset in protocol v4 (CASSANDRA-7304)
 * Add user/role permissions for user-defined functions (CASSANDRA-7557)
 * Allow cassandra config to be updated to restart daemon without unloading classes (CASSANDRA-9046)
 * Don't initialize compaction writer before checking if iter is empty (CASSANDRA-9117)
 * Don't execute any functions at prepare-time (CASSANDRA-9037)
 * Share file handles between all instances of a SegmentedFile (CASSANDRA-8893)
 * Make it possible to major compact LCS (CASSANDRA-7272)
 * Make FunctionExecutionException extend RequestExecutionException
   (CASSANDRA-9055)
 * Add support for SELECT JSON, INSERT JSON syntax and new toJson(), fromJson()
   functions (CASSANDRA-7970)
 * Optimise max purgeable timestamp calculation in compaction (CASSANDRA-8920)
 * Constrain internode message buffer sizes, and improve IO class hierarchy (CASSANDRA-8670)
 * New tool added to validate all sstables in a node (CASSANDRA-5791)
 * Push notification when tracing completes for an operation (CASSANDRA-7807)
 * Delay "node up" and "node added" notifications until native protocol server is started (CASSANDRA-8236)
 * Compressed Commit Log (CASSANDRA-6809)
 * Optimise IntervalTree (CASSANDRA-8988)
 * Add a key-value payload for third party usage (CASSANDRA-8553, 9212)
 * Bump metrics-reporter-config dependency for metrics 3.0 (CASSANDRA-8149)
 * Partition intra-cluster message streams by size, not type (CASSANDRA-8789)
 * Add WriteFailureException to native protocol, notify coordinator of
   write failures (CASSANDRA-8592)
 * Convert SequentialWriter to nio (CASSANDRA-8709)
 * Add role based access control (CASSANDRA-7653, 8650, 7216, 8760, 8849, 8761, 8850)
 * Record client ip address in tracing sessions (CASSANDRA-8162)
 * Indicate partition key columns in response metadata for prepared
   statements (CASSANDRA-7660)
 * Merge UUIDType and TimeUUIDType parse logic (CASSANDRA-8759)
 * Avoid memory allocation when searching index summary (CASSANDRA-8793)
 * Optimise (Time)?UUIDType Comparisons (CASSANDRA-8730)
 * Make CRC32Ex into a separate maven dependency (CASSANDRA-8836)
 * Use preloaded jemalloc w/ Unsafe (CASSANDRA-8714, 9197)
 * Avoid accessing partitioner through StorageProxy (CASSANDRA-8244, 8268)
 * Upgrade Metrics library and remove depricated metrics (CASSANDRA-5657)
 * Serializing Row cache alternative, fully off heap (CASSANDRA-7438)
 * Duplicate rows returned when in clause has repeated values (CASSANDRA-6706)
 * Make CassandraException unchecked, extend RuntimeException (CASSANDRA-8560)
 * Support direct buffer decompression for reads (CASSANDRA-8464)
 * DirectByteBuffer compatible LZ4 methods (CASSANDRA-7039)
 * Group sstables for anticompaction correctly (CASSANDRA-8578)
 * Add ReadFailureException to native protocol, respond
   immediately when replicas encounter errors while handling
   a read request (CASSANDRA-7886)
 * Switch CommitLogSegment from RandomAccessFile to nio (CASSANDRA-8308)
 * Allow mixing token and partition key restrictions (CASSANDRA-7016)
 * Support index key/value entries on map collections (CASSANDRA-8473)
 * Modernize schema tables (CASSANDRA-8261)
 * Support for user-defined aggregation functions (CASSANDRA-8053)
 * Fix NPE in SelectStatement with empty IN values (CASSANDRA-8419)
 * Refactor SelectStatement, return IN results in natural order instead
   of IN value list order and ignore duplicate values in partition key IN restrictions (CASSANDRA-7981)
 * Support UDTs, tuples, and collections in user-defined
   functions (CASSANDRA-7563)
 * Fix aggregate fn results on empty selection, result column name,
   and cqlsh parsing (CASSANDRA-8229)
 * Mark sstables as repaired after full repair (CASSANDRA-7586)
 * Extend Descriptor to include a format value and refactor reader/writer
   APIs (CASSANDRA-7443)
 * Integrate JMH for microbenchmarks (CASSANDRA-8151)
 * Keep sstable levels when bootstrapping (CASSANDRA-7460)
 * Add Sigar library and perform basic OS settings check on startup (CASSANDRA-7838)
 * Support for aggregation functions (CASSANDRA-4914)
 * Remove cassandra-cli (CASSANDRA-7920)
 * Accept dollar quoted strings in CQL (CASSANDRA-7769)
 * Make assassinate a first class command (CASSANDRA-7935)
 * Support IN clause on any partition key column (CASSANDRA-7855)
 * Support IN clause on any clustering column (CASSANDRA-4762)
 * Improve compaction logging (CASSANDRA-7818)
 * Remove YamlFileNetworkTopologySnitch (CASSANDRA-7917)
 * Do anticompaction in groups (CASSANDRA-6851)
 * Support user-defined functions (CASSANDRA-7395, 7526, 7562, 7740, 7781, 7929,
   7924, 7812, 8063, 7813, 7708)
 * Permit configurable timestamps with cassandra-stress (CASSANDRA-7416)
 * Move sstable RandomAccessReader to nio2, which allows using the
   FILE_SHARE_DELETE flag on Windows (CASSANDRA-4050)
 * Remove CQL2 (CASSANDRA-5918)
 * Optimize fetching multiple cells by name (CASSANDRA-6933)
 * Allow compilation in java 8 (CASSANDRA-7028)
 * Make incremental repair default (CASSANDRA-7250)
 * Enable code coverage thru JaCoCo (CASSANDRA-7226)
 * Switch external naming of 'column families' to 'tables' (CASSANDRA-4369)
 * Shorten SSTable path (CASSANDRA-6962)
 * Use unsafe mutations for most unit tests (CASSANDRA-6969)
 * Fix race condition during calculation of pending ranges (CASSANDRA-7390)
 * Fail on very large batch sizes (CASSANDRA-8011)
 * Improve concurrency of repair (CASSANDRA-6455, 8208, 9145)
 * Select optimal CRC32 implementation at runtime (CASSANDRA-8614)
 * Evaluate MurmurHash of Token once per query (CASSANDRA-7096)
 * Generalize progress reporting (CASSANDRA-8901)
 * Resumable bootstrap streaming (CASSANDRA-8838, CASSANDRA-8942)
 * Allow scrub for secondary index (CASSANDRA-5174)
 * Save repair data to system table (CASSANDRA-5839)
 * fix nodetool names that reference column families (CASSANDRA-8872)
 Merged from 2.1:
 * Warn on misuse of unlogged batches (CASSANDRA-9282)
 * Failure detector detects and ignores local pauses (CASSANDRA-9183)
 * Add utility class to support for rate limiting a given log statement (CASSANDRA-9029)
 * Add missing consistency levels to cassandra-stess (CASSANDRA-9361)
 * Fix commitlog getCompletedTasks to not increment (CASSANDRA-9339)
 * Fix for harmless exceptions logged as ERROR (CASSANDRA-8564)
 * Delete processed sstables in sstablesplit/sstableupgrade (CASSANDRA-8606)
 * Improve sstable exclusion from partition tombstones (CASSANDRA-9298)
 * Validate the indexed column rather than the cell's contents for 2i (CASSANDRA-9057)
 * Add support for top-k custom 2i queries (CASSANDRA-8717)
 * Fix error when dropping table during compaction (CASSANDRA-9251)
 * cassandra-stress supports validation operations over user profiles (CASSANDRA-8773)
 * Add support for rate limiting log messages (CASSANDRA-9029)
 * Log the partition key with tombstone warnings (CASSANDRA-8561)
 * Reduce runWithCompactionsDisabled poll interval to 1ms (CASSANDRA-9271)
 * Fix PITR commitlog replay (CASSANDRA-9195)
 * GCInspector logs very different times (CASSANDRA-9124)
 * Fix deleting from an empty list (CASSANDRA-9198)
 * Update tuple and collection types that use a user-defined type when that UDT
   is modified (CASSANDRA-9148, CASSANDRA-9192)
 * Use higher timeout for prepair and snapshot in repair (CASSANDRA-9261)
 * Fix anticompaction blocking ANTI_ENTROPY stage (CASSANDRA-9151)
 * Repair waits for anticompaction to finish (CASSANDRA-9097)
 * Fix streaming not holding ref when stream error (CASSANDRA-9295)
 * Fix canonical view returning early opened SSTables (CASSANDRA-9396)
Merged from 2.0:
 * (cqlsh) Add LOGIN command to switch users (CASSANDRA-7212)
 * Clone SliceQueryFilter in AbstractReadCommand implementations (CASSANDRA-8940)
 * Push correct protocol notification for DROP INDEX (CASSANDRA-9310)
 * token-generator - generated tokens too long (CASSANDRA-9300)
 * Fix counting of tombstones for TombstoneOverwhelmingException (CASSANDRA-9299)
 * Fix ReconnectableSnitch reconnecting to peers during upgrade (CASSANDRA-6702)
 * Include keyspace and table name in error log for collections over the size
   limit (CASSANDRA-9286)
 * Avoid potential overlap in LCS with single-partition sstables (CASSANDRA-9322)
 * Log warning message when a table is queried before the schema has fully
   propagated (CASSANDRA-9136)
 * Overload SecondaryIndex#indexes to accept the column definition (CASSANDRA-9314)
 * (cqlsh) Add SERIAL and LOCAL_SERIAL consistency levels (CASSANDRA-8051)
 * Fix index selection during rebuild with certain table layouts (CASSANDRA-9281)
 * Fix partition-level-delete-only workload accounting (CASSANDRA-9194)
 * Allow scrub to handle corrupted compressed chunks (CASSANDRA-9140)
 * Fix assertion error when resetlocalschema is run during repair (CASSANDRA-9249)
 * Disable single sstable tombstone compactions for DTCS by default (CASSANDRA-9234)
 * IncomingTcpConnection thread is not named (CASSANDRA-9262)
 * Close incoming connections when MessagingService is stopped (CASSANDRA-9238)
 * Fix streaming hang when retrying (CASSANDRA-9132)


2.1.5
 * Re-add deprecated cold_reads_to_omit param for backwards compat (CASSANDRA-9203)
 * Make anticompaction visible in compactionstats (CASSANDRA-9098)
 * Improve nodetool getendpoints documentation about the partition
   key parameter (CASSANDRA-6458)
 * Don't check other keyspaces for schema changes when an user-defined
   type is altered (CASSANDRA-9187)
 * Add generate-idea-files target to build.xml (CASSANDRA-9123)
 * Allow takeColumnFamilySnapshot to take a list of tables (CASSANDRA-8348)
 * Limit major sstable operations to their canonical representation (CASSANDRA-8669)
 * cqlsh: Add tests for INSERT and UPDATE tab completion (CASSANDRA-9125)
 * cqlsh: quote column names when needed in COPY FROM inserts (CASSANDRA-9080)
 * Do not load read meter for offline operations (CASSANDRA-9082)
 * cqlsh: Make CompositeType data readable (CASSANDRA-8919)
 * cqlsh: Fix display of triggers (CASSANDRA-9081)
 * Fix NullPointerException when deleting or setting an element by index on
   a null list collection (CASSANDRA-9077)
 * Buffer bloom filter serialization (CASSANDRA-9066)
 * Fix anti-compaction target bloom filter size (CASSANDRA-9060)
 * Make FROZEN and TUPLE unreserved keywords in CQL (CASSANDRA-9047)
 * Prevent AssertionError from SizeEstimatesRecorder (CASSANDRA-9034)
 * Avoid overwriting index summaries for sstables with an older format that
   does not support downsampling; rebuild summaries on startup when this
   is detected (CASSANDRA-8993)
 * Fix potential data loss in CompressedSequentialWriter (CASSANDRA-8949)
 * Make PasswordAuthenticator number of hashing rounds configurable (CASSANDRA-8085)
 * Fix AssertionError when binding nested collections in DELETE (CASSANDRA-8900)
 * Check for overlap with non-early sstables in LCS (CASSANDRA-8739)
 * Only calculate max purgable timestamp if we have to (CASSANDRA-8914)
 * (cqlsh) Greatly improve performance of COPY FROM (CASSANDRA-8225)
 * IndexSummary effectiveIndexInterval is now a guideline, not a rule (CASSANDRA-8993)
 * Use correct bounds for page cache eviction of compressed files (CASSANDRA-8746)
 * SSTableScanner enforces its bounds (CASSANDRA-8946)
 * Cleanup cell equality (CASSANDRA-8947)
 * Introduce intra-cluster message coalescing (CASSANDRA-8692)
 * DatabaseDescriptor throws NPE when rpc_interface is used (CASSANDRA-8839)
 * Don't check if an sstable is live for offline compactions (CASSANDRA-8841)
 * Don't set clientMode in SSTableLoader (CASSANDRA-8238)
 * Fix SSTableRewriter with disabled early open (CASSANDRA-8535)
 * Fix cassandra-stress so it respects the CL passed in user mode (CASSANDRA-8948)
 * Fix rare NPE in ColumnDefinition#hasIndexOption() (CASSANDRA-8786)
 * cassandra-stress reports per-operation statistics, plus misc (CASSANDRA-8769)
 * Add SimpleDate (cql date) and Time (cql time) types (CASSANDRA-7523)
 * Use long for key count in cfstats (CASSANDRA-8913)
 * Make SSTableRewriter.abort() more robust to failure (CASSANDRA-8832)
 * Remove cold_reads_to_omit from STCS (CASSANDRA-8860)
 * Make EstimatedHistogram#percentile() use ceil instead of floor (CASSANDRA-8883)
 * Fix top partitions reporting wrong cardinality (CASSANDRA-8834)
 * Fix rare NPE in KeyCacheSerializer (CASSANDRA-8067)
 * Pick sstables for validation as late as possible inc repairs (CASSANDRA-8366)
 * Fix commitlog getPendingTasks to not increment (CASSANDRA-8862)
 * Fix parallelism adjustment in range and secondary index queries
   when the first fetch does not satisfy the limit (CASSANDRA-8856)
 * Check if the filtered sstables is non-empty in STCS (CASSANDRA-8843)
 * Upgrade java-driver used for cassandra-stress (CASSANDRA-8842)
 * Fix CommitLog.forceRecycleAllSegments() memory access error (CASSANDRA-8812)
 * Improve assertions in Memory (CASSANDRA-8792)
 * Fix SSTableRewriter cleanup (CASSANDRA-8802)
 * Introduce SafeMemory for CompressionMetadata.Writer (CASSANDRA-8758)
 * 'nodetool info' prints exception against older node (CASSANDRA-8796)
 * Ensure SSTableReader.last corresponds exactly with the file end (CASSANDRA-8750)
 * Make SSTableWriter.openEarly more robust and obvious (CASSANDRA-8747)
 * Enforce SSTableReader.first/last (CASSANDRA-8744)
 * Cleanup SegmentedFile API (CASSANDRA-8749)
 * Avoid overlap with early compaction replacement (CASSANDRA-8683)
 * Safer Resource Management++ (CASSANDRA-8707)
 * Write partition size estimates into a system table (CASSANDRA-7688)
 * cqlsh: Fix keys() and full() collection indexes in DESCRIBE output
   (CASSANDRA-8154)
 * Show progress of streaming in nodetool netstats (CASSANDRA-8886)
 * IndexSummaryBuilder utilises offheap memory, and shares data between
   each IndexSummary opened from it (CASSANDRA-8757)
 * markCompacting only succeeds if the exact SSTableReader instances being
   marked are in the live set (CASSANDRA-8689)
 * cassandra-stress support for varint (CASSANDRA-8882)
 * Fix Adler32 digest for compressed sstables (CASSANDRA-8778)
 * Add nodetool statushandoff/statusbackup (CASSANDRA-8912)
 * Use stdout for progress and stats in sstableloader (CASSANDRA-8982)
 * Correctly identify 2i datadir from older versions (CASSANDRA-9116)
Merged from 2.0:
 * Ignore gossip SYNs after shutdown (CASSANDRA-9238)
 * Avoid overflow when calculating max sstable size in LCS (CASSANDRA-9235)
 * Make sstable blacklisting work with compression (CASSANDRA-9138)
 * Do not attempt to rebuild indexes if no index accepts any column (CASSANDRA-9196)
 * Don't initiate snitch reconnection for dead states (CASSANDRA-7292)
 * Fix ArrayIndexOutOfBoundsException in CQLSSTableWriter (CASSANDRA-8978)
 * Add shutdown gossip state to prevent timeouts during rolling restarts (CASSANDRA-8336)
 * Fix running with java.net.preferIPv6Addresses=true (CASSANDRA-9137)
 * Fix failed bootstrap/replace attempts being persisted in system.peers (CASSANDRA-9180)
 * Flush system.IndexInfo after marking index built (CASSANDRA-9128)
 * Fix updates to min/max_compaction_threshold through cassandra-cli
   (CASSANDRA-8102)
 * Don't include tmp files when doing offline relevel (CASSANDRA-9088)
 * Use the proper CAS WriteType when finishing a previous round during Paxos
   preparation (CASSANDRA-8672)
 * Avoid race in cancelling compactions (CASSANDRA-9070)
 * More aggressive check for expired sstables in DTCS (CASSANDRA-8359)
 * Fix ignored index_interval change in ALTER TABLE statements (CASSANDRA-7976)
 * Do more aggressive compaction in old time windows in DTCS (CASSANDRA-8360)
 * java.lang.AssertionError when reading saved cache (CASSANDRA-8740)
 * "disk full" when running cleanup (CASSANDRA-9036)
 * Lower logging level from ERROR to DEBUG when a scheduled schema pull
   cannot be completed due to a node being down (CASSANDRA-9032)
 * Fix MOVED_NODE client event (CASSANDRA-8516)
 * Allow overriding MAX_OUTSTANDING_REPLAY_COUNT (CASSANDRA-7533)
 * Fix malformed JMX ObjectName containing IPv6 addresses (CASSANDRA-9027)
 * (cqlsh) Allow increasing CSV field size limit through
   cqlshrc config option (CASSANDRA-8934)
 * Stop logging range tombstones when exceeding the threshold
   (CASSANDRA-8559)
 * Fix NullPointerException when nodetool getendpoints is run
   against invalid keyspaces or tables (CASSANDRA-8950)
 * Allow specifying the tmp dir (CASSANDRA-7712)
 * Improve compaction estimated tasks estimation (CASSANDRA-8904)
 * Fix duplicate up/down messages sent to native clients (CASSANDRA-7816)
 * Expose commit log archive status via JMX (CASSANDRA-8734)
 * Provide better exceptions for invalid replication strategy parameters
   (CASSANDRA-8909)
 * Fix regression in mixed single and multi-column relation support for
   SELECT statements (CASSANDRA-8613)
 * Add ability to limit number of native connections (CASSANDRA-8086)
 * Fix CQLSSTableWriter throwing exception and spawning threads
   (CASSANDRA-8808)
 * Fix MT mismatch between empty and GC-able data (CASSANDRA-8979)
 * Fix incorrect validation when snapshotting single table (CASSANDRA-8056)
 * Add offline tool to relevel sstables (CASSANDRA-8301)
 * Preserve stream ID for more protocol errors (CASSANDRA-8848)
 * Fix combining token() function with multi-column relations on
   clustering columns (CASSANDRA-8797)
 * Make CFS.markReferenced() resistant to bad refcounting (CASSANDRA-8829)
 * Fix StreamTransferTask abort/complete bad refcounting (CASSANDRA-8815)
 * Fix AssertionError when querying a DESC clustering ordered
   table with ASC ordering and paging (CASSANDRA-8767)
 * AssertionError: "Memory was freed" when running cleanup (CASSANDRA-8716)
 * Make it possible to set max_sstable_age to fractional days (CASSANDRA-8406)
 * Fix some multi-column relations with indexes on some clustering
   columns (CASSANDRA-8275)
 * Fix memory leak in SSTableSimple*Writer and SSTableReader.validate()
   (CASSANDRA-8748)
 * Throw OOM if allocating memory fails to return a valid pointer (CASSANDRA-8726)
 * Fix SSTableSimpleUnsortedWriter ConcurrentModificationException (CASSANDRA-8619)
 * 'nodetool info' prints exception against older node (CASSANDRA-8796)
 * Ensure SSTableSimpleUnsortedWriter.close() terminates if
   disk writer has crashed (CASSANDRA-8807)


2.1.4
 * Bind JMX to localhost unless explicitly configured otherwise (CASSANDRA-9085)


2.1.3
 * Fix HSHA/offheap_objects corruption (CASSANDRA-8719)
 * Upgrade libthrift to 0.9.2 (CASSANDRA-8685)
 * Don't use the shared ref in sstableloader (CASSANDRA-8704)
 * Purge internal prepared statements if related tables or
   keyspaces are dropped (CASSANDRA-8693)
 * (cqlsh) Handle unicode BOM at start of files (CASSANDRA-8638)
 * Stop compactions before exiting offline tools (CASSANDRA-8623)
 * Update tools/stress/README.txt to match current behaviour (CASSANDRA-7933)
 * Fix schema from Thrift conversion with empty metadata (CASSANDRA-8695)
 * Safer Resource Management (CASSANDRA-7705)
 * Make sure we compact highly overlapping cold sstables with
   STCS (CASSANDRA-8635)
 * rpc_interface and listen_interface generate NPE on startup when specified
   interface doesn't exist (CASSANDRA-8677)
 * Fix ArrayIndexOutOfBoundsException in nodetool cfhistograms (CASSANDRA-8514)
 * Switch from yammer metrics for nodetool cf/proxy histograms (CASSANDRA-8662)
 * Make sure we don't add tmplink files to the compaction
   strategy (CASSANDRA-8580)
 * (cqlsh) Handle maps with blob keys (CASSANDRA-8372)
 * (cqlsh) Handle DynamicCompositeType schemas correctly (CASSANDRA-8563)
 * Duplicate rows returned when in clause has repeated values (CASSANDRA-6706)
 * Add tooling to detect hot partitions (CASSANDRA-7974)
 * Fix cassandra-stress user-mode truncation of partition generation (CASSANDRA-8608)
 * Only stream from unrepaired sstables during inc repair (CASSANDRA-8267)
 * Don't allow starting multiple inc repairs on the same sstables (CASSANDRA-8316)
 * Invalidate prepared BATCH statements when related tables
   or keyspaces are dropped (CASSANDRA-8652)
 * Fix missing results in secondary index queries on collections
   with ALLOW FILTERING (CASSANDRA-8421)
 * Expose EstimatedHistogram metrics for range slices (CASSANDRA-8627)
 * (cqlsh) Escape clqshrc passwords properly (CASSANDRA-8618)
 * Fix NPE when passing wrong argument in ALTER TABLE statement (CASSANDRA-8355)
 * Pig: Refactor and deprecate CqlStorage (CASSANDRA-8599)
 * Don't reuse the same cleanup strategy for all sstables (CASSANDRA-8537)
 * Fix case-sensitivity of index name on CREATE and DROP INDEX
   statements (CASSANDRA-8365)
 * Better detection/logging for corruption in compressed sstables (CASSANDRA-8192)
 * Use the correct repairedAt value when closing writer (CASSANDRA-8570)
 * (cqlsh) Handle a schema mismatch being detected on startup (CASSANDRA-8512)
 * Properly calculate expected write size during compaction (CASSANDRA-8532)
 * Invalidate affected prepared statements when a table's columns
   are altered (CASSANDRA-7910)
 * Stress - user defined writes should populate sequentally (CASSANDRA-8524)
 * Fix regression in SSTableRewriter causing some rows to become unreadable
   during compaction (CASSANDRA-8429)
 * Run major compactions for repaired/unrepaired in parallel (CASSANDRA-8510)
 * (cqlsh) Fix compression options in DESCRIBE TABLE output when compression
   is disabled (CASSANDRA-8288)
 * (cqlsh) Fix DESCRIBE output after keyspaces are altered (CASSANDRA-7623)
 * Make sure we set lastCompactedKey correctly (CASSANDRA-8463)
 * (cqlsh) Fix output of CONSISTENCY command (CASSANDRA-8507)
 * (cqlsh) Fixed the handling of LIST statements (CASSANDRA-8370)
 * Make sstablescrub check leveled manifest again (CASSANDRA-8432)
 * Check first/last keys in sstable when giving out positions (CASSANDRA-8458)
 * Disable mmap on Windows (CASSANDRA-6993)
 * Add missing ConsistencyLevels to cassandra-stress (CASSANDRA-8253)
 * Add auth support to cassandra-stress (CASSANDRA-7985)
 * Fix ArrayIndexOutOfBoundsException when generating error message
   for some CQL syntax errors (CASSANDRA-8455)
 * Scale memtable slab allocation logarithmically (CASSANDRA-7882)
 * cassandra-stress simultaneous inserts over same seed (CASSANDRA-7964)
 * Reduce cassandra-stress sampling memory requirements (CASSANDRA-7926)
 * Ensure memtable flush cannot expire commit log entries from its future (CASSANDRA-8383)
 * Make read "defrag" async to reclaim memtables (CASSANDRA-8459)
 * Remove tmplink files for offline compactions (CASSANDRA-8321)
 * Reduce maxHintsInProgress (CASSANDRA-8415)
 * BTree updates may call provided update function twice (CASSANDRA-8018)
 * Release sstable references after anticompaction (CASSANDRA-8386)
 * Handle abort() in SSTableRewriter properly (CASSANDRA-8320)
 * Centralize shared executors (CASSANDRA-8055)
 * Fix filtering for CONTAINS (KEY) relations on frozen collection
   clustering columns when the query is restricted to a single
   partition (CASSANDRA-8203)
 * Do more aggressive entire-sstable TTL expiry checks (CASSANDRA-8243)
 * Add more log info if readMeter is null (CASSANDRA-8238)
 * add check of the system wall clock time at startup (CASSANDRA-8305)
 * Support for frozen collections (CASSANDRA-7859)
 * Fix overflow on histogram computation (CASSANDRA-8028)
 * Have paxos reuse the timestamp generation of normal queries (CASSANDRA-7801)
 * Fix incremental repair not remove parent session on remote (CASSANDRA-8291)
 * Improve JBOD disk utilization (CASSANDRA-7386)
 * Log failed host when preparing incremental repair (CASSANDRA-8228)
 * Force config client mode in CQLSSTableWriter (CASSANDRA-8281)
 * Fix sstableupgrade throws exception (CASSANDRA-8688)
 * Fix hang when repairing empty keyspace (CASSANDRA-8694)
Merged from 2.0:
 * Fix IllegalArgumentException in dynamic snitch (CASSANDRA-8448)
 * Add support for UPDATE ... IF EXISTS (CASSANDRA-8610)
 * Fix reversal of list prepends (CASSANDRA-8733)
 * Prevent non-zero default_time_to_live on tables with counters
   (CASSANDRA-8678)
 * Fix SSTableSimpleUnsortedWriter ConcurrentModificationException
   (CASSANDRA-8619)
 * Round up time deltas lower than 1ms in BulkLoader (CASSANDRA-8645)
 * Add batch remove iterator to ABSC (CASSANDRA-8414, 8666)
 * Round up time deltas lower than 1ms in BulkLoader (CASSANDRA-8645)
 * Fix isClientMode check in Keyspace (CASSANDRA-8687)
 * Use more efficient slice size for querying internal secondary
   index tables (CASSANDRA-8550)
 * Fix potentially returning deleted rows with range tombstone (CASSANDRA-8558)
 * Check for available disk space before starting a compaction (CASSANDRA-8562)
 * Fix DISTINCT queries with LIMITs or paging when some partitions
   contain only tombstones (CASSANDRA-8490)
 * Introduce background cache refreshing to permissions cache
   (CASSANDRA-8194)
 * Fix race condition in StreamTransferTask that could lead to
   infinite loops and premature sstable deletion (CASSANDRA-7704)
 * Add an extra version check to MigrationTask (CASSANDRA-8462)
 * Ensure SSTableWriter cleans up properly after failure (CASSANDRA-8499)
 * Increase bf true positive count on key cache hit (CASSANDRA-8525)
 * Move MeteredFlusher to its own thread (CASSANDRA-8485)
 * Fix non-distinct results in DISTNCT queries on static columns when
   paging is enabled (CASSANDRA-8087)
 * Move all hints related tasks to hints internal executor (CASSANDRA-8285)
 * Fix paging for multi-partition IN queries (CASSANDRA-8408)
 * Fix MOVED_NODE topology event never being emitted when a node
   moves its token (CASSANDRA-8373)
 * Fix validation of indexes in COMPACT tables (CASSANDRA-8156)
 * Avoid StackOverflowError when a large list of IN values
   is used for a clustering column (CASSANDRA-8410)
 * Fix NPE when writetime() or ttl() calls are wrapped by
   another function call (CASSANDRA-8451)
 * Fix NPE after dropping a keyspace (CASSANDRA-8332)
 * Fix error message on read repair timeouts (CASSANDRA-7947)
 * Default DTCS base_time_seconds changed to 60 (CASSANDRA-8417)
 * Refuse Paxos operation with more than one pending endpoint (CASSANDRA-8346, 8640)
 * Throw correct exception when trying to bind a keyspace or table
   name (CASSANDRA-6952)
 * Make HHOM.compact synchronized (CASSANDRA-8416)
 * cancel latency-sampling task when CF is dropped (CASSANDRA-8401)
 * don't block SocketThread for MessagingService (CASSANDRA-8188)
 * Increase quarantine delay on replacement (CASSANDRA-8260)
 * Expose off-heap memory usage stats (CASSANDRA-7897)
 * Ignore Paxos commits for truncated tables (CASSANDRA-7538)
 * Validate size of indexed column values (CASSANDRA-8280)
 * Make LCS split compaction results over all data directories (CASSANDRA-8329)
 * Fix some failing queries that use multi-column relations
   on COMPACT STORAGE tables (CASSANDRA-8264)
 * Fix InvalidRequestException with ORDER BY (CASSANDRA-8286)
 * Disable SSLv3 for POODLE (CASSANDRA-8265)
 * Fix millisecond timestamps in Tracing (CASSANDRA-8297)
 * Include keyspace name in error message when there are insufficient
   live nodes to stream from (CASSANDRA-8221)
 * Avoid overlap in L1 when L0 contains many nonoverlapping
   sstables (CASSANDRA-8211)
 * Improve PropertyFileSnitch logging (CASSANDRA-8183)
 * Add DC-aware sequential repair (CASSANDRA-8193)
 * Use live sstables in snapshot repair if possible (CASSANDRA-8312)
 * Fix hints serialized size calculation (CASSANDRA-8587)


2.1.2
 * (cqlsh) parse_for_table_meta errors out on queries with undefined
   grammars (CASSANDRA-8262)
 * (cqlsh) Fix SELECT ... TOKEN() function broken in C* 2.1.1 (CASSANDRA-8258)
 * Fix Cassandra crash when running on JDK8 update 40 (CASSANDRA-8209)
 * Optimize partitioner tokens (CASSANDRA-8230)
 * Improve compaction of repaired/unrepaired sstables (CASSANDRA-8004)
 * Make cache serializers pluggable (CASSANDRA-8096)
 * Fix issues with CONTAINS (KEY) queries on secondary indexes
   (CASSANDRA-8147)
 * Fix read-rate tracking of sstables for some queries (CASSANDRA-8239)
 * Fix default timestamp in QueryOptions (CASSANDRA-8246)
 * Set socket timeout when reading remote version (CASSANDRA-8188)
 * Refactor how we track live size (CASSANDRA-7852)
 * Make sure unfinished compaction files are removed (CASSANDRA-8124)
 * Fix shutdown when run as Windows service (CASSANDRA-8136)
 * Fix DESCRIBE TABLE with custom indexes (CASSANDRA-8031)
 * Fix race in RecoveryManagerTest (CASSANDRA-8176)
 * Avoid IllegalArgumentException while sorting sstables in
   IndexSummaryManager (CASSANDRA-8182)
 * Shutdown JVM on file descriptor exhaustion (CASSANDRA-7579)
 * Add 'die' policy for commit log and disk failure (CASSANDRA-7927)
 * Fix installing as service on Windows (CASSANDRA-8115)
 * Fix CREATE TABLE for CQL2 (CASSANDRA-8144)
 * Avoid boxing in ColumnStats min/max trackers (CASSANDRA-8109)
Merged from 2.0:
 * Correctly handle non-text column names in cql3 (CASSANDRA-8178)
 * Fix deletion for indexes on primary key columns (CASSANDRA-8206)
 * Add 'nodetool statusgossip' (CASSANDRA-8125)
 * Improve client notification that nodes are ready for requests (CASSANDRA-7510)
 * Handle negative timestamp in writetime method (CASSANDRA-8139)
 * Pig: Remove errant LIMIT clause in CqlNativeStorage (CASSANDRA-8166)
 * Throw ConfigurationException when hsha is used with the default
   rpc_max_threads setting of 'unlimited' (CASSANDRA-8116)
 * Allow concurrent writing of the same table in the same JVM using
   CQLSSTableWriter (CASSANDRA-7463)
 * Fix totalDiskSpaceUsed calculation (CASSANDRA-8205)


2.1.1
 * Fix spin loop in AtomicSortedColumns (CASSANDRA-7546)
 * Dont notify when replacing tmplink files (CASSANDRA-8157)
 * Fix validation with multiple CONTAINS clause (CASSANDRA-8131)
 * Fix validation of collections in TriggerExecutor (CASSANDRA-8146)
 * Fix IllegalArgumentException when a list of IN values containing tuples
   is passed as a single arg to a prepared statement with the v1 or v2
   protocol (CASSANDRA-8062)
 * Fix ClassCastException in DISTINCT query on static columns with
   query paging (CASSANDRA-8108)
 * Fix NPE on null nested UDT inside a set (CASSANDRA-8105)
 * Fix exception when querying secondary index on set items or map keys
   when some clustering columns are specified (CASSANDRA-8073)
 * Send proper error response when there is an error during native
   protocol message decode (CASSANDRA-8118)
 * Gossip should ignore generation numbers too far in the future (CASSANDRA-8113)
 * Fix NPE when creating a table with frozen sets, lists (CASSANDRA-8104)
 * Fix high memory use due to tracking reads on incrementally opened sstable
   readers (CASSANDRA-8066)
 * Fix EXECUTE request with skipMetadata=false returning no metadata
   (CASSANDRA-8054)
 * Allow concurrent use of CQLBulkOutputFormat (CASSANDRA-7776)
 * Shutdown JVM on OOM (CASSANDRA-7507)
 * Upgrade netty version and enable epoll event loop (CASSANDRA-7761)
 * Don't duplicate sstables smaller than split size when using
   the sstablesplitter tool (CASSANDRA-7616)
 * Avoid re-parsing already prepared statements (CASSANDRA-7923)
 * Fix some Thrift slice deletions and updates of COMPACT STORAGE
   tables with some clustering columns omitted (CASSANDRA-7990)
 * Fix filtering for CONTAINS on sets (CASSANDRA-8033)
 * Properly track added size (CASSANDRA-7239)
 * Allow compilation in java 8 (CASSANDRA-7208)
 * Fix Assertion error on RangeTombstoneList diff (CASSANDRA-8013)
 * Release references to overlapping sstables during compaction (CASSANDRA-7819)
 * Send notification when opening compaction results early (CASSANDRA-8034)
 * Make native server start block until properly bound (CASSANDRA-7885)
 * (cqlsh) Fix IPv6 support (CASSANDRA-7988)
 * Ignore fat clients when checking for endpoint collision (CASSANDRA-7939)
 * Make sstablerepairedset take a list of files (CASSANDRA-7995)
 * (cqlsh) Tab completeion for indexes on map keys (CASSANDRA-7972)
 * (cqlsh) Fix UDT field selection in select clause (CASSANDRA-7891)
 * Fix resource leak in event of corrupt sstable
 * (cqlsh) Add command line option for cqlshrc file path (CASSANDRA-7131)
 * Provide visibility into prepared statements churn (CASSANDRA-7921, CASSANDRA-7930)
 * Invalidate prepared statements when their keyspace or table is
   dropped (CASSANDRA-7566)
 * cassandra-stress: fix support for NetworkTopologyStrategy (CASSANDRA-7945)
 * Fix saving caches when a table is dropped (CASSANDRA-7784)
 * Add better error checking of new stress profile (CASSANDRA-7716)
 * Use ThreadLocalRandom and remove FBUtilities.threadLocalRandom (CASSANDRA-7934)
 * Prevent operator mistakes due to simultaneous bootstrap (CASSANDRA-7069)
 * cassandra-stress supports whitelist mode for node config (CASSANDRA-7658)
 * GCInspector more closely tracks GC; cassandra-stress and nodetool report it (CASSANDRA-7916)
 * nodetool won't output bogus ownership info without a keyspace (CASSANDRA-7173)
 * Add human readable option to nodetool commands (CASSANDRA-5433)
 * Don't try to set repairedAt on old sstables (CASSANDRA-7913)
 * Add metrics for tracking PreparedStatement use (CASSANDRA-7719)
 * (cqlsh) tab-completion for triggers (CASSANDRA-7824)
 * (cqlsh) Support for query paging (CASSANDRA-7514)
 * (cqlsh) Show progress of COPY operations (CASSANDRA-7789)
 * Add syntax to remove multiple elements from a map (CASSANDRA-6599)
 * Support non-equals conditions in lightweight transactions (CASSANDRA-6839)
 * Add IF [NOT] EXISTS to create/drop triggers (CASSANDRA-7606)
 * (cqlsh) Display the current logged-in user (CASSANDRA-7785)
 * (cqlsh) Don't ignore CTRL-C during COPY FROM execution (CASSANDRA-7815)
 * (cqlsh) Order UDTs according to cross-type dependencies in DESCRIBE
   output (CASSANDRA-7659)
 * (cqlsh) Fix handling of CAS statement results (CASSANDRA-7671)
 * (cqlsh) COPY TO/FROM improvements (CASSANDRA-7405)
 * Support list index operations with conditions (CASSANDRA-7499)
 * Add max live/tombstoned cells to nodetool cfstats output (CASSANDRA-7731)
 * Validate IPv6 wildcard addresses properly (CASSANDRA-7680)
 * (cqlsh) Error when tracing query (CASSANDRA-7613)
 * Avoid IOOBE when building SyntaxError message snippet (CASSANDRA-7569)
 * SSTableExport uses correct validator to create string representation of partition
   keys (CASSANDRA-7498)
 * Avoid NPEs when receiving type changes for an unknown keyspace (CASSANDRA-7689)
 * Add support for custom 2i validation (CASSANDRA-7575)
 * Pig support for hadoop CqlInputFormat (CASSANDRA-6454)
 * Add duration mode to cassandra-stress (CASSANDRA-7468)
 * Add listen_interface and rpc_interface options (CASSANDRA-7417)
 * Improve schema merge performance (CASSANDRA-7444)
 * Adjust MT depth based on # of partition validating (CASSANDRA-5263)
 * Optimise NativeCell comparisons (CASSANDRA-6755)
 * Configurable client timeout for cqlsh (CASSANDRA-7516)
 * Include snippet of CQL query near syntax error in messages (CASSANDRA-7111)
 * Make repair -pr work with -local (CASSANDRA-7450)
 * Fix error in sstableloader with -cph > 1 (CASSANDRA-8007)
 * Fix snapshot repair error on indexed tables (CASSANDRA-8020)
 * Do not exit nodetool repair when receiving JMX NOTIF_LOST (CASSANDRA-7909)
 * Stream to private IP when available (CASSANDRA-8084)
Merged from 2.0:
 * Reject conditions on DELETE unless full PK is given (CASSANDRA-6430)
 * Properly reject the token function DELETE (CASSANDRA-7747)
 * Force batchlog replay before decommissioning a node (CASSANDRA-7446)
 * Fix hint replay with many accumulated expired hints (CASSANDRA-6998)
 * Fix duplicate results in DISTINCT queries on static columns with query
   paging (CASSANDRA-8108)
 * Add DateTieredCompactionStrategy (CASSANDRA-6602)
 * Properly validate ascii and utf8 string literals in CQL queries (CASSANDRA-8101)
 * (cqlsh) Fix autocompletion for alter keyspace (CASSANDRA-8021)
 * Create backup directories for commitlog archiving during startup (CASSANDRA-8111)
 * Reduce totalBlockFor() for LOCAL_* consistency levels (CASSANDRA-8058)
 * Fix merging schemas with re-dropped keyspaces (CASSANDRA-7256)
 * Fix counters in supercolumns during live upgrades from 1.2 (CASSANDRA-7188)
 * Notify DT subscribers when a column family is truncated (CASSANDRA-8088)
 * Add sanity check of $JAVA on startup (CASSANDRA-7676)
 * Schedule fat client schema pull on join (CASSANDRA-7993)
 * Don't reset nodes' versions when closing IncomingTcpConnections
   (CASSANDRA-7734)
 * Record the real messaging version in all cases in OutboundTcpConnection
   (CASSANDRA-8057)
 * SSL does not work in cassandra-cli (CASSANDRA-7899)
 * Fix potential exception when using ReversedType in DynamicCompositeType
   (CASSANDRA-7898)
 * Better validation of collection values (CASSANDRA-7833)
 * Track min/max timestamps correctly (CASSANDRA-7969)
 * Fix possible overflow while sorting CL segments for replay (CASSANDRA-7992)
 * Increase nodetool Xmx (CASSANDRA-7956)
 * Archive any commitlog segments present at startup (CASSANDRA-6904)
 * CrcCheckChance should adjust based on live CFMetadata not
   sstable metadata (CASSANDRA-7978)
 * token() should only accept columns in the partitioning
   key order (CASSANDRA-6075)
 * Add method to invalidate permission cache via JMX (CASSANDRA-7977)
 * Allow propagating multiple gossip states atomically (CASSANDRA-6125)
 * Log exceptions related to unclean native protocol client disconnects
   at DEBUG or INFO (CASSANDRA-7849)
 * Allow permissions cache to be set via JMX (CASSANDRA-7698)
 * Include schema_triggers CF in readable system resources (CASSANDRA-7967)
 * Fix RowIndexEntry to report correct serializedSize (CASSANDRA-7948)
 * Make CQLSSTableWriter sync within partitions (CASSANDRA-7360)
 * Potentially use non-local replicas in CqlConfigHelper (CASSANDRA-7906)
 * Explicitly disallow mixing multi-column and single-column
   relations on clustering columns (CASSANDRA-7711)
 * Better error message when condition is set on PK column (CASSANDRA-7804)
 * Don't send schema change responses and events for no-op DDL
   statements (CASSANDRA-7600)
 * (Hadoop) fix cluster initialisation for a split fetching (CASSANDRA-7774)
 * Throw InvalidRequestException when queries contain relations on entire
   collection columns (CASSANDRA-7506)
 * (cqlsh) enable CTRL-R history search with libedit (CASSANDRA-7577)
 * (Hadoop) allow ACFRW to limit nodes to local DC (CASSANDRA-7252)
 * (cqlsh) cqlsh should automatically disable tracing when selecting
   from system_traces (CASSANDRA-7641)
 * (Hadoop) Add CqlOutputFormat (CASSANDRA-6927)
 * Don't depend on cassandra config for nodetool ring (CASSANDRA-7508)
 * (cqlsh) Fix failing cqlsh formatting tests (CASSANDRA-7703)
 * Fix IncompatibleClassChangeError from hadoop2 (CASSANDRA-7229)
 * Add 'nodetool sethintedhandoffthrottlekb' (CASSANDRA-7635)
 * (cqlsh) Add tab-completion for CREATE/DROP USER IF [NOT] EXISTS (CASSANDRA-7611)
 * Catch errors when the JVM pulls the rug out from GCInspector (CASSANDRA-5345)
 * cqlsh fails when version number parts are not int (CASSANDRA-7524)
 * Fix NPE when table dropped during streaming (CASSANDRA-7946)
 * Fix wrong progress when streaming uncompressed (CASSANDRA-7878)
 * Fix possible infinite loop in creating repair range (CASSANDRA-7983)
 * Fix unit in nodetool for streaming throughput (CASSANDRA-7375)
Merged from 1.2:
 * Don't index tombstones (CASSANDRA-7828)
 * Improve PasswordAuthenticator default super user setup (CASSANDRA-7788)


2.1.0
 * (cqlsh) Removed "ALTER TYPE <name> RENAME TO <name>" from tab-completion
   (CASSANDRA-7895)
 * Fixed IllegalStateException in anticompaction (CASSANDRA-7892)
 * cqlsh: DESCRIBE support for frozen UDTs, tuples (CASSANDRA-7863)
 * Avoid exposing internal classes over JMX (CASSANDRA-7879)
 * Add null check for keys when freezing collection (CASSANDRA-7869)
 * Improve stress workload realism (CASSANDRA-7519)
Merged from 2.0:
 * Configure system.paxos with LeveledCompactionStrategy (CASSANDRA-7753)
 * Fix ALTER clustering column type from DateType to TimestampType when
   using DESC clustering order (CASSANRDA-7797)
 * Throw EOFException if we run out of chunks in compressed datafile
   (CASSANDRA-7664)
 * Fix PRSI handling of CQL3 row markers for row cleanup (CASSANDRA-7787)
 * Fix dropping collection when it's the last regular column (CASSANDRA-7744)
 * Make StreamReceiveTask thread safe and gc friendly (CASSANDRA-7795)
 * Validate empty cell names from counter updates (CASSANDRA-7798)
Merged from 1.2:
 * Don't allow compacted sstables to be marked as compacting (CASSANDRA-7145)
 * Track expired tombstones (CASSANDRA-7810)


2.1.0-rc7
 * Add frozen keyword and require UDT to be frozen (CASSANDRA-7857)
 * Track added sstable size correctly (CASSANDRA-7239)
 * (cqlsh) Fix case insensitivity (CASSANDRA-7834)
 * Fix failure to stream ranges when moving (CASSANDRA-7836)
 * Correctly remove tmplink files (CASSANDRA-7803)
 * (cqlsh) Fix column name formatting for functions, CAS operations,
   and UDT field selections (CASSANDRA-7806)
 * (cqlsh) Fix COPY FROM handling of null/empty primary key
   values (CASSANDRA-7792)
 * Fix ordering of static cells (CASSANDRA-7763)
Merged from 2.0:
 * Forbid re-adding dropped counter columns (CASSANDRA-7831)
 * Fix CFMetaData#isThriftCompatible() for PK-only tables (CASSANDRA-7832)
 * Always reject inequality on the partition key without token()
   (CASSANDRA-7722)
 * Always send Paxos commit to all replicas (CASSANDRA-7479)
 * Make disruptor_thrift_server invocation pool configurable (CASSANDRA-7594)
 * Make repair no-op when RF=1 (CASSANDRA-7864)


2.1.0-rc6
 * Fix OOM issue from netty caching over time (CASSANDRA-7743)
 * json2sstable couldn't import JSON for CQL table (CASSANDRA-7477)
 * Invalidate all caches on table drop (CASSANDRA-7561)
 * Skip strict endpoint selection for ranges if RF == nodes (CASSANRA-7765)
 * Fix Thrift range filtering without 2ary index lookups (CASSANDRA-7741)
 * Add tracing entries about concurrent range requests (CASSANDRA-7599)
 * (cqlsh) Fix DESCRIBE for NTS keyspaces (CASSANDRA-7729)
 * Remove netty buffer ref-counting (CASSANDRA-7735)
 * Pass mutated cf to index updater for use by PRSI (CASSANDRA-7742)
 * Include stress yaml example in release and deb (CASSANDRA-7717)
 * workaround for netty issue causing corrupted data off the wire (CASSANDRA-7695)
 * cqlsh DESC CLUSTER fails retrieving ring information (CASSANDRA-7687)
 * Fix binding null values inside UDT (CASSANDRA-7685)
 * Fix UDT field selection with empty fields (CASSANDRA-7670)
 * Bogus deserialization of static cells from sstable (CASSANDRA-7684)
 * Fix NPE on compaction leftover cleanup for dropped table (CASSANDRA-7770)
Merged from 2.0:
 * Fix race condition in StreamTransferTask that could lead to
   infinite loops and premature sstable deletion (CASSANDRA-7704)
 * (cqlsh) Wait up to 10 sec for a tracing session (CASSANDRA-7222)
 * Fix NPE in FileCacheService.sizeInBytes (CASSANDRA-7756)
 * Remove duplicates from StorageService.getJoiningNodes (CASSANDRA-7478)
 * Clone token map outside of hot gossip loops (CASSANDRA-7758)
 * Fix MS expiring map timeout for Paxos messages (CASSANDRA-7752)
 * Do not flush on truncate if durable_writes is false (CASSANDRA-7750)
 * Give CRR a default input_cql Statement (CASSANDRA-7226)
 * Better error message when adding a collection with the same name
   than a previously dropped one (CASSANDRA-6276)
 * Fix validation when adding static columns (CASSANDRA-7730)
 * (Thrift) fix range deletion of supercolumns (CASSANDRA-7733)
 * Fix potential AssertionError in RangeTombstoneList (CASSANDRA-7700)
 * Validate arguments of blobAs* functions (CASSANDRA-7707)
 * Fix potential AssertionError with 2ndary indexes (CASSANDRA-6612)
 * Avoid logging CompactionInterrupted at ERROR (CASSANDRA-7694)
 * Minor leak in sstable2jon (CASSANDRA-7709)
 * Add cassandra.auto_bootstrap system property (CASSANDRA-7650)
 * Update java driver (for hadoop) (CASSANDRA-7618)
 * Remove CqlPagingRecordReader/CqlPagingInputFormat (CASSANDRA-7570)
 * Support connecting to ipv6 jmx with nodetool (CASSANDRA-7669)


2.1.0-rc5
 * Reject counters inside user types (CASSANDRA-7672)
 * Switch to notification-based GCInspector (CASSANDRA-7638)
 * (cqlsh) Handle nulls in UDTs and tuples correctly (CASSANDRA-7656)
 * Don't use strict consistency when replacing (CASSANDRA-7568)
 * Fix min/max cell name collection on 2.0 SSTables with range
   tombstones (CASSANDRA-7593)
 * Tolerate min/max cell names of different lengths (CASSANDRA-7651)
 * Filter cached results correctly (CASSANDRA-7636)
 * Fix tracing on the new SEPExecutor (CASSANDRA-7644)
 * Remove shuffle and taketoken (CASSANDRA-7601)
 * Clean up Windows batch scripts (CASSANDRA-7619)
 * Fix native protocol drop user type notification (CASSANDRA-7571)
 * Give read access to system.schema_usertypes to all authenticated users
   (CASSANDRA-7578)
 * (cqlsh) Fix cqlsh display when zero rows are returned (CASSANDRA-7580)
 * Get java version correctly when JAVA_TOOL_OPTIONS is set (CASSANDRA-7572)
 * Fix NPE when dropping index from non-existent keyspace, AssertionError when
   dropping non-existent index with IF EXISTS (CASSANDRA-7590)
 * Fix sstablelevelresetter hang (CASSANDRA-7614)
 * (cqlsh) Fix deserialization of blobs (CASSANDRA-7603)
 * Use "keyspace updated" schema change message for UDT changes in v1 and
   v2 protocols (CASSANDRA-7617)
 * Fix tracing of range slices and secondary index lookups that are local
   to the coordinator (CASSANDRA-7599)
 * Set -Dcassandra.storagedir for all tool shell scripts (CASSANDRA-7587)
 * Don't swap max/min col names when mutating sstable metadata (CASSANDRA-7596)
 * (cqlsh) Correctly handle paged result sets (CASSANDRA-7625)
 * (cqlsh) Improve waiting for a trace to complete (CASSANDRA-7626)
 * Fix tracing of concurrent range slices and 2ary index queries (CASSANDRA-7626)
 * Fix scrub against collection type (CASSANDRA-7665)
Merged from 2.0:
 * Set gc_grace_seconds to seven days for system schema tables (CASSANDRA-7668)
 * SimpleSeedProvider no longer caches seeds forever (CASSANDRA-7663)
 * Always flush on truncate (CASSANDRA-7511)
 * Fix ReversedType(DateType) mapping to native protocol (CASSANDRA-7576)
 * Always merge ranges owned by a single node (CASSANDRA-6930)
 * Track max/min timestamps for range tombstones (CASSANDRA-7647)
 * Fix NPE when listing saved caches dir (CASSANDRA-7632)


2.1.0-rc4
 * Fix word count hadoop example (CASSANDRA-7200)
 * Updated memtable_cleanup_threshold and memtable_flush_writers defaults
   (CASSANDRA-7551)
 * (Windows) fix startup when WMI memory query fails (CASSANDRA-7505)
 * Anti-compaction proceeds if any part of the repair failed (CASSANDRA-7521)
 * Add missing table name to DROP INDEX responses and notifications (CASSANDRA-7539)
 * Bump CQL version to 3.2.0 and update CQL documentation (CASSANDRA-7527)
 * Fix configuration error message when running nodetool ring (CASSANDRA-7508)
 * Support conditional updates, tuple type, and the v3 protocol in cqlsh (CASSANDRA-7509)
 * Handle queries on multiple secondary index types (CASSANDRA-7525)
 * Fix cqlsh authentication with v3 native protocol (CASSANDRA-7564)
 * Fix NPE when unknown prepared statement ID is used (CASSANDRA-7454)
Merged from 2.0:
 * (Windows) force range-based repair to non-sequential mode (CASSANDRA-7541)
 * Fix range merging when DES scores are zero (CASSANDRA-7535)
 * Warn when SSL certificates have expired (CASSANDRA-7528)
 * Fix error when doing reversed queries with static columns (CASSANDRA-7490)
Merged from 1.2:
 * Set correct stream ID on responses when non-Exception Throwables
   are thrown while handling native protocol messages (CASSANDRA-7470)


2.1.0-rc3
 * Consider expiry when reconciling otherwise equal cells (CASSANDRA-7403)
 * Introduce CQL support for stress tool (CASSANDRA-6146)
 * Fix ClassCastException processing expired messages (CASSANDRA-7496)
 * Fix prepared marker for collections inside UDT (CASSANDRA-7472)
 * Remove left-over populate_io_cache_on_flush and replicate_on_write
   uses (CASSANDRA-7493)
 * (Windows) handle spaces in path names (CASSANDRA-7451)
 * Ensure writes have completed after dropping a table, before recycling
   commit log segments (CASSANDRA-7437)
 * Remove left-over rows_per_partition_to_cache (CASSANDRA-7493)
 * Fix error when CONTAINS is used with a bind marker (CASSANDRA-7502)
 * Properly reject unknown UDT field (CASSANDRA-7484)
Merged from 2.0:
 * Fix CC#collectTimeOrderedData() tombstone optimisations (CASSANDRA-7394)
 * Support DISTINCT for static columns and fix behaviour when DISTINC is
   not use (CASSANDRA-7305).
 * Workaround JVM NPE on JMX bind failure (CASSANDRA-7254)
 * Fix race in FileCacheService RemovalListener (CASSANDRA-7278)
 * Fix inconsistent use of consistencyForCommit that allowed LOCAL_QUORUM
   operations to incorrect become full QUORUM (CASSANDRA-7345)
 * Properly handle unrecognized opcodes and flags (CASSANDRA-7440)
 * (Hadoop) close CqlRecordWriter clients when finished (CASSANDRA-7459)
 * Commit disk failure policy (CASSANDRA-7429)
 * Make sure high level sstables get compacted (CASSANDRA-7414)
 * Fix AssertionError when using empty clustering columns and static columns
   (CASSANDRA-7455)
 * Add option to disable STCS in L0 (CASSANDRA-6621)
 * Upgrade to snappy-java 1.0.5.2 (CASSANDRA-7476)


2.1.0-rc2
 * Fix heap size calculation for CompoundSparseCellName and
   CompoundSparseCellName.WithCollection (CASSANDRA-7421)
 * Allow counter mutations in UNLOGGED batches (CASSANDRA-7351)
 * Modify reconcile logic to always pick a tombstone over a counter cell
   (CASSANDRA-7346)
 * Avoid incremental compaction on Windows (CASSANDRA-7365)
 * Fix exception when querying a composite-keyed table with a collection index
   (CASSANDRA-7372)
 * Use node's host id in place of counter ids (CASSANDRA-7366)
 * Fix error when doing reversed queries with static columns (CASSANDRA-7490)
 * Backport CASSANDRA-6747 (CASSANDRA-7560)
 * Track max/min timestamps for range tombstones (CASSANDRA-7647)
 * Fix NPE when listing saved caches dir (CASSANDRA-7632)
 * Fix sstableloader unable to connect encrypted node (CASSANDRA-7585)
Merged from 1.2:
 * Clone token map outside of hot gossip loops (CASSANDRA-7758)
 * Add stop method to EmbeddedCassandraService (CASSANDRA-7595)
 * Support connecting to ipv6 jmx with nodetool (CASSANDRA-7669)
 * Set gc_grace_seconds to seven days for system schema tables (CASSANDRA-7668)
 * SimpleSeedProvider no longer caches seeds forever (CASSANDRA-7663)
 * Set correct stream ID on responses when non-Exception Throwables
   are thrown while handling native protocol messages (CASSANDRA-7470)
 * Fix row size miscalculation in LazilyCompactedRow (CASSANDRA-7543)
 * Fix race in background compaction check (CASSANDRA-7745)
 * Don't clear out range tombstones during compaction (CASSANDRA-7808)


2.1.0-rc1
 * Revert flush directory (CASSANDRA-6357)
 * More efficient executor service for fast operations (CASSANDRA-4718)
 * Move less common tools into a new cassandra-tools package (CASSANDRA-7160)
 * Support more concurrent requests in native protocol (CASSANDRA-7231)
 * Add tab-completion to debian nodetool packaging (CASSANDRA-6421)
 * Change concurrent_compactors defaults (CASSANDRA-7139)
 * Add PowerShell Windows launch scripts (CASSANDRA-7001)
 * Make commitlog archive+restore more robust (CASSANDRA-6974)
 * Fix marking commitlogsegments clean (CASSANDRA-6959)
 * Add snapshot "manifest" describing files included (CASSANDRA-6326)
 * Parallel streaming for sstableloader (CASSANDRA-3668)
 * Fix bugs in supercolumns handling (CASSANDRA-7138)
 * Fix ClassClassException on composite dense tables (CASSANDRA-7112)
 * Cleanup and optimize collation and slice iterators (CASSANDRA-7107)
 * Upgrade NBHM lib (CASSANDRA-7128)
 * Optimize netty server (CASSANDRA-6861)
 * Fix repair hang when given CF does not exist (CASSANDRA-7189)
 * Allow c* to be shutdown in an embedded mode (CASSANDRA-5635)
 * Add server side batching to native transport (CASSANDRA-5663)
 * Make batchlog replay asynchronous (CASSANDRA-6134)
 * remove unused classes (CASSANDRA-7197)
 * Limit user types to the keyspace they are defined in (CASSANDRA-6643)
 * Add validate method to CollectionType (CASSANDRA-7208)
 * New serialization format for UDT values (CASSANDRA-7209, CASSANDRA-7261)
 * Fix nodetool netstats (CASSANDRA-7270)
 * Fix potential ClassCastException in HintedHandoffManager (CASSANDRA-7284)
 * Use prepared statements internally (CASSANDRA-6975)
 * Fix broken paging state with prepared statement (CASSANDRA-7120)
 * Fix IllegalArgumentException in CqlStorage (CASSANDRA-7287)
 * Allow nulls/non-existant fields in UDT (CASSANDRA-7206)
 * Add Thrift MultiSliceRequest (CASSANDRA-6757, CASSANDRA-7027)
 * Handle overlapping MultiSlices (CASSANDRA-7279)
 * Fix DataOutputTest on Windows (CASSANDRA-7265)
 * Embedded sets in user defined data-types are not updating (CASSANDRA-7267)
 * Add tuple type to CQL/native protocol (CASSANDRA-7248)
 * Fix CqlPagingRecordReader on tables with few rows (CASSANDRA-7322)
Merged from 2.0:
 * Copy compaction options to make sure they are reloaded (CASSANDRA-7290)
 * Add option to do more aggressive tombstone compactions (CASSANDRA-6563)
 * Don't try to compact already-compacting files in HHOM (CASSANDRA-7288)
 * Always reallocate buffers in HSHA (CASSANDRA-6285)
 * (Hadoop) support authentication in CqlRecordReader (CASSANDRA-7221)
 * (Hadoop) Close java driver Cluster in CQLRR.close (CASSANDRA-7228)
 * Warn when 'USING TIMESTAMP' is used on a CAS BATCH (CASSANDRA-7067)
 * return all cpu values from BackgroundActivityMonitor.readAndCompute (CASSANDRA-7183)
 * Correctly delete scheduled range xfers (CASSANDRA-7143)
 * return all cpu values from BackgroundActivityMonitor.readAndCompute (CASSANDRA-7183)
 * reduce garbage creation in calculatePendingRanges (CASSANDRA-7191)
 * fix c* launch issues on Russian os's due to output of linux 'free' cmd (CASSANDRA-6162)
 * Fix disabling autocompaction (CASSANDRA-7187)
 * Fix potential NumberFormatException when deserializing IntegerType (CASSANDRA-7088)
 * cqlsh can't tab-complete disabling compaction (CASSANDRA-7185)
 * cqlsh: Accept and execute CQL statement(s) from command-line parameter (CASSANDRA-7172)
 * Fix IllegalStateException in CqlPagingRecordReader (CASSANDRA-7198)
 * Fix the InvertedIndex trigger example (CASSANDRA-7211)
 * Add --resolve-ip option to 'nodetool ring' (CASSANDRA-7210)
 * reduce garbage on codec flag deserialization (CASSANDRA-7244)
 * Fix duplicated error messages on directory creation error at startup (CASSANDRA-5818)
 * Proper null handle for IF with map element access (CASSANDRA-7155)
 * Improve compaction visibility (CASSANDRA-7242)
 * Correctly delete scheduled range xfers (CASSANDRA-7143)
 * Make batchlog replica selection rack-aware (CASSANDRA-6551)
 * Fix CFMetaData#getColumnDefinitionFromColumnName() (CASSANDRA-7074)
 * Fix writetime/ttl functions for static columns (CASSANDRA-7081)
 * Suggest CTRL-C or semicolon after three blank lines in cqlsh (CASSANDRA-7142)
 * Fix 2ndary index queries with DESC clustering order (CASSANDRA-6950)
 * Invalid key cache entries on DROP (CASSANDRA-6525)
 * Fix flapping RecoveryManagerTest (CASSANDRA-7084)
 * Add missing iso8601 patterns for date strings (CASSANDRA-6973)
 * Support selecting multiple rows in a partition using IN (CASSANDRA-6875)
 * Add authentication support to shuffle (CASSANDRA-6484)
 * Swap local and global default read repair chances (CASSANDRA-7320)
 * Add conditional CREATE/DROP USER support (CASSANDRA-7264)
 * Cqlsh counts non-empty lines for "Blank lines" warning (CASSANDRA-7325)
Merged from 1.2:
 * Add Cloudstack snitch (CASSANDRA-7147)
 * Update system.peers correctly when relocating tokens (CASSANDRA-7126)
 * Add Google Compute Engine snitch (CASSANDRA-7132)
 * remove duplicate query for local tokens (CASSANDRA-7182)
 * exit CQLSH with error status code if script fails (CASSANDRA-6344)
 * Fix bug with some IN queries missig results (CASSANDRA-7105)
 * Fix availability validation for LOCAL_ONE CL (CASSANDRA-7319)
 * Hint streaming can cause decommission to fail (CASSANDRA-7219)


2.1.0-beta2
 * Increase default CL space to 8GB (CASSANDRA-7031)
 * Add range tombstones to read repair digests (CASSANDRA-6863)
 * Fix BTree.clear for large updates (CASSANDRA-6943)
 * Fail write instead of logging a warning when unable to append to CL
   (CASSANDRA-6764)
 * Eliminate possibility of CL segment appearing twice in active list
   (CASSANDRA-6557)
 * Apply DONTNEED fadvise to commitlog segments (CASSANDRA-6759)
 * Switch CRC component to Adler and include it for compressed sstables
   (CASSANDRA-4165)
 * Allow cassandra-stress to set compaction strategy options (CASSANDRA-6451)
 * Add broadcast_rpc_address option to cassandra.yaml (CASSANDRA-5899)
 * Auto reload GossipingPropertyFileSnitch config (CASSANDRA-5897)
 * Fix overflow of memtable_total_space_in_mb (CASSANDRA-6573)
 * Fix ABTC NPE and apply update function correctly (CASSANDRA-6692)
 * Allow nodetool to use a file or prompt for password (CASSANDRA-6660)
 * Fix AIOOBE when concurrently accessing ABSC (CASSANDRA-6742)
 * Fix assertion error in ALTER TYPE RENAME (CASSANDRA-6705)
 * Scrub should not always clear out repaired status (CASSANDRA-5351)
 * Improve handling of range tombstone for wide partitions (CASSANDRA-6446)
 * Fix ClassCastException for compact table with composites (CASSANDRA-6738)
 * Fix potentially repairing with wrong nodes (CASSANDRA-6808)
 * Change caching option syntax (CASSANDRA-6745)
 * Fix stress to do proper counter reads (CASSANDRA-6835)
 * Fix help message for stress counter_write (CASSANDRA-6824)
 * Fix stress smart Thrift client to pick servers correctly (CASSANDRA-6848)
 * Add logging levels (minimal, normal or verbose) to stress tool (CASSANDRA-6849)
 * Fix race condition in Batch CLE (CASSANDRA-6860)
 * Improve cleanup/scrub/upgradesstables failure handling (CASSANDRA-6774)
 * ByteBuffer write() methods for serializing sstables (CASSANDRA-6781)
 * Proper compare function for CollectionType (CASSANDRA-6783)
 * Update native server to Netty 4 (CASSANDRA-6236)
 * Fix off-by-one error in stress (CASSANDRA-6883)
 * Make OpOrder AutoCloseable (CASSANDRA-6901)
 * Remove sync repair JMX interface (CASSANDRA-6900)
 * Add multiple memory allocation options for memtables (CASSANDRA-6689, 6694)
 * Remove adjusted op rate from stress output (CASSANDRA-6921)
 * Add optimized CF.hasColumns() implementations (CASSANDRA-6941)
 * Serialize batchlog mutations with the version of the target node
   (CASSANDRA-6931)
 * Optimize CounterColumn#reconcile() (CASSANDRA-6953)
 * Properly remove 1.2 sstable support in 2.1 (CASSANDRA-6869)
 * Lock counter cells, not partitions (CASSANDRA-6880)
 * Track presence of legacy counter shards in sstables (CASSANDRA-6888)
 * Ensure safe resource cleanup when replacing sstables (CASSANDRA-6912)
 * Add failure handler to async callback (CASSANDRA-6747)
 * Fix AE when closing SSTable without releasing reference (CASSANDRA-7000)
 * Clean up IndexInfo on keyspace/table drops (CASSANDRA-6924)
 * Only snapshot relative SSTables when sequential repair (CASSANDRA-7024)
 * Require nodetool rebuild_index to specify index names (CASSANDRA-7038)
 * fix cassandra stress errors on reads with native protocol (CASSANDRA-7033)
 * Use OpOrder to guard sstable references for reads (CASSANDRA-6919)
 * Preemptive opening of compaction result (CASSANDRA-6916)
 * Multi-threaded scrub/cleanup/upgradesstables (CASSANDRA-5547)
 * Optimize cellname comparison (CASSANDRA-6934)
 * Native protocol v3 (CASSANDRA-6855)
 * Optimize Cell liveness checks and clean up Cell (CASSANDRA-7119)
 * Support consistent range movements (CASSANDRA-2434)
 * Display min timestamp in sstablemetadata viewer (CASSANDRA-6767)
Merged from 2.0:
 * Avoid race-prone second "scrub" of system keyspace (CASSANDRA-6797)
 * Pool CqlRecordWriter clients by inetaddress rather than Range
   (CASSANDRA-6665)
 * Fix compaction_history timestamps (CASSANDRA-6784)
 * Compare scores of full replica ordering in DES (CASSANDRA-6683)
 * fix CME in SessionInfo updateProgress affecting netstats (CASSANDRA-6577)
 * Allow repairing between specific replicas (CASSANDRA-6440)
 * Allow per-dc enabling of hints (CASSANDRA-6157)
 * Add compatibility for Hadoop 0.2.x (CASSANDRA-5201)
 * Fix EstimatedHistogram races (CASSANDRA-6682)
 * Failure detector correctly converts initial value to nanos (CASSANDRA-6658)
 * Add nodetool taketoken to relocate vnodes (CASSANDRA-4445)
 * Expose bulk loading progress over JMX (CASSANDRA-4757)
 * Correctly handle null with IF conditions and TTL (CASSANDRA-6623)
 * Account for range/row tombstones in tombstone drop
   time histogram (CASSANDRA-6522)
 * Stop CommitLogSegment.close() from calling sync() (CASSANDRA-6652)
 * Make commitlog failure handling configurable (CASSANDRA-6364)
 * Avoid overlaps in LCS (CASSANDRA-6688)
 * Improve support for paginating over composites (CASSANDRA-4851)
 * Fix count(*) queries in a mixed cluster (CASSANDRA-6707)
 * Improve repair tasks(snapshot, differencing) concurrency (CASSANDRA-6566)
 * Fix replaying pre-2.0 commit logs (CASSANDRA-6714)
 * Add static columns to CQL3 (CASSANDRA-6561)
 * Optimize single partition batch statements (CASSANDRA-6737)
 * Disallow post-query re-ordering when paging (CASSANDRA-6722)
 * Fix potential paging bug with deleted columns (CASSANDRA-6748)
 * Fix NPE on BulkLoader caused by losing StreamEvent (CASSANDRA-6636)
 * Fix truncating compression metadata (CASSANDRA-6791)
 * Add CMSClassUnloadingEnabled JVM option (CASSANDRA-6541)
 * Catch memtable flush exceptions during shutdown (CASSANDRA-6735)
 * Fix upgradesstables NPE for non-CF-based indexes (CASSANDRA-6645)
 * Fix UPDATE updating PRIMARY KEY columns implicitly (CASSANDRA-6782)
 * Fix IllegalArgumentException when updating from 1.2 with SuperColumns
   (CASSANDRA-6733)
 * FBUtilities.singleton() should use the CF comparator (CASSANDRA-6778)
 * Fix CQLSStableWriter.addRow(Map<String, Object>) (CASSANDRA-6526)
 * Fix HSHA server introducing corrupt data (CASSANDRA-6285)
 * Fix CAS conditions for COMPACT STORAGE tables (CASSANDRA-6813)
 * Starting threads in OutboundTcpConnectionPool constructor causes race conditions (CASSANDRA-7177)
 * Allow overriding cassandra-rackdc.properties file (CASSANDRA-7072)
 * Set JMX RMI port to 7199 (CASSANDRA-7087)
 * Use LOCAL_QUORUM for data reads at LOCAL_SERIAL (CASSANDRA-6939)
 * Log a warning for large batches (CASSANDRA-6487)
 * Put nodes in hibernate when join_ring is false (CASSANDRA-6961)
 * Avoid early loading of non-system keyspaces before compaction-leftovers
   cleanup at startup (CASSANDRA-6913)
 * Restrict Windows to parallel repairs (CASSANDRA-6907)
 * (Hadoop) Allow manually specifying start/end tokens in CFIF (CASSANDRA-6436)
 * Fix NPE in MeteredFlusher (CASSANDRA-6820)
 * Fix race processing range scan responses (CASSANDRA-6820)
 * Allow deleting snapshots from dropped keyspaces (CASSANDRA-6821)
 * Add uuid() function (CASSANDRA-6473)
 * Omit tombstones from schema digests (CASSANDRA-6862)
 * Include correct consistencyLevel in LWT timeout (CASSANDRA-6884)
 * Lower chances for losing new SSTables during nodetool refresh and
   ColumnFamilyStore.loadNewSSTables (CASSANDRA-6514)
 * Add support for DELETE ... IF EXISTS to CQL3 (CASSANDRA-5708)
 * Update hadoop_cql3_word_count example (CASSANDRA-6793)
 * Fix handling of RejectedExecution in sync Thrift server (CASSANDRA-6788)
 * Log more information when exceeding tombstone_warn_threshold (CASSANDRA-6865)
 * Fix truncate to not abort due to unreachable fat clients (CASSANDRA-6864)
 * Fix schema concurrency exceptions (CASSANDRA-6841)
 * Fix leaking validator FH in StreamWriter (CASSANDRA-6832)
 * Fix saving triggers to schema (CASSANDRA-6789)
 * Fix trigger mutations when base mutation list is immutable (CASSANDRA-6790)
 * Fix accounting in FileCacheService to allow re-using RAR (CASSANDRA-6838)
 * Fix static counter columns (CASSANDRA-6827)
 * Restore expiring->deleted (cell) compaction optimization (CASSANDRA-6844)
 * Fix CompactionManager.needsCleanup (CASSANDRA-6845)
 * Correctly compare BooleanType values other than 0 and 1 (CASSANDRA-6779)
 * Read message id as string from earlier versions (CASSANDRA-6840)
 * Properly use the Paxos consistency for (non-protocol) batch (CASSANDRA-6837)
 * Add paranoid disk failure option (CASSANDRA-6646)
 * Improve PerRowSecondaryIndex performance (CASSANDRA-6876)
 * Extend triggers to support CAS updates (CASSANDRA-6882)
 * Static columns with IF NOT EXISTS don't always work as expected (CASSANDRA-6873)
 * Fix paging with SELECT DISTINCT (CASSANDRA-6857)
 * Fix UnsupportedOperationException on CAS timeout (CASSANDRA-6923)
 * Improve MeteredFlusher handling of MF-unaffected column families
   (CASSANDRA-6867)
 * Add CqlRecordReader using native pagination (CASSANDRA-6311)
 * Add QueryHandler interface (CASSANDRA-6659)
 * Track liveRatio per-memtable, not per-CF (CASSANDRA-6945)
 * Make sure upgradesstables keeps sstable level (CASSANDRA-6958)
 * Fix LIMIT with static columns (CASSANDRA-6956)
 * Fix clash with CQL column name in thrift validation (CASSANDRA-6892)
 * Fix error with super columns in mixed 1.2-2.0 clusters (CASSANDRA-6966)
 * Fix bad skip of sstables on slice query with composite start/finish (CASSANDRA-6825)
 * Fix unintended update with conditional statement (CASSANDRA-6893)
 * Fix map element access in IF (CASSANDRA-6914)
 * Avoid costly range calculations for range queries on system keyspaces
   (CASSANDRA-6906)
 * Fix SSTable not released if stream session fails (CASSANDRA-6818)
 * Avoid build failure due to ANTLR timeout (CASSANDRA-6991)
 * Queries on compact tables can return more rows that requested (CASSANDRA-7052)
 * USING TIMESTAMP for batches does not work (CASSANDRA-7053)
 * Fix performance regression from CASSANDRA-5614 (CASSANDRA-6949)
 * Ensure that batchlog and hint timeouts do not produce hints (CASSANDRA-7058)
 * Merge groupable mutations in TriggerExecutor#execute() (CASSANDRA-7047)
 * Plug holes in resource release when wiring up StreamSession (CASSANDRA-7073)
 * Re-add parameter columns to tracing session (CASSANDRA-6942)
 * Preserves CQL metadata when updating table from thrift (CASSANDRA-6831)
Merged from 1.2:
 * Fix nodetool display with vnodes (CASSANDRA-7082)
 * Add UNLOGGED, COUNTER options to BATCH documentation (CASSANDRA-6816)
 * add extra SSL cipher suites (CASSANDRA-6613)
 * fix nodetool getsstables for blob PK (CASSANDRA-6803)
 * Fix BatchlogManager#deleteBatch() use of millisecond timestamps
   (CASSANDRA-6822)
 * Continue assassinating even if the endpoint vanishes (CASSANDRA-6787)
 * Schedule schema pulls on change (CASSANDRA-6971)
 * Non-droppable verbs shouldn't be dropped from OTC (CASSANDRA-6980)
 * Shutdown batchlog executor in SS#drain() (CASSANDRA-7025)
 * Fix batchlog to account for CF truncation records (CASSANDRA-6999)
 * Fix CQLSH parsing of functions and BLOB literals (CASSANDRA-7018)
 * Properly load trustore in the native protocol (CASSANDRA-6847)
 * Always clean up references in SerializingCache (CASSANDRA-6994)
 * Don't shut MessagingService down when replacing a node (CASSANDRA-6476)
 * fix npe when doing -Dcassandra.fd_initial_value_ms (CASSANDRA-6751)


2.1.0-beta1
 * Add flush directory distinct from compaction directories (CASSANDRA-6357)
 * Require JNA by default (CASSANDRA-6575)
 * add listsnapshots command to nodetool (CASSANDRA-5742)
 * Introduce AtomicBTreeColumns (CASSANDRA-6271, 6692)
 * Multithreaded commitlog (CASSANDRA-3578)
 * allocate fixed index summary memory pool and resample cold index summaries
   to use less memory (CASSANDRA-5519)
 * Removed multithreaded compaction (CASSANDRA-6142)
 * Parallelize fetching rows for low-cardinality indexes (CASSANDRA-1337)
 * change logging from log4j to logback (CASSANDRA-5883)
 * switch to LZ4 compression for internode communication (CASSANDRA-5887)
 * Stop using Thrift-generated Index* classes internally (CASSANDRA-5971)
 * Remove 1.2 network compatibility code (CASSANDRA-5960)
 * Remove leveled json manifest migration code (CASSANDRA-5996)
 * Remove CFDefinition (CASSANDRA-6253)
 * Use AtomicIntegerFieldUpdater in RefCountedMemory (CASSANDRA-6278)
 * User-defined types for CQL3 (CASSANDRA-5590)
 * Use of o.a.c.metrics in nodetool (CASSANDRA-5871, 6406)
 * Batch read from OTC's queue and cleanup (CASSANDRA-1632)
 * Secondary index support for collections (CASSANDRA-4511, 6383)
 * SSTable metadata(Stats.db) format change (CASSANDRA-6356)
 * Push composites support in the storage engine
   (CASSANDRA-5417, CASSANDRA-6520)
 * Add snapshot space used to cfstats (CASSANDRA-6231)
 * Add cardinality estimator for key count estimation (CASSANDRA-5906)
 * CF id is changed to be non-deterministic. Data dir/key cache are created
   uniquely for CF id (CASSANDRA-5202)
 * New counters implementation (CASSANDRA-6504)
 * Replace UnsortedColumns, EmptyColumns, TreeMapBackedSortedColumns with new
   ArrayBackedSortedColumns (CASSANDRA-6630, CASSANDRA-6662, CASSANDRA-6690)
 * Add option to use row cache with a given amount of rows (CASSANDRA-5357)
 * Avoid repairing already repaired data (CASSANDRA-5351)
 * Reject counter updates with USING TTL/TIMESTAMP (CASSANDRA-6649)
 * Replace index_interval with min/max_index_interval (CASSANDRA-6379)
 * Lift limitation that order by columns must be selected for IN queries (CASSANDRA-4911)


2.0.5
 * Reduce garbage generated by bloom filter lookups (CASSANDRA-6609)
 * Add ks.cf names to tombstone logging (CASSANDRA-6597)
 * Use LOCAL_QUORUM for LWT operations at LOCAL_SERIAL (CASSANDRA-6495)
 * Wait for gossip to settle before accepting client connections (CASSANDRA-4288)
 * Delete unfinished compaction incrementally (CASSANDRA-6086)
 * Allow specifying custom secondary index options in CQL3 (CASSANDRA-6480)
 * Improve replica pinning for cache efficiency in DES (CASSANDRA-6485)
 * Fix LOCAL_SERIAL from thrift (CASSANDRA-6584)
 * Don't special case received counts in CAS timeout exceptions (CASSANDRA-6595)
 * Add support for 2.1 global counter shards (CASSANDRA-6505)
 * Fix NPE when streaming connection is not yet established (CASSANDRA-6210)
 * Avoid rare duplicate read repair triggering (CASSANDRA-6606)
 * Fix paging discardFirst (CASSANDRA-6555)
 * Fix ArrayIndexOutOfBoundsException in 2ndary index query (CASSANDRA-6470)
 * Release sstables upon rebuilding 2i (CASSANDRA-6635)
 * Add AbstractCompactionStrategy.startup() method (CASSANDRA-6637)
 * SSTableScanner may skip rows during cleanup (CASSANDRA-6638)
 * sstables from stalled repair sessions can resurrect deleted data (CASSANDRA-6503)
 * Switch stress to use ITransportFactory (CASSANDRA-6641)
 * Fix IllegalArgumentException during prepare (CASSANDRA-6592)
 * Fix possible loss of 2ndary index entries during compaction (CASSANDRA-6517)
 * Fix direct Memory on architectures that do not support unaligned long access
   (CASSANDRA-6628)
 * Let scrub optionally skip broken counter partitions (CASSANDRA-5930)
Merged from 1.2:
 * fsync compression metadata (CASSANDRA-6531)
 * Validate CF existence on execution for prepared statement (CASSANDRA-6535)
 * Add ability to throttle batchlog replay (CASSANDRA-6550)
 * Fix executing LOCAL_QUORUM with SimpleStrategy (CASSANDRA-6545)
 * Avoid StackOverflow when using large IN queries (CASSANDRA-6567)
 * Nodetool upgradesstables includes secondary indexes (CASSANDRA-6598)
 * Paginate batchlog replay (CASSANDRA-6569)
 * skip blocking on streaming during drain (CASSANDRA-6603)
 * Improve error message when schema doesn't match loaded sstable (CASSANDRA-6262)
 * Add properties to adjust FD initial value and max interval (CASSANDRA-4375)
 * Fix preparing with batch and delete from collection (CASSANDRA-6607)
 * Fix ABSC reverse iterator's remove() method (CASSANDRA-6629)
 * Handle host ID conflicts properly (CASSANDRA-6615)
 * Move handling of migration event source to solve bootstrap race. (CASSANDRA-6648)
 * Make sure compaction throughput value doesn't overflow with int math (CASSANDRA-6647)


2.0.4
 * Allow removing snapshots of no-longer-existing CFs (CASSANDRA-6418)
 * add StorageService.stopDaemon() (CASSANDRA-4268)
 * add IRE for invalid CF supplied to get_count (CASSANDRA-5701)
 * add client encryption support to sstableloader (CASSANDRA-6378)
 * Fix accept() loop for SSL sockets post-shutdown (CASSANDRA-6468)
 * Fix size-tiered compaction in LCS L0 (CASSANDRA-6496)
 * Fix assertion failure in filterColdSSTables (CASSANDRA-6483)
 * Fix row tombstones in larger-than-memory compactions (CASSANDRA-6008)
 * Fix cleanup ClassCastException (CASSANDRA-6462)
 * Reduce gossip memory use by interning VersionedValue strings (CASSANDRA-6410)
 * Allow specifying datacenters to participate in a repair (CASSANDRA-6218)
 * Fix divide-by-zero in PCI (CASSANDRA-6403)
 * Fix setting last compacted key in the wrong level for LCS (CASSANDRA-6284)
 * Add millisecond precision formats to the timestamp parser (CASSANDRA-6395)
 * Expose a total memtable size metric for a CF (CASSANDRA-6391)
 * cqlsh: handle symlinks properly (CASSANDRA-6425)
 * Fix potential infinite loop when paging query with IN (CASSANDRA-6464)
 * Fix assertion error in AbstractQueryPager.discardFirst (CASSANDRA-6447)
 * Fix streaming older SSTable yields unnecessary tombstones (CASSANDRA-6527)
Merged from 1.2:
 * Improved error message on bad properties in DDL queries (CASSANDRA-6453)
 * Randomize batchlog candidates selection (CASSANDRA-6481)
 * Fix thundering herd on endpoint cache invalidation (CASSANDRA-6345, 6485)
 * Improve batchlog write performance with vnodes (CASSANDRA-6488)
 * cqlsh: quote single quotes in strings inside collections (CASSANDRA-6172)
 * Improve gossip performance for typical messages (CASSANDRA-6409)
 * Throw IRE if a prepared statement has more markers than supported
   (CASSANDRA-5598)
 * Expose Thread metrics for the native protocol server (CASSANDRA-6234)
 * Change snapshot response message verb to INTERNAL to avoid dropping it
   (CASSANDRA-6415)
 * Warn when collection read has > 65K elements (CASSANDRA-5428)
 * Fix cache persistence when both row and key cache are enabled
   (CASSANDRA-6413)
 * (Hadoop) add describe_local_ring (CASSANDRA-6268)
 * Fix handling of concurrent directory creation failure (CASSANDRA-6459)
 * Allow executing CREATE statements multiple times (CASSANDRA-6471)
 * Don't send confusing info with timeouts (CASSANDRA-6491)
 * Don't resubmit counter mutation runnables internally (CASSANDRA-6427)
 * Don't drop local mutations without a hint (CASSANDRA-6510)
 * Don't allow null max_hint_window_in_ms (CASSANDRA-6419)
 * Validate SliceRange start and finish lengths (CASSANDRA-6521)


2.0.3
 * Fix FD leak on slice read path (CASSANDRA-6275)
 * Cancel read meter task when closing SSTR (CASSANDRA-6358)
 * free off-heap IndexSummary during bulk (CASSANDRA-6359)
 * Recover from IOException in accept() thread (CASSANDRA-6349)
 * Improve Gossip tolerance of abnormally slow tasks (CASSANDRA-6338)
 * Fix trying to hint timed out counter writes (CASSANDRA-6322)
 * Allow restoring specific columnfamilies from archived CL (CASSANDRA-4809)
 * Avoid flushing compaction_history after each operation (CASSANDRA-6287)
 * Fix repair assertion error when tombstones expire (CASSANDRA-6277)
 * Skip loading corrupt key cache (CASSANDRA-6260)
 * Fixes for compacting larger-than-memory rows (CASSANDRA-6274)
 * Compact hottest sstables first and optionally omit coldest from
   compaction entirely (CASSANDRA-6109)
 * Fix modifying column_metadata from thrift (CASSANDRA-6182)
 * cqlsh: fix LIST USERS output (CASSANDRA-6242)
 * Add IRequestSink interface (CASSANDRA-6248)
 * Update memtable size while flushing (CASSANDRA-6249)
 * Provide hooks around CQL2/CQL3 statement execution (CASSANDRA-6252)
 * Require Permission.SELECT for CAS updates (CASSANDRA-6247)
 * New CQL-aware SSTableWriter (CASSANDRA-5894)
 * Reject CAS operation when the protocol v1 is used (CASSANDRA-6270)
 * Correctly throw error when frame too large (CASSANDRA-5981)
 * Fix serialization bug in PagedRange with 2ndary indexes (CASSANDRA-6299)
 * Fix CQL3 table validation in Thrift (CASSANDRA-6140)
 * Fix bug missing results with IN clauses (CASSANDRA-6327)
 * Fix paging with reversed slices (CASSANDRA-6343)
 * Set minTimestamp correctly to be able to drop expired sstables (CASSANDRA-6337)
 * Support NaN and Infinity as float literals (CASSANDRA-6003)
 * Remove RF from nodetool ring output (CASSANDRA-6289)
 * Fix attempting to flush empty rows (CASSANDRA-6374)
 * Fix potential out of bounds exception when paging (CASSANDRA-6333)
Merged from 1.2:
 * Optimize FD phi calculation (CASSANDRA-6386)
 * Improve initial FD phi estimate when starting up (CASSANDRA-6385)
 * Don't list CQL3 table in CLI describe even if named explicitely
   (CASSANDRA-5750)
 * Invalidate row cache when dropping CF (CASSANDRA-6351)
 * add non-jamm path for cached statements (CASSANDRA-6293)
 * add windows bat files for shell commands (CASSANDRA-6145)
 * Require logging in for Thrift CQL2/3 statement preparation (CASSANDRA-6254)
 * restrict max_num_tokens to 1536 (CASSANDRA-6267)
 * Nodetool gets default JMX port from cassandra-env.sh (CASSANDRA-6273)
 * make calculatePendingRanges asynchronous (CASSANDRA-6244)
 * Remove blocking flushes in gossip thread (CASSANDRA-6297)
 * Fix potential socket leak in connectionpool creation (CASSANDRA-6308)
 * Allow LOCAL_ONE/LOCAL_QUORUM to work with SimpleStrategy (CASSANDRA-6238)
 * cqlsh: handle 'null' as session duration (CASSANDRA-6317)
 * Fix json2sstable handling of range tombstones (CASSANDRA-6316)
 * Fix missing one row in reverse query (CASSANDRA-6330)
 * Fix reading expired row value from row cache (CASSANDRA-6325)
 * Fix AssertionError when doing set element deletion (CASSANDRA-6341)
 * Make CL code for the native protocol match the one in C* 2.0
   (CASSANDRA-6347)
 * Disallow altering CQL3 table from thrift (CASSANDRA-6370)
 * Fix size computation of prepared statement (CASSANDRA-6369)


2.0.2
 * Update FailureDetector to use nanontime (CASSANDRA-4925)
 * Fix FileCacheService regressions (CASSANDRA-6149)
 * Never return WriteTimeout for CL.ANY (CASSANDRA-6132)
 * Fix race conditions in bulk loader (CASSANDRA-6129)
 * Add configurable metrics reporting (CASSANDRA-4430)
 * drop queries exceeding a configurable number of tombstones (CASSANDRA-6117)
 * Track and persist sstable read activity (CASSANDRA-5515)
 * Fixes for speculative retry (CASSANDRA-5932, CASSANDRA-6194)
 * Improve memory usage of metadata min/max column names (CASSANDRA-6077)
 * Fix thrift validation refusing row markers on CQL3 tables (CASSANDRA-6081)
 * Fix insertion of collections with CAS (CASSANDRA-6069)
 * Correctly send metadata on SELECT COUNT (CASSANDRA-6080)
 * Track clients' remote addresses in ClientState (CASSANDRA-6070)
 * Create snapshot dir if it does not exist when migrating
   leveled manifest (CASSANDRA-6093)
 * make sequential nodetool repair the default (CASSANDRA-5950)
 * Add more hooks for compaction strategy implementations (CASSANDRA-6111)
 * Fix potential NPE on composite 2ndary indexes (CASSANDRA-6098)
 * Delete can potentially be skipped in batch (CASSANDRA-6115)
 * Allow alter keyspace on system_traces (CASSANDRA-6016)
 * Disallow empty column names in cql (CASSANDRA-6136)
 * Use Java7 file-handling APIs and fix file moving on Windows (CASSANDRA-5383)
 * Save compaction history to system keyspace (CASSANDRA-5078)
 * Fix NPE if StorageService.getOperationMode() is executed before full startup (CASSANDRA-6166)
 * CQL3: support pre-epoch longs for TimestampType (CASSANDRA-6212)
 * Add reloadtriggers command to nodetool (CASSANDRA-4949)
 * cqlsh: ignore empty 'value alias' in DESCRIBE (CASSANDRA-6139)
 * Fix sstable loader (CASSANDRA-6205)
 * Reject bootstrapping if the node already exists in gossip (CASSANDRA-5571)
 * Fix NPE while loading paxos state (CASSANDRA-6211)
 * cqlsh: add SHOW SESSION <tracing-session> command (CASSANDRA-6228)
Merged from 1.2:
 * (Hadoop) Require CFRR batchSize to be at least 2 (CASSANDRA-6114)
 * Add a warning for small LCS sstable size (CASSANDRA-6191)
 * Add ability to list specific KS/CF combinations in nodetool cfstats (CASSANDRA-4191)
 * Mark CF clean if a mutation raced the drop and got it marked dirty (CASSANDRA-5946)
 * Add a LOCAL_ONE consistency level (CASSANDRA-6202)
 * Limit CQL prepared statement cache by size instead of count (CASSANDRA-6107)
 * Tracing should log write failure rather than raw exceptions (CASSANDRA-6133)
 * lock access to TM.endpointToHostIdMap (CASSANDRA-6103)
 * Allow estimated memtable size to exceed slab allocator size (CASSANDRA-6078)
 * Start MeteredFlusher earlier to prevent OOM during CL replay (CASSANDRA-6087)
 * Avoid sending Truncate command to fat clients (CASSANDRA-6088)
 * Allow where clause conditions to be in parenthesis (CASSANDRA-6037)
 * Do not open non-ssl storage port if encryption option is all (CASSANDRA-3916)
 * Move batchlog replay to its own executor (CASSANDRA-6079)
 * Add tombstone debug threshold and histogram (CASSANDRA-6042, 6057)
 * Enable tcp keepalive on incoming connections (CASSANDRA-4053)
 * Fix fat client schema pull NPE (CASSANDRA-6089)
 * Fix memtable flushing for indexed tables (CASSANDRA-6112)
 * Fix skipping columns with multiple slices (CASSANDRA-6119)
 * Expose connected thrift + native client counts (CASSANDRA-5084)
 * Optimize auth setup (CASSANDRA-6122)
 * Trace index selection (CASSANDRA-6001)
 * Update sstablesPerReadHistogram to use biased sampling (CASSANDRA-6164)
 * Log UnknownColumnfamilyException when closing socket (CASSANDRA-5725)
 * Properly error out on CREATE INDEX for counters table (CASSANDRA-6160)
 * Handle JMX notification failure for repair (CASSANDRA-6097)
 * (Hadoop) Fetch no more than 128 splits in parallel (CASSANDRA-6169)
 * stress: add username/password authentication support (CASSANDRA-6068)
 * Fix indexed queries with row cache enabled on parent table (CASSANDRA-5732)
 * Fix compaction race during columnfamily drop (CASSANDRA-5957)
 * Fix validation of empty column names for compact tables (CASSANDRA-6152)
 * Skip replaying mutations that pass CRC but fail to deserialize (CASSANDRA-6183)
 * Rework token replacement to use replace_address (CASSANDRA-5916)
 * Fix altering column types (CASSANDRA-6185)
 * cqlsh: fix CREATE/ALTER WITH completion (CASSANDRA-6196)
 * add windows bat files for shell commands (CASSANDRA-6145)
 * Fix potential stack overflow during range tombstones insertion (CASSANDRA-6181)
 * (Hadoop) Make LOCAL_ONE the default consistency level (CASSANDRA-6214)


2.0.1
 * Fix bug that could allow reading deleted data temporarily (CASSANDRA-6025)
 * Improve memory use defaults (CASSANDRA-6059)
 * Make ThriftServer more easlly extensible (CASSANDRA-6058)
 * Remove Hadoop dependency from ITransportFactory (CASSANDRA-6062)
 * add file_cache_size_in_mb setting (CASSANDRA-5661)
 * Improve error message when yaml contains invalid properties (CASSANDRA-5958)
 * Improve leveled compaction's ability to find non-overlapping L0 compactions
   to work on concurrently (CASSANDRA-5921)
 * Notify indexer of columns shadowed by range tombstones (CASSANDRA-5614)
 * Log Merkle tree stats (CASSANDRA-2698)
 * Switch from crc32 to adler32 for compressed sstable checksums (CASSANDRA-5862)
 * Improve offheap memcpy performance (CASSANDRA-5884)
 * Use a range aware scanner for cleanup (CASSANDRA-2524)
 * Cleanup doesn't need to inspect sstables that contain only local data
   (CASSANDRA-5722)
 * Add ability for CQL3 to list partition keys (CASSANDRA-4536)
 * Improve native protocol serialization (CASSANDRA-5664)
 * Upgrade Thrift to 0.9.1 (CASSANDRA-5923)
 * Require superuser status for adding triggers (CASSANDRA-5963)
 * Make standalone scrubber handle old and new style leveled manifest
   (CASSANDRA-6005)
 * Fix paxos bugs (CASSANDRA-6012, 6013, 6023)
 * Fix paged ranges with multiple replicas (CASSANDRA-6004)
 * Fix potential AssertionError during tracing (CASSANDRA-6041)
 * Fix NPE in sstablesplit (CASSANDRA-6027)
 * Migrate pre-2.0 key/value/column aliases to system.schema_columns
   (CASSANDRA-6009)
 * Paging filter empty rows too agressively (CASSANDRA-6040)
 * Support variadic parameters for IN clauses (CASSANDRA-4210)
 * cqlsh: return the result of CAS writes (CASSANDRA-5796)
 * Fix validation of IN clauses with 2ndary indexes (CASSANDRA-6050)
 * Support named bind variables in CQL (CASSANDRA-6033)
Merged from 1.2:
 * Allow cache-keys-to-save to be set at runtime (CASSANDRA-5980)
 * Avoid second-guessing out-of-space state (CASSANDRA-5605)
 * Tuning knobs for dealing with large blobs and many CFs (CASSANDRA-5982)
 * (Hadoop) Fix CQLRW for thrift tables (CASSANDRA-6002)
 * Fix possible divide-by-zero in HHOM (CASSANDRA-5990)
 * Allow local batchlog writes for CL.ANY (CASSANDRA-5967)
 * Upgrade metrics-core to version 2.2.0 (CASSANDRA-5947)
 * Fix CqlRecordWriter with composite keys (CASSANDRA-5949)
 * Add snitch, schema version, cluster, partitioner to JMX (CASSANDRA-5881)
 * Allow disabling SlabAllocator (CASSANDRA-5935)
 * Make user-defined compaction JMX blocking (CASSANDRA-4952)
 * Fix streaming does not transfer wrapped range (CASSANDRA-5948)
 * Fix loading index summary containing empty key (CASSANDRA-5965)
 * Correctly handle limits in CompositesSearcher (CASSANDRA-5975)
 * Pig: handle CQL collections (CASSANDRA-5867)
 * Pass the updated cf to the PRSI index() method (CASSANDRA-5999)
 * Allow empty CQL3 batches (as no-op) (CASSANDRA-5994)
 * Support null in CQL3 functions (CASSANDRA-5910)
 * Replace the deprecated MapMaker with CacheLoader (CASSANDRA-6007)
 * Add SSTableDeletingNotification to DataTracker (CASSANDRA-6010)
 * Fix snapshots in use get deleted during snapshot repair (CASSANDRA-6011)
 * Move hints and exception count to o.a.c.metrics (CASSANDRA-6017)
 * Fix memory leak in snapshot repair (CASSANDRA-6047)
 * Fix sstable2sjon for CQL3 tables (CASSANDRA-5852)


2.0.0
 * Fix thrift validation when inserting into CQL3 tables (CASSANDRA-5138)
 * Fix periodic memtable flushing behavior with clean memtables (CASSANDRA-5931)
 * Fix dateOf() function for pre-2.0 timestamp columns (CASSANDRA-5928)
 * Fix SSTable unintentionally loads BF when opened for batch (CASSANDRA-5938)
 * Add stream session progress to JMX (CASSANDRA-4757)
 * Fix NPE during CAS operation (CASSANDRA-5925)
Merged from 1.2:
 * Fix getBloomFilterDiskSpaceUsed for AlwaysPresentFilter (CASSANDRA-5900)
 * Don't announce schema version until we've loaded the changes locally
   (CASSANDRA-5904)
 * Fix to support off heap bloom filters size greater than 2 GB (CASSANDRA-5903)
 * Properly handle parsing huge map and set literals (CASSANDRA-5893)


2.0.0-rc2
 * enable vnodes by default (CASSANDRA-5869)
 * fix CAS contention timeout (CASSANDRA-5830)
 * fix HsHa to respect max frame size (CASSANDRA-4573)
 * Fix (some) 2i on composite components omissions (CASSANDRA-5851)
 * cqlsh: add DESCRIBE FULL SCHEMA variant (CASSANDRA-5880)
Merged from 1.2:
 * Correctly validate sparse composite cells in scrub (CASSANDRA-5855)
 * Add KeyCacheHitRate metric to CF metrics (CASSANDRA-5868)
 * cqlsh: add support for multiline comments (CASSANDRA-5798)
 * Handle CQL3 SELECT duplicate IN restrictions on clustering columns
   (CASSANDRA-5856)


2.0.0-rc1
 * improve DecimalSerializer performance (CASSANDRA-5837)
 * fix potential spurious wakeup in AsyncOneResponse (CASSANDRA-5690)
 * fix schema-related trigger issues (CASSANDRA-5774)
 * Better validation when accessing CQL3 table from thrift (CASSANDRA-5138)
 * Fix assertion error during repair (CASSANDRA-5801)
 * Fix range tombstone bug (CASSANDRA-5805)
 * DC-local CAS (CASSANDRA-5797)
 * Add a native_protocol_version column to the system.local table (CASSANRDA-5819)
 * Use index_interval from cassandra.yaml when upgraded (CASSANDRA-5822)
 * Fix buffer underflow on socket close (CASSANDRA-5792)
Merged from 1.2:
 * Fix reading DeletionTime from 1.1-format sstables (CASSANDRA-5814)
 * cqlsh: add collections support to COPY (CASSANDRA-5698)
 * retry important messages for any IOException (CASSANDRA-5804)
 * Allow empty IN relations in SELECT/UPDATE/DELETE statements (CASSANDRA-5626)
 * cqlsh: fix crashing on Windows due to libedit detection (CASSANDRA-5812)
 * fix bulk-loading compressed sstables (CASSANDRA-5820)
 * (Hadoop) fix quoting in CqlPagingRecordReader and CqlRecordWriter
   (CASSANDRA-5824)
 * update default LCS sstable size to 160MB (CASSANDRA-5727)
 * Allow compacting 2Is via nodetool (CASSANDRA-5670)
 * Hex-encode non-String keys in OPP (CASSANDRA-5793)
 * nodetool history logging (CASSANDRA-5823)
 * (Hadoop) fix support for Thrift tables in CqlPagingRecordReader
   (CASSANDRA-5752)
 * add "all time blocked" to StatusLogger output (CASSANDRA-5825)
 * Future-proof inter-major-version schema migrations (CASSANDRA-5845)
 * (Hadoop) add CqlPagingRecordReader support for ReversedType in Thrift table
   (CASSANDRA-5718)
 * Add -no-snapshot option to scrub (CASSANDRA-5891)
 * Fix to support off heap bloom filters size greater than 2 GB (CASSANDRA-5903)
 * Properly handle parsing huge map and set literals (CASSANDRA-5893)
 * Fix LCS L0 compaction may overlap in L1 (CASSANDRA-5907)
 * New sstablesplit tool to split large sstables offline (CASSANDRA-4766)
 * Fix potential deadlock in native protocol server (CASSANDRA-5926)
 * Disallow incompatible type change in CQL3 (CASSANDRA-5882)
Merged from 1.1:
 * Correctly validate sparse composite cells in scrub (CASSANDRA-5855)


2.0.0-beta2
 * Replace countPendingHints with Hints Created metric (CASSANDRA-5746)
 * Allow nodetool with no args, and with help to run without a server (CASSANDRA-5734)
 * Cleanup AbstractType/TypeSerializer classes (CASSANDRA-5744)
 * Remove unimplemented cli option schema-mwt (CASSANDRA-5754)
 * Support range tombstones in thrift (CASSANDRA-5435)
 * Normalize table-manipulating CQL3 statements' class names (CASSANDRA-5759)
 * cqlsh: add missing table options to DESCRIBE output (CASSANDRA-5749)
 * Fix assertion error during repair (CASSANDRA-5757)
 * Fix bulkloader (CASSANDRA-5542)
 * Add LZ4 compression to the native protocol (CASSANDRA-5765)
 * Fix bugs in the native protocol v2 (CASSANDRA-5770)
 * CAS on 'primary key only' table (CASSANDRA-5715)
 * Support streaming SSTables of old versions (CASSANDRA-5772)
 * Always respect protocol version in native protocol (CASSANDRA-5778)
 * Fix ConcurrentModificationException during streaming (CASSANDRA-5782)
 * Update deletion timestamp in Commit#updatesWithPaxosTime (CASSANDRA-5787)
 * Thrift cas() method crashes if input columns are not sorted (CASSANDRA-5786)
 * Order columns names correctly when querying for CAS (CASSANDRA-5788)
 * Fix streaming retry (CASSANDRA-5775)
Merged from 1.2:
 * if no seeds can be a reached a node won't start in a ring by itself (CASSANDRA-5768)
 * add cassandra.unsafesystem property (CASSANDRA-5704)
 * (Hadoop) quote identifiers in CqlPagingRecordReader (CASSANDRA-5763)
 * Add replace_node functionality for vnodes (CASSANDRA-5337)
 * Add timeout events to query traces (CASSANDRA-5520)
 * Fix serialization of the LEFT gossip value (CASSANDRA-5696)
 * Pig: support for cql3 tables (CASSANDRA-5234)
 * Fix skipping range tombstones with reverse queries (CASSANDRA-5712)
 * Expire entries out of ThriftSessionManager (CASSANDRA-5719)
 * Don't keep ancestor information in memory (CASSANDRA-5342)
 * Expose native protocol server status in nodetool info (CASSANDRA-5735)
 * Fix pathetic performance of range tombstones (CASSANDRA-5677)
 * Fix querying with an empty (impossible) range (CASSANDRA-5573)
 * cqlsh: handle CUSTOM 2i in DESCRIBE output (CASSANDRA-5760)
 * Fix minor bug in Range.intersects(Bound) (CASSANDRA-5771)
 * cqlsh: handle disabled compression in DESCRIBE output (CASSANDRA-5766)
 * Ensure all UP events are notified on the native protocol (CASSANDRA-5769)
 * Fix formatting of sstable2json with multiple -k arguments (CASSANDRA-5781)
 * Don't rely on row marker for queries in general to hide lost markers
   after TTL expires (CASSANDRA-5762)
 * Sort nodetool help output (CASSANDRA-5776)
 * Fix column expiring during 2 phases compaction (CASSANDRA-5799)
 * now() is being rejected in INSERTs when inside collections (CASSANDRA-5795)


2.0.0-beta1
 * Add support for indexing clustered columns (CASSANDRA-5125)
 * Removed on-heap row cache (CASSANDRA-5348)
 * use nanotime consistently for node-local timeouts (CASSANDRA-5581)
 * Avoid unnecessary second pass on name-based queries (CASSANDRA-5577)
 * Experimental triggers (CASSANDRA-1311)
 * JEMalloc support for off-heap allocation (CASSANDRA-3997)
 * Single-pass compaction (CASSANDRA-4180)
 * Removed token range bisection (CASSANDRA-5518)
 * Removed compatibility with pre-1.2.5 sstables and network messages
   (CASSANDRA-5511)
 * removed PBSPredictor (CASSANDRA-5455)
 * CAS support (CASSANDRA-5062, 5441, 5442, 5443, 5619, 5667)
 * Leveled compaction performs size-tiered compactions in L0
   (CASSANDRA-5371, 5439)
 * Add yaml network topology snitch for mixed ec2/other envs (CASSANDRA-5339)
 * Log when a node is down longer than the hint window (CASSANDRA-4554)
 * Optimize tombstone creation for ExpiringColumns (CASSANDRA-4917)
 * Improve LeveledScanner work estimation (CASSANDRA-5250, 5407)
 * Replace compaction lock with runWithCompactionsDisabled (CASSANDRA-3430)
 * Change Message IDs to ints (CASSANDRA-5307)
 * Move sstable level information into the Stats component, removing the
   need for a separate Manifest file (CASSANDRA-4872)
 * avoid serializing to byte[] on commitlog append (CASSANDRA-5199)
 * make index_interval configurable per columnfamily (CASSANDRA-3961, CASSANDRA-5650)
 * add default_time_to_live (CASSANDRA-3974)
 * add memtable_flush_period_in_ms (CASSANDRA-4237)
 * replace supercolumns internally by composites (CASSANDRA-3237, 5123)
 * upgrade thrift to 0.9.0 (CASSANDRA-3719)
 * drop unnecessary keyspace parameter from user-defined compaction API
   (CASSANDRA-5139)
 * more robust solution to incomplete compactions + counters (CASSANDRA-5151)
 * Change order of directory searching for c*.in.sh (CASSANDRA-3983)
 * Add tool to reset SSTable compaction level for LCS (CASSANDRA-5271)
 * Allow custom configuration loader (CASSANDRA-5045)
 * Remove memory emergency pressure valve logic (CASSANDRA-3534)
 * Reduce request latency with eager retry (CASSANDRA-4705)
 * cqlsh: Remove ASSUME command (CASSANDRA-5331)
 * Rebuild BF when loading sstables if bloom_filter_fp_chance
   has changed since compaction (CASSANDRA-5015)
 * remove row-level bloom filters (CASSANDRA-4885)
 * Change Kernel Page Cache skipping into row preheating (disabled by default)
   (CASSANDRA-4937)
 * Improve repair by deciding on a gcBefore before sending
   out TreeRequests (CASSANDRA-4932)
 * Add an official way to disable compactions (CASSANDRA-5074)
 * Reenable ALTER TABLE DROP with new semantics (CASSANDRA-3919)
 * Add binary protocol versioning (CASSANDRA-5436)
 * Swap THshaServer for TThreadedSelectorServer (CASSANDRA-5530)
 * Add alias support to SELECT statement (CASSANDRA-5075)
 * Don't create empty RowMutations in CommitLogReplayer (CASSANDRA-5541)
 * Use range tombstones when dropping cfs/columns from schema (CASSANDRA-5579)
 * cqlsh: drop CQL2/CQL3-beta support (CASSANDRA-5585)
 * Track max/min column names in sstables to be able to optimize slice
   queries (CASSANDRA-5514, CASSANDRA-5595, CASSANDRA-5600)
 * Binary protocol: allow batching already prepared statements (CASSANDRA-4693)
 * Allow preparing timestamp, ttl and limit in CQL3 queries (CASSANDRA-4450)
 * Support native link w/o JNA in Java7 (CASSANDRA-3734)
 * Use SASL authentication in binary protocol v2 (CASSANDRA-5545)
 * Replace Thrift HsHa with LMAX Disruptor based implementation (CASSANDRA-5582)
 * cqlsh: Add row count to SELECT output (CASSANDRA-5636)
 * Include a timestamp with all read commands to determine column expiration
   (CASSANDRA-5149)
 * Streaming 2.0 (CASSANDRA-5286, 5699)
 * Conditional create/drop ks/table/index statements in CQL3 (CASSANDRA-2737)
 * more pre-table creation property validation (CASSANDRA-5693)
 * Redesign repair messages (CASSANDRA-5426)
 * Fix ALTER RENAME post-5125 (CASSANDRA-5702)
 * Disallow renaming a 2ndary indexed column (CASSANDRA-5705)
 * Rename Table to Keyspace (CASSANDRA-5613)
 * Ensure changing column_index_size_in_kb on different nodes don't corrupt the
   sstable (CASSANDRA-5454)
 * Move resultset type information into prepare, not execute (CASSANDRA-5649)
 * Auto paging in binary protocol (CASSANDRA-4415, 5714)
 * Don't tie client side use of AbstractType to JDBC (CASSANDRA-4495)
 * Adds new TimestampType to replace DateType (CASSANDRA-5723, CASSANDRA-5729)
Merged from 1.2:
 * make starting native protocol server idempotent (CASSANDRA-5728)
 * Fix loading key cache when a saved entry is no longer valid (CASSANDRA-5706)
 * Fix serialization of the LEFT gossip value (CASSANDRA-5696)
 * cqlsh: Don't show 'null' in place of empty values (CASSANDRA-5675)
 * Race condition in detecting version on a mixed 1.1/1.2 cluster
   (CASSANDRA-5692)
 * Fix skipping range tombstones with reverse queries (CASSANDRA-5712)
 * Expire entries out of ThriftSessionManager (CASSANRDA-5719)
 * Don't keep ancestor information in memory (CASSANDRA-5342)
 * cqlsh: fix handling of semicolons inside BATCH queries (CASSANDRA-5697)


1.2.6
 * Fix tracing when operation completes before all responses arrive
   (CASSANDRA-5668)
 * Fix cross-DC mutation forwarding (CASSANDRA-5632)
 * Reduce SSTableLoader memory usage (CASSANDRA-5555)
 * Scale hinted_handoff_throttle_in_kb to cluster size (CASSANDRA-5272)
 * (Hadoop) Add CQL3 input/output formats (CASSANDRA-4421, 5622)
 * (Hadoop) Fix InputKeyRange in CFIF (CASSANDRA-5536)
 * Fix dealing with ridiculously large max sstable sizes in LCS (CASSANDRA-5589)
 * Ignore pre-truncate hints (CASSANDRA-4655)
 * Move System.exit on OOM into a separate thread (CASSANDRA-5273)
 * Write row markers when serializing schema (CASSANDRA-5572)
 * Check only SSTables for the requested range when streaming (CASSANDRA-5569)
 * Improve batchlog replay behavior and hint ttl handling (CASSANDRA-5314)
 * Exclude localTimestamp from validation for tombstones (CASSANDRA-5398)
 * cqlsh: add custom prompt support (CASSANDRA-5539)
 * Reuse prepared statements in hot auth queries (CASSANDRA-5594)
 * cqlsh: add vertical output option (see EXPAND) (CASSANDRA-5597)
 * Add a rate limit option to stress (CASSANDRA-5004)
 * have BulkLoader ignore snapshots directories (CASSANDRA-5587)
 * fix SnitchProperties logging context (CASSANDRA-5602)
 * Expose whether jna is enabled and memory is locked via JMX (CASSANDRA-5508)
 * cqlsh: fix COPY FROM with ReversedType (CASSANDRA-5610)
 * Allow creating CUSTOM indexes on collections (CASSANDRA-5615)
 * Evaluate now() function at execution time (CASSANDRA-5616)
 * Expose detailed read repair metrics (CASSANDRA-5618)
 * Correct blob literal + ReversedType parsing (CASSANDRA-5629)
 * Allow GPFS to prefer the internal IP like EC2MRS (CASSANDRA-5630)
 * fix help text for -tspw cassandra-cli (CASSANDRA-5643)
 * don't throw away initial causes exceptions for internode encryption issues
   (CASSANDRA-5644)
 * Fix message spelling errors for cql select statements (CASSANDRA-5647)
 * Suppress custom exceptions thru jmx (CASSANDRA-5652)
 * Update CREATE CUSTOM INDEX syntax (CASSANDRA-5639)
 * Fix PermissionDetails.equals() method (CASSANDRA-5655)
 * Never allow partition key ranges in CQL3 without token() (CASSANDRA-5666)
 * Gossiper incorrectly drops AppState for an upgrading node (CASSANDRA-5660)
 * Connection thrashing during multi-region ec2 during upgrade, due to
   messaging version (CASSANDRA-5669)
 * Avoid over reconnecting in EC2MRS (CASSANDRA-5678)
 * Fix ReadResponseSerializer.serializedSize() for digest reads (CASSANDRA-5476)
 * allow sstable2json on 2i CFs (CASSANDRA-5694)
Merged from 1.1:
 * Remove buggy thrift max message length option (CASSANDRA-5529)
 * Fix NPE in Pig's widerow mode (CASSANDRA-5488)
 * Add split size parameter to Pig and disable split combination (CASSANDRA-5544)


1.2.5
 * make BytesToken.toString only return hex bytes (CASSANDRA-5566)
 * Ensure that submitBackground enqueues at least one task (CASSANDRA-5554)
 * fix 2i updates with identical values and timestamps (CASSANDRA-5540)
 * fix compaction throttling bursty-ness (CASSANDRA-4316)
 * reduce memory consumption of IndexSummary (CASSANDRA-5506)
 * remove per-row column name bloom filters (CASSANDRA-5492)
 * Include fatal errors in trace events (CASSANDRA-5447)
 * Ensure that PerRowSecondaryIndex is notified of row-level deletes
   (CASSANDRA-5445)
 * Allow empty blob literals in CQL3 (CASSANDRA-5452)
 * Fix streaming RangeTombstones at column index boundary (CASSANDRA-5418)
 * Fix preparing statements when current keyspace is not set (CASSANDRA-5468)
 * Fix SemanticVersion.isSupportedBy minor/patch handling (CASSANDRA-5496)
 * Don't provide oldCfId for post-1.1 system cfs (CASSANDRA-5490)
 * Fix primary range ignores replication strategy (CASSANDRA-5424)
 * Fix shutdown of binary protocol server (CASSANDRA-5507)
 * Fix repair -snapshot not working (CASSANDRA-5512)
 * Set isRunning flag later in binary protocol server (CASSANDRA-5467)
 * Fix use of CQL3 functions with descending clustering order (CASSANDRA-5472)
 * Disallow renaming columns one at a time for thrift table in CQL3
   (CASSANDRA-5531)
 * cqlsh: add CLUSTERING ORDER BY support to DESCRIBE (CASSANDRA-5528)
 * Add custom secondary index support to CQL3 (CASSANDRA-5484)
 * Fix repair hanging silently on unexpected error (CASSANDRA-5229)
 * Fix Ec2Snitch regression introduced by CASSANDRA-5171 (CASSANDRA-5432)
 * Add nodetool enablebackup/disablebackup (CASSANDRA-5556)
 * cqlsh: fix DESCRIBE after case insensitive USE (CASSANDRA-5567)
Merged from 1.1
 * Add retry mechanism to OTC for non-droppable_verbs (CASSANDRA-5393)
 * Use allocator information to improve memtable memory usage estimate
   (CASSANDRA-5497)
 * Fix trying to load deleted row into row cache on startup (CASSANDRA-4463)
 * fsync leveled manifest to avoid corruption (CASSANDRA-5535)
 * Fix Bound intersection computation (CASSANDRA-5551)
 * sstablescrub now respects max memory size in cassandra.in.sh (CASSANDRA-5562)


1.2.4
 * Ensure that PerRowSecondaryIndex updates see the most recent values
   (CASSANDRA-5397)
 * avoid duplicate index entries ind PrecompactedRow and
   ParallelCompactionIterable (CASSANDRA-5395)
 * remove the index entry on oldColumn when new column is a tombstone
   (CASSANDRA-5395)
 * Change default stream throughput from 400 to 200 mbps (CASSANDRA-5036)
 * Gossiper logs DOWN for symmetry with UP (CASSANDRA-5187)
 * Fix mixing prepared statements between keyspaces (CASSANDRA-5352)
 * Fix consistency level during bootstrap - strike 3 (CASSANDRA-5354)
 * Fix transposed arguments in AlreadyExistsException (CASSANDRA-5362)
 * Improve asynchronous hint delivery (CASSANDRA-5179)
 * Fix Guava dependency version (12.0 -> 13.0.1) for Maven (CASSANDRA-5364)
 * Validate that provided CQL3 collection value are < 64K (CASSANDRA-5355)
 * Make upgradeSSTable skip current version sstables by default (CASSANDRA-5366)
 * Optimize min/max timestamp collection (CASSANDRA-5373)
 * Invalid streamId in cql binary protocol when using invalid CL
   (CASSANDRA-5164)
 * Fix validation for IN where clauses with collections (CASSANDRA-5376)
 * Copy resultSet on count query to avoid ConcurrentModificationException
   (CASSANDRA-5382)
 * Correctly typecheck in CQL3 even with ReversedType (CASSANDRA-5386)
 * Fix streaming compressed files when using encryption (CASSANDRA-5391)
 * cassandra-all 1.2.0 pom missing netty dependency (CASSANDRA-5392)
 * Fix writetime/ttl functions on null values (CASSANDRA-5341)
 * Fix NPE during cql3 select with token() (CASSANDRA-5404)
 * IndexHelper.skipBloomFilters won't skip non-SHA filters (CASSANDRA-5385)
 * cqlsh: Print maps ordered by key, sort sets (CASSANDRA-5413)
 * Add null syntax support in CQL3 for inserts (CASSANDRA-3783)
 * Allow unauthenticated set_keyspace() calls (CASSANDRA-5423)
 * Fix potential incremental backups race (CASSANDRA-5410)
 * Fix prepared BATCH statements with batch-level timestamps (CASSANDRA-5415)
 * Allow overriding superuser setup delay (CASSANDRA-5430)
 * cassandra-shuffle with JMX usernames and passwords (CASSANDRA-5431)
Merged from 1.1:
 * cli: Quote ks and cf names in schema output when needed (CASSANDRA-5052)
 * Fix bad default for min/max timestamp in SSTableMetadata (CASSANDRA-5372)
 * Fix cf name extraction from manifest in Directories.migrateFile()
   (CASSANDRA-5242)
 * Support pluggable internode authentication (CASSANDRA-5401)


1.2.3
 * add check for sstable overlap within a level on startup (CASSANDRA-5327)
 * replace ipv6 colons in jmx object names (CASSANDRA-5298, 5328)
 * Avoid allocating SSTableBoundedScanner during repair when the range does
   not intersect the sstable (CASSANDRA-5249)
 * Don't lowercase property map keys (this breaks NTS) (CASSANDRA-5292)
 * Fix composite comparator with super columns (CASSANDRA-5287)
 * Fix insufficient validation of UPDATE queries against counter cfs
   (CASSANDRA-5300)
 * Fix PropertyFileSnitch default DC/Rack behavior (CASSANDRA-5285)
 * Handle null values when executing prepared statement (CASSANDRA-5081)
 * Add netty to pom dependencies (CASSANDRA-5181)
 * Include type arguments in Thrift CQLPreparedResult (CASSANDRA-5311)
 * Fix compaction not removing columns when bf_fp_ratio is 1 (CASSANDRA-5182)
 * cli: Warn about missing CQL3 tables in schema descriptions (CASSANDRA-5309)
 * Re-enable unknown option in replication/compaction strategies option for
   backward compatibility (CASSANDRA-4795)
 * Add binary protocol support to stress (CASSANDRA-4993)
 * cqlsh: Fix COPY FROM value quoting and null handling (CASSANDRA-5305)
 * Fix repair -pr for vnodes (CASSANDRA-5329)
 * Relax CL for auth queries for non-default users (CASSANDRA-5310)
 * Fix AssertionError during repair (CASSANDRA-5245)
 * Don't announce migrations to pre-1.2 nodes (CASSANDRA-5334)
Merged from 1.1:
 * Update offline scrub for 1.0 -> 1.1 directory structure (CASSANDRA-5195)
 * add tmp flag to Descriptor hashcode (CASSANDRA-4021)
 * fix logging of "Found table data in data directories" when only system tables
   are present (CASSANDRA-5289)
 * cli: Add JMX authentication support (CASSANDRA-5080)
 * nodetool: ability to repair specific range (CASSANDRA-5280)
 * Fix possible assertion triggered in SliceFromReadCommand (CASSANDRA-5284)
 * cqlsh: Add inet type support on Windows (ipv4-only) (CASSANDRA-4801)
 * Fix race when initializing ColumnFamilyStore (CASSANDRA-5350)
 * Add UseTLAB JVM flag (CASSANDRA-5361)


1.2.2
 * fix potential for multiple concurrent compactions of the same sstables
   (CASSANDRA-5256)
 * avoid no-op caching of byte[] on commitlog append (CASSANDRA-5199)
 * fix symlinks under data dir not working (CASSANDRA-5185)
 * fix bug in compact storage metadata handling (CASSANDRA-5189)
 * Validate login for USE queries (CASSANDRA-5207)
 * cli: remove default username and password (CASSANDRA-5208)
 * configure populate_io_cache_on_flush per-CF (CASSANDRA-4694)
 * allow configuration of internode socket buffer (CASSANDRA-3378)
 * Make sstable directory picking blacklist-aware again (CASSANDRA-5193)
 * Correctly expire gossip states for edge cases (CASSANDRA-5216)
 * Improve handling of directory creation failures (CASSANDRA-5196)
 * Expose secondary indicies to the rest of nodetool (CASSANDRA-4464)
 * Binary protocol: avoid sending notification for 0.0.0.0 (CASSANDRA-5227)
 * add UseCondCardMark XX jvm settings on jdk 1.7 (CASSANDRA-4366)
 * CQL3 refactor to allow conversion function (CASSANDRA-5226)
 * Fix drop of sstables in some circumstance (CASSANDRA-5232)
 * Implement caching of authorization results (CASSANDRA-4295)
 * Add support for LZ4 compression (CASSANDRA-5038)
 * Fix missing columns in wide rows queries (CASSANDRA-5225)
 * Simplify auth setup and make system_auth ks alterable (CASSANDRA-5112)
 * Stop compactions from hanging during bootstrap (CASSANDRA-5244)
 * fix compressed streaming sending extra chunk (CASSANDRA-5105)
 * Add CQL3-based implementations of IAuthenticator and IAuthorizer
   (CASSANDRA-4898)
 * Fix timestamp-based tomstone removal logic (CASSANDRA-5248)
 * cli: Add JMX authentication support (CASSANDRA-5080)
 * Fix forceFlush behavior (CASSANDRA-5241)
 * cqlsh: Add username autocompletion (CASSANDRA-5231)
 * Fix CQL3 composite partition key error (CASSANDRA-5240)
 * Allow IN clause on last clustering key (CASSANDRA-5230)
Merged from 1.1:
 * fix start key/end token validation for wide row iteration (CASSANDRA-5168)
 * add ConfigHelper support for Thrift frame and max message sizes (CASSANDRA-5188)
 * fix nodetool repair not fail on node down (CASSANDRA-5203)
 * always collect tombstone hints (CASSANDRA-5068)
 * Fix error when sourcing file in cqlsh (CASSANDRA-5235)


1.2.1
 * stream undelivered hints on decommission (CASSANDRA-5128)
 * GossipingPropertyFileSnitch loads saved dc/rack info if needed (CASSANDRA-5133)
 * drain should flush system CFs too (CASSANDRA-4446)
 * add inter_dc_tcp_nodelay setting (CASSANDRA-5148)
 * re-allow wrapping ranges for start_token/end_token range pairitspwng (CASSANDRA-5106)
 * fix validation compaction of empty rows (CASSANDRA-5136)
 * nodetool methods to enable/disable hint storage/delivery (CASSANDRA-4750)
 * disallow bloom filter false positive chance of 0 (CASSANDRA-5013)
 * add threadpool size adjustment methods to JMXEnabledThreadPoolExecutor and
   CompactionManagerMBean (CASSANDRA-5044)
 * fix hinting for dropped local writes (CASSANDRA-4753)
 * off-heap cache doesn't need mutable column container (CASSANDRA-5057)
 * apply disk_failure_policy to bad disks on initial directory creation
   (CASSANDRA-4847)
 * Optimize name-based queries to use ArrayBackedSortedColumns (CASSANDRA-5043)
 * Fall back to old manifest if most recent is unparseable (CASSANDRA-5041)
 * pool [Compressed]RandomAccessReader objects on the partitioned read path
   (CASSANDRA-4942)
 * Add debug logging to list filenames processed by Directories.migrateFile
   method (CASSANDRA-4939)
 * Expose black-listed directories via JMX (CASSANDRA-4848)
 * Log compaction merge counts (CASSANDRA-4894)
 * Minimize byte array allocation by AbstractData{Input,Output} (CASSANDRA-5090)
 * Add SSL support for the binary protocol (CASSANDRA-5031)
 * Allow non-schema system ks modification for shuffle to work (CASSANDRA-5097)
 * cqlsh: Add default limit to SELECT statements (CASSANDRA-4972)
 * cqlsh: fix DESCRIBE for 1.1 cfs in CQL3 (CASSANDRA-5101)
 * Correctly gossip with nodes >= 1.1.7 (CASSANDRA-5102)
 * Ensure CL guarantees on digest mismatch (CASSANDRA-5113)
 * Validate correctly selects on composite partition key (CASSANDRA-5122)
 * Fix exception when adding collection (CASSANDRA-5117)
 * Handle states for non-vnode clusters correctly (CASSANDRA-5127)
 * Refuse unrecognized replication and compaction strategy options (CASSANDRA-4795)
 * Pick the correct value validator in sstable2json for cql3 tables (CASSANDRA-5134)
 * Validate login for describe_keyspace, describe_keyspaces and set_keyspace
   (CASSANDRA-5144)
 * Fix inserting empty maps (CASSANDRA-5141)
 * Don't remove tokens from System table for node we know (CASSANDRA-5121)
 * fix streaming progress report for compresed files (CASSANDRA-5130)
 * Coverage analysis for low-CL queries (CASSANDRA-4858)
 * Stop interpreting dates as valid timeUUID value (CASSANDRA-4936)
 * Adds E notation for floating point numbers (CASSANDRA-4927)
 * Detect (and warn) unintentional use of the cql2 thrift methods when cql3 was
   intended (CASSANDRA-5172)
 * cli: Quote ks and cf names in schema output when needed (CASSANDRA-5052)
 * Fix cf name extraction from manifest in Directories.migrateFile() (CASSANDRA-5242)
 * Replace mistaken usage of commons-logging with slf4j (CASSANDRA-5464)
 * Ensure Jackson dependency matches lib (CASSANDRA-5126)
 * Expose droppable tombstone ratio stats over JMX (CASSANDRA-5159)
Merged from 1.1:
 * Simplify CompressedRandomAccessReader to work around JDK FD bug (CASSANDRA-5088)
 * Improve handling a changing target throttle rate mid-compaction (CASSANDRA-5087)
 * Pig: correctly decode row keys in widerow mode (CASSANDRA-5098)
 * nodetool repair command now prints progress (CASSANDRA-4767)
 * fix user defined compaction to run against 1.1 data directory (CASSANDRA-5118)
 * Fix CQL3 BATCH authorization caching (CASSANDRA-5145)
 * fix get_count returns incorrect value with TTL (CASSANDRA-5099)
 * better handling for mid-compaction failure (CASSANDRA-5137)
 * convert default marshallers list to map for better readability (CASSANDRA-5109)
 * fix ConcurrentModificationException in getBootstrapSource (CASSANDRA-5170)
 * fix sstable maxtimestamp for row deletes and pre-1.1.1 sstables (CASSANDRA-5153)
 * Fix thread growth on node removal (CASSANDRA-5175)
 * Make Ec2Region's datacenter name configurable (CASSANDRA-5155)


1.2.0
 * Disallow counters in collections (CASSANDRA-5082)
 * cqlsh: add unit tests (CASSANDRA-3920)
 * fix default bloom_filter_fp_chance for LeveledCompactionStrategy (CASSANDRA-5093)
Merged from 1.1:
 * add validation for get_range_slices with start_key and end_token (CASSANDRA-5089)


1.2.0-rc2
 * fix nodetool ownership display with vnodes (CASSANDRA-5065)
 * cqlsh: add DESCRIBE KEYSPACES command (CASSANDRA-5060)
 * Fix potential infinite loop when reloading CFS (CASSANDRA-5064)
 * Fix SimpleAuthorizer example (CASSANDRA-5072)
 * cqlsh: force CL.ONE for tracing and system.schema* queries (CASSANDRA-5070)
 * Includes cassandra-shuffle in the debian package (CASSANDRA-5058)
Merged from 1.1:
 * fix multithreaded compaction deadlock (CASSANDRA-4492)
 * fix temporarily missing schema after upgrade from pre-1.1.5 (CASSANDRA-5061)
 * Fix ALTER TABLE overriding compression options with defaults
   (CASSANDRA-4996, 5066)
 * fix specifying and altering crc_check_chance (CASSANDRA-5053)
 * fix Murmur3Partitioner ownership% calculation (CASSANDRA-5076)
 * Don't expire columns sooner than they should in 2ndary indexes (CASSANDRA-5079)


1.2-rc1
 * rename rpc_timeout settings to request_timeout (CASSANDRA-5027)
 * add BF with 0.1 FP to LCS by default (CASSANDRA-5029)
 * Fix preparing insert queries (CASSANDRA-5016)
 * Fix preparing queries with counter increment (CASSANDRA-5022)
 * Fix preparing updates with collections (CASSANDRA-5017)
 * Don't generate UUID based on other node address (CASSANDRA-5002)
 * Fix message when trying to alter a clustering key type (CASSANDRA-5012)
 * Update IAuthenticator to match the new IAuthorizer (CASSANDRA-5003)
 * Fix inserting only a key in CQL3 (CASSANDRA-5040)
 * Fix CQL3 token() function when used with strings (CASSANDRA-5050)
Merged from 1.1:
 * reduce log spam from invalid counter shards (CASSANDRA-5026)
 * Improve schema propagation performance (CASSANDRA-5025)
 * Fix for IndexHelper.IndexFor throws OOB Exception (CASSANDRA-5030)
 * cqlsh: make it possible to describe thrift CFs (CASSANDRA-4827)
 * cqlsh: fix timestamp formatting on some platforms (CASSANDRA-5046)


1.2-beta3
 * make consistency level configurable in cqlsh (CASSANDRA-4829)
 * fix cqlsh rendering of blob fields (CASSANDRA-4970)
 * fix cqlsh DESCRIBE command (CASSANDRA-4913)
 * save truncation position in system table (CASSANDRA-4906)
 * Move CompressionMetadata off-heap (CASSANDRA-4937)
 * allow CLI to GET cql3 columnfamily data (CASSANDRA-4924)
 * Fix rare race condition in getExpireTimeForEndpoint (CASSANDRA-4402)
 * acquire references to overlapping sstables during compaction so bloom filter
   doesn't get free'd prematurely (CASSANDRA-4934)
 * Don't share slice query filter in CQL3 SelectStatement (CASSANDRA-4928)
 * Separate tracing from Log4J (CASSANDRA-4861)
 * Exclude gcable tombstones from merkle-tree computation (CASSANDRA-4905)
 * Better printing of AbstractBounds for tracing (CASSANDRA-4931)
 * Optimize mostRecentTombstone check in CC.collectAllData (CASSANDRA-4883)
 * Change stream session ID to UUID to avoid collision from same node (CASSANDRA-4813)
 * Use Stats.db when bulk loading if present (CASSANDRA-4957)
 * Skip repair on system_trace and keyspaces with RF=1 (CASSANDRA-4956)
 * (cql3) Remove arbitrary SELECT limit (CASSANDRA-4918)
 * Correctly handle prepared operation on collections (CASSANDRA-4945)
 * Fix CQL3 LIMIT (CASSANDRA-4877)
 * Fix Stress for CQL3 (CASSANDRA-4979)
 * Remove cassandra specific exceptions from JMX interface (CASSANDRA-4893)
 * (CQL3) Force using ALLOW FILTERING on potentially inefficient queries (CASSANDRA-4915)
 * (cql3) Fix adding column when the table has collections (CASSANDRA-4982)
 * (cql3) Fix allowing collections with compact storage (CASSANDRA-4990)
 * (cql3) Refuse ttl/writetime function on collections (CASSANDRA-4992)
 * Replace IAuthority with new IAuthorizer (CASSANDRA-4874)
 * clqsh: fix KEY pseudocolumn escaping when describing Thrift tables
   in CQL3 mode (CASSANDRA-4955)
 * add basic authentication support for Pig CassandraStorage (CASSANDRA-3042)
 * fix CQL2 ALTER TABLE compaction_strategy_class altering (CASSANDRA-4965)
Merged from 1.1:
 * Fall back to old describe_splits if d_s_ex is not available (CASSANDRA-4803)
 * Improve error reporting when streaming ranges fail (CASSANDRA-5009)
 * Fix cqlsh timestamp formatting of timezone info (CASSANDRA-4746)
 * Fix assertion failure with leveled compaction (CASSANDRA-4799)
 * Check for null end_token in get_range_slice (CASSANDRA-4804)
 * Remove all remnants of removed nodes (CASSANDRA-4840)
 * Add aut-reloading of the log4j file in debian package (CASSANDRA-4855)
 * Fix estimated row cache entry size (CASSANDRA-4860)
 * reset getRangeSlice filter after finishing a row for get_paged_slice
   (CASSANDRA-4919)
 * expunge row cache post-truncate (CASSANDRA-4940)
 * Allow static CF definition with compact storage (CASSANDRA-4910)
 * Fix endless loop/compaction of schema_* CFs due to broken timestamps (CASSANDRA-4880)
 * Fix 'wrong class type' assertion in CounterColumn (CASSANDRA-4976)


1.2-beta2
 * fp rate of 1.0 disables BF entirely; LCS defaults to 1.0 (CASSANDRA-4876)
 * off-heap bloom filters for row keys (CASSANDRA_4865)
 * add extension point for sstable components (CASSANDRA-4049)
 * improve tracing output (CASSANDRA-4852, 4862)
 * make TRACE verb droppable (CASSANDRA-4672)
 * fix BulkLoader recognition of CQL3 columnfamilies (CASSANDRA-4755)
 * Sort commitlog segments for replay by id instead of mtime (CASSANDRA-4793)
 * Make hint delivery asynchronous (CASSANDRA-4761)
 * Pluggable Thrift transport factories for CLI and cqlsh (CASSANDRA-4609, 4610)
 * cassandra-cli: allow Double value type to be inserted to a column (CASSANDRA-4661)
 * Add ability to use custom TServerFactory implementations (CASSANDRA-4608)
 * optimize batchlog flushing to skip successful batches (CASSANDRA-4667)
 * include metadata for system keyspace itself in schema tables (CASSANDRA-4416)
 * add check to PropertyFileSnitch to verify presence of location for
   local node (CASSANDRA-4728)
 * add PBSPredictor consistency modeler (CASSANDRA-4261)
 * remove vestiges of Thrift unframed mode (CASSANDRA-4729)
 * optimize single-row PK lookups (CASSANDRA-4710)
 * adjust blockFor calculation to account for pending ranges due to node
   movement (CASSANDRA-833)
 * Change CQL version to 3.0.0 and stop accepting 3.0.0-beta1 (CASSANDRA-4649)
 * (CQL3) Make prepared statement global instead of per connection
   (CASSANDRA-4449)
 * Fix scrubbing of CQL3 created tables (CASSANDRA-4685)
 * (CQL3) Fix validation when using counter and regular columns in the same
   table (CASSANDRA-4706)
 * Fix bug starting Cassandra with simple authentication (CASSANDRA-4648)
 * Add support for batchlog in CQL3 (CASSANDRA-4545, 4738)
 * Add support for multiple column family outputs in CFOF (CASSANDRA-4208)
 * Support repairing only the local DC nodes (CASSANDRA-4747)
 * Use rpc_address for binary protocol and change default port (CASSANDRA-4751)
 * Fix use of collections in prepared statements (CASSANDRA-4739)
 * Store more information into peers table (CASSANDRA-4351, 4814)
 * Configurable bucket size for size tiered compaction (CASSANDRA-4704)
 * Run leveled compaction in parallel (CASSANDRA-4310)
 * Fix potential NPE during CFS reload (CASSANDRA-4786)
 * Composite indexes may miss results (CASSANDRA-4796)
 * Move consistency level to the protocol level (CASSANDRA-4734, 4824)
 * Fix Subcolumn slice ends not respected (CASSANDRA-4826)
 * Fix Assertion error in cql3 select (CASSANDRA-4783)
 * Fix list prepend logic (CQL3) (CASSANDRA-4835)
 * Add booleans as literals in CQL3 (CASSANDRA-4776)
 * Allow renaming PK columns in CQL3 (CASSANDRA-4822)
 * Fix binary protocol NEW_NODE event (CASSANDRA-4679)
 * Fix potential infinite loop in tombstone compaction (CASSANDRA-4781)
 * Remove system tables accounting from schema (CASSANDRA-4850)
 * (cql3) Force provided columns in clustering key order in
   'CLUSTERING ORDER BY' (CASSANDRA-4881)
 * Fix composite index bug (CASSANDRA-4884)
 * Fix short read protection for CQL3 (CASSANDRA-4882)
 * Add tracing support to the binary protocol (CASSANDRA-4699)
 * (cql3) Don't allow prepared marker inside collections (CASSANDRA-4890)
 * Re-allow order by on non-selected columns (CASSANDRA-4645)
 * Bug when composite index is created in a table having collections (CASSANDRA-4909)
 * log index scan subject in CompositesSearcher (CASSANDRA-4904)
Merged from 1.1:
 * add get[Row|Key]CacheEntries to CacheServiceMBean (CASSANDRA-4859)
 * fix get_paged_slice to wrap to next row correctly (CASSANDRA-4816)
 * fix indexing empty column values (CASSANDRA-4832)
 * allow JdbcDate to compose null Date objects (CASSANDRA-4830)
 * fix possible stackoverflow when compacting 1000s of sstables
   (CASSANDRA-4765)
 * fix wrong leveled compaction progress calculation (CASSANDRA-4807)
 * add a close() method to CRAR to prevent leaking file descriptors (CASSANDRA-4820)
 * fix potential infinite loop in get_count (CASSANDRA-4833)
 * fix compositeType.{get/from}String methods (CASSANDRA-4842)
 * (CQL) fix CREATE COLUMNFAMILY permissions check (CASSANDRA-4864)
 * Fix DynamicCompositeType same type comparison (CASSANDRA-4711)
 * Fix duplicate SSTable reference when stream session failed (CASSANDRA-3306)
 * Allow static CF definition with compact storage (CASSANDRA-4910)
 * Fix endless loop/compaction of schema_* CFs due to broken timestamps (CASSANDRA-4880)
 * Fix 'wrong class type' assertion in CounterColumn (CASSANDRA-4976)


1.2-beta1
 * add atomic_batch_mutate (CASSANDRA-4542, -4635)
 * increase default max_hint_window_in_ms to 3h (CASSANDRA-4632)
 * include message initiation time to replicas so they can more
   accurately drop timed-out requests (CASSANDRA-2858)
 * fix clientutil.jar dependencies (CASSANDRA-4566)
 * optimize WriteResponse (CASSANDRA-4548)
 * new metrics (CASSANDRA-4009)
 * redesign KEYS indexes to avoid read-before-write (CASSANDRA-2897)
 * debug tracing (CASSANDRA-1123)
 * parallelize row cache loading (CASSANDRA-4282)
 * Make compaction, flush JBOD-aware (CASSANDRA-4292)
 * run local range scans on the read stage (CASSANDRA-3687)
 * clean up ioexceptions (CASSANDRA-2116)
 * add disk_failure_policy (CASSANDRA-2118)
 * Introduce new json format with row level deletion (CASSANDRA-4054)
 * remove redundant "name" column from schema_keyspaces (CASSANDRA-4433)
 * improve "nodetool ring" handling of multi-dc clusters (CASSANDRA-3047)
 * update NTS calculateNaturalEndpoints to be O(N log N) (CASSANDRA-3881)
 * split up rpc timeout by operation type (CASSANDRA-2819)
 * rewrite key cache save/load to use only sequential i/o (CASSANDRA-3762)
 * update MS protocol with a version handshake + broadcast address id
   (CASSANDRA-4311)
 * multithreaded hint replay (CASSANDRA-4189)
 * add inter-node message compression (CASSANDRA-3127)
 * remove COPP (CASSANDRA-2479)
 * Track tombstone expiration and compact when tombstone content is
   higher than a configurable threshold, default 20% (CASSANDRA-3442, 4234)
 * update MurmurHash to version 3 (CASSANDRA-2975)
 * (CLI) track elapsed time for `delete' operation (CASSANDRA-4060)
 * (CLI) jline version is bumped to 1.0 to properly  support
   'delete' key function (CASSANDRA-4132)
 * Save IndexSummary into new SSTable 'Summary' component (CASSANDRA-2392, 4289)
 * Add support for range tombstones (CASSANDRA-3708)
 * Improve MessagingService efficiency (CASSANDRA-3617)
 * Avoid ID conflicts from concurrent schema changes (CASSANDRA-3794)
 * Set thrift HSHA server thread limit to unlimited by default (CASSANDRA-4277)
 * Avoids double serialization of CF id in RowMutation messages
   (CASSANDRA-4293)
 * stream compressed sstables directly with java nio (CASSANDRA-4297)
 * Support multiple ranges in SliceQueryFilter (CASSANDRA-3885)
 * Add column metadata to system column families (CASSANDRA-4018)
 * (cql3) Always use composite types by default (CASSANDRA-4329)
 * (cql3) Add support for set, map and list (CASSANDRA-3647)
 * Validate date type correctly (CASSANDRA-4441)
 * (cql3) Allow definitions with only a PK (CASSANDRA-4361)
 * (cql3) Add support for row key composites (CASSANDRA-4179)
 * improve DynamicEndpointSnitch by using reservoir sampling (CASSANDRA-4038)
 * (cql3) Add support for 2ndary indexes (CASSANDRA-3680)
 * (cql3) fix defining more than one PK to be invalid (CASSANDRA-4477)
 * remove schema agreement checking from all external APIs (Thrift, CQL and CQL3) (CASSANDRA-4487)
 * add Murmur3Partitioner and make it default for new installations (CASSANDRA-3772, 4621)
 * (cql3) update pseudo-map syntax to use map syntax (CASSANDRA-4497)
 * Finer grained exceptions hierarchy and provides error code with exceptions (CASSANDRA-3979)
 * Adds events push to binary protocol (CASSANDRA-4480)
 * Rewrite nodetool help (CASSANDRA-2293)
 * Make CQL3 the default for CQL (CASSANDRA-4640)
 * update stress tool to be able to use CQL3 (CASSANDRA-4406)
 * Accept all thrift update on CQL3 cf but don't expose their metadata (CASSANDRA-4377)
 * Replace Throttle with Guava's RateLimiter for HintedHandOff (CASSANDRA-4541)
 * fix counter add/get using CQL2 and CQL3 in stress tool (CASSANDRA-4633)
 * Add sstable count per level to cfstats (CASSANDRA-4537)
 * (cql3) Add ALTER KEYSPACE statement (CASSANDRA-4611)
 * (cql3) Allow defining default consistency levels (CASSANDRA-4448)
 * (cql3) Fix queries using LIMIT missing results (CASSANDRA-4579)
 * fix cross-version gossip messaging (CASSANDRA-4576)
 * added inet data type (CASSANDRA-4627)


1.1.6
 * Wait for writes on synchronous read digest mismatch (CASSANDRA-4792)
 * fix commitlog replay for nanotime-infected sstables (CASSANDRA-4782)
 * preflight check ttl for maximum of 20 years (CASSANDRA-4771)
 * (Pig) fix widerow input with single column rows (CASSANDRA-4789)
 * Fix HH to compact with correct gcBefore, which avoids wiping out
   undelivered hints (CASSANDRA-4772)
 * LCS will merge up to 32 L0 sstables as intended (CASSANDRA-4778)
 * NTS will default unconfigured DC replicas to zero (CASSANDRA-4675)
 * use default consistency level in counter validation if none is
   explicitly provide (CASSANDRA-4700)
 * Improve IAuthority interface by introducing fine-grained
   access permissions and grant/revoke commands (CASSANDRA-4490, 4644)
 * fix assumption error in CLI when updating/describing keyspace
   (CASSANDRA-4322)
 * Adds offline sstablescrub to debian packaging (CASSANDRA-4642)
 * Automatic fixing of overlapping leveled sstables (CASSANDRA-4644)
 * fix error when using ORDER BY with extended selections (CASSANDRA-4689)
 * (CQL3) Fix validation for IN queries for non-PK cols (CASSANDRA-4709)
 * fix re-created keyspace disappering after 1.1.5 upgrade
   (CASSANDRA-4698, 4752)
 * (CLI) display elapsed time in 2 fraction digits (CASSANDRA-3460)
 * add authentication support to sstableloader (CASSANDRA-4712)
 * Fix CQL3 'is reversed' logic (CASSANDRA-4716, 4759)
 * (CQL3) Don't return ReversedType in result set metadata (CASSANDRA-4717)
 * Backport adding AlterKeyspace statement (CASSANDRA-4611)
 * (CQL3) Correcty accept upper-case data types (CASSANDRA-4770)
 * Add binary protocol events for schema changes (CASSANDRA-4684)
Merged from 1.0:
 * Switch from NBHM to CHM in MessagingService's callback map, which
   prevents OOM in long-running instances (CASSANDRA-4708)


1.1.5
 * add SecondaryIndex.reload API (CASSANDRA-4581)
 * use millis + atomicint for commitlog segment creation instead of
   nanotime, which has issues under some hypervisors (CASSANDRA-4601)
 * fix FD leak in slice queries (CASSANDRA-4571)
 * avoid recursion in leveled compaction (CASSANDRA-4587)
 * increase stack size under Java7 to 180K
 * Log(info) schema changes (CASSANDRA-4547)
 * Change nodetool setcachecapcity to manipulate global caches (CASSANDRA-4563)
 * (cql3) fix setting compaction strategy (CASSANDRA-4597)
 * fix broken system.schema_* timestamps on system startup (CASSANDRA-4561)
 * fix wrong skip of cache saving (CASSANDRA-4533)
 * Avoid NPE when lost+found is in data dir (CASSANDRA-4572)
 * Respect five-minute flush moratorium after initial CL replay (CASSANDRA-4474)
 * Adds ntp as recommended in debian packaging (CASSANDRA-4606)
 * Configurable transport in CF Record{Reader|Writer} (CASSANDRA-4558)
 * (cql3) fix potential NPE with both equal and unequal restriction (CASSANDRA-4532)
 * (cql3) improves ORDER BY validation (CASSANDRA-4624)
 * Fix potential deadlock during counter writes (CASSANDRA-4578)
 * Fix cql error with ORDER BY when using IN (CASSANDRA-4612)
Merged from 1.0:
 * increase Xss to 160k to accomodate latest 1.6 JVMs (CASSANDRA-4602)
 * fix toString of hint destination tokens (CASSANDRA-4568)
 * Fix multiple values for CurrentLocal NodeID (CASSANDRA-4626)


1.1.4
 * fix offline scrub to catch >= out of order rows (CASSANDRA-4411)
 * fix cassandra-env.sh on RHEL and other non-dash-based systems
   (CASSANDRA-4494)
Merged from 1.0:
 * (Hadoop) fix setting key length for old-style mapred api (CASSANDRA-4534)
 * (Hadoop) fix iterating through a resultset consisting entirely
   of tombstoned rows (CASSANDRA-4466)


1.1.3
 * (cqlsh) add COPY TO (CASSANDRA-4434)
 * munmap commitlog segments before rename (CASSANDRA-4337)
 * (JMX) rename getRangeKeySample to sampleKeyRange to avoid returning
   multi-MB results as an attribute (CASSANDRA-4452)
 * flush based on data size, not throughput; overwritten columns no
   longer artificially inflate liveRatio (CASSANDRA-4399)
 * update default commitlog segment size to 32MB and total commitlog
   size to 32/1024 MB for 32/64 bit JVMs, respectively (CASSANDRA-4422)
 * avoid using global partitioner to estimate ranges in index sstables
   (CASSANDRA-4403)
 * restore pre-CASSANDRA-3862 approach to removing expired tombstones
   from row cache during compaction (CASSANDRA-4364)
 * (stress) support for CQL prepared statements (CASSANDRA-3633)
 * Correctly catch exception when Snappy cannot be loaded (CASSANDRA-4400)
 * (cql3) Support ORDER BY when IN condition is given in WHERE clause (CASSANDRA-4327)
 * (cql3) delete "component_index" column on DROP TABLE call (CASSANDRA-4420)
 * change nanoTime() to currentTimeInMillis() in schema related code (CASSANDRA-4432)
 * add a token generation tool (CASSANDRA-3709)
 * Fix LCS bug with sstable containing only 1 row (CASSANDRA-4411)
 * fix "Can't Modify Index Name" problem on CF update (CASSANDRA-4439)
 * Fix assertion error in getOverlappingSSTables during repair (CASSANDRA-4456)
 * fix nodetool's setcompactionthreshold command (CASSANDRA-4455)
 * Ensure compacted files are never used, to avoid counter overcount (CASSANDRA-4436)
Merged from 1.0:
 * Push the validation of secondary index values to the SecondaryIndexManager (CASSANDRA-4240)
 * allow dropping columns shadowed by not-yet-expired supercolumn or row
   tombstones in PrecompactedRow (CASSANDRA-4396)


1.1.2
 * Fix cleanup not deleting index entries (CASSANDRA-4379)
 * Use correct partitioner when saving + loading caches (CASSANDRA-4331)
 * Check schema before trying to export sstable (CASSANDRA-2760)
 * Raise a meaningful exception instead of NPE when PFS encounters
   an unconfigured node + no default (CASSANDRA-4349)
 * fix bug in sstable blacklisting with LCS (CASSANDRA-4343)
 * LCS no longer promotes tiny sstables out of L0 (CASSANDRA-4341)
 * skip tombstones during hint replay (CASSANDRA-4320)
 * fix NPE in compactionstats (CASSANDRA-4318)
 * enforce 1m min keycache for auto (CASSANDRA-4306)
 * Have DeletedColumn.isMFD always return true (CASSANDRA-4307)
 * (cql3) exeption message for ORDER BY constraints said primary filter can be
    an IN clause, which is misleading (CASSANDRA-4319)
 * (cql3) Reject (not yet supported) creation of 2ndardy indexes on tables with
   composite primary keys (CASSANDRA-4328)
 * Set JVM stack size to 160k for java 7 (CASSANDRA-4275)
 * cqlsh: add COPY command to load data from CSV flat files (CASSANDRA-4012)
 * CFMetaData.fromThrift to throw ConfigurationException upon error (CASSANDRA-4353)
 * Use CF comparator to sort indexed columns in SecondaryIndexManager
   (CASSANDRA-4365)
 * add strategy_options to the KSMetaData.toString() output (CASSANDRA-4248)
 * (cql3) fix range queries containing unqueried results (CASSANDRA-4372)
 * (cql3) allow updating column_alias types (CASSANDRA-4041)
 * (cql3) Fix deletion bug (CASSANDRA-4193)
 * Fix computation of overlapping sstable for leveled compaction (CASSANDRA-4321)
 * Improve scrub and allow to run it offline (CASSANDRA-4321)
 * Fix assertionError in StorageService.bulkLoad (CASSANDRA-4368)
 * (cqlsh) add option to authenticate to a keyspace at startup (CASSANDRA-4108)
 * (cqlsh) fix ASSUME functionality (CASSANDRA-4352)
 * Fix ColumnFamilyRecordReader to not return progress > 100% (CASSANDRA-3942)
Merged from 1.0:
 * Set gc_grace on index CF to 0 (CASSANDRA-4314)


1.1.1
 * add populate_io_cache_on_flush option (CASSANDRA-2635)
 * allow larger cache capacities than 2GB (CASSANDRA-4150)
 * add getsstables command to nodetool (CASSANDRA-4199)
 * apply parent CF compaction settings to secondary index CFs (CASSANDRA-4280)
 * preserve commitlog size cap when recycling segments at startup
   (CASSANDRA-4201)
 * (Hadoop) fix split generation regression (CASSANDRA-4259)
 * ignore min/max compactions settings in LCS, while preserving
   behavior that min=max=0 disables autocompaction (CASSANDRA-4233)
 * log number of rows read from saved cache (CASSANDRA-4249)
 * calculate exact size required for cleanup operations (CASSANDRA-1404)
 * avoid blocking additional writes during flush when the commitlog
   gets behind temporarily (CASSANDRA-1991)
 * enable caching on index CFs based on data CF cache setting (CASSANDRA-4197)
 * warn on invalid replication strategy creation options (CASSANDRA-4046)
 * remove [Freeable]Memory finalizers (CASSANDRA-4222)
 * include tombstone size in ColumnFamily.size, which can prevent OOM
   during sudden mass delete operations by yielding a nonzero liveRatio
   (CASSANDRA-3741)
 * Open 1 sstableScanner per level for leveled compaction (CASSANDRA-4142)
 * Optimize reads when row deletion timestamps allow us to restrict
   the set of sstables we check (CASSANDRA-4116)
 * add support for commitlog archiving and point-in-time recovery
   (CASSANDRA-3690)
 * avoid generating redundant compaction tasks during streaming
   (CASSANDRA-4174)
 * add -cf option to nodetool snapshot, and takeColumnFamilySnapshot to
   StorageService mbean (CASSANDRA-556)
 * optimize cleanup to drop entire sstables where possible (CASSANDRA-4079)
 * optimize truncate when autosnapshot is disabled (CASSANDRA-4153)
 * update caches to use byte[] keys to reduce memory overhead (CASSANDRA-3966)
 * add column limit to cli (CASSANDRA-3012, 4098)
 * clean up and optimize DataOutputBuffer, used by CQL compression and
   CompositeType (CASSANDRA-4072)
 * optimize commitlog checksumming (CASSANDRA-3610)
 * identify and blacklist corrupted SSTables from future compactions
   (CASSANDRA-2261)
 * Move CfDef and KsDef validation out of thrift (CASSANDRA-4037)
 * Expose API to repair a user provided range (CASSANDRA-3912)
 * Add way to force the cassandra-cli to refresh its schema (CASSANDRA-4052)
 * Avoid having replicate on write tasks stacking up at CL.ONE (CASSANDRA-2889)
 * (cql3) Backwards compatibility for composite comparators in non-cql3-aware
   clients (CASSANDRA-4093)
 * (cql3) Fix order by for reversed queries (CASSANDRA-4160)
 * (cql3) Add ReversedType support (CASSANDRA-4004)
 * (cql3) Add timeuuid type (CASSANDRA-4194)
 * (cql3) Minor fixes (CASSANDRA-4185)
 * (cql3) Fix prepared statement in BATCH (CASSANDRA-4202)
 * (cql3) Reduce the list of reserved keywords (CASSANDRA-4186)
 * (cql3) Move max/min compaction thresholds to compaction strategy options
   (CASSANDRA-4187)
 * Fix exception during move when localhost is the only source (CASSANDRA-4200)
 * (cql3) Allow paging through non-ordered partitioner results (CASSANDRA-3771)
 * (cql3) Fix drop index (CASSANDRA-4192)
 * (cql3) Don't return range ghosts anymore (CASSANDRA-3982)
 * fix re-creating Keyspaces/ColumnFamilies with the same name as dropped
   ones (CASSANDRA-4219)
 * fix SecondaryIndex LeveledManifest save upon snapshot (CASSANDRA-4230)
 * fix missing arrayOffset in FBUtilities.hash (CASSANDRA-4250)
 * (cql3) Add name of parameters in CqlResultSet (CASSANDRA-4242)
 * (cql3) Correctly validate order by queries (CASSANDRA-4246)
 * rename stress to cassandra-stress for saner packaging (CASSANDRA-4256)
 * Fix exception on colum metadata with non-string comparator (CASSANDRA-4269)
 * Check for unknown/invalid compression options (CASSANDRA-4266)
 * (cql3) Adds simple access to column timestamp and ttl (CASSANDRA-4217)
 * (cql3) Fix range queries with secondary indexes (CASSANDRA-4257)
 * Better error messages from improper input in cli (CASSANDRA-3865)
 * Try to stop all compaction upon Keyspace or ColumnFamily drop (CASSANDRA-4221)
 * (cql3) Allow keyspace properties to contain hyphens (CASSANDRA-4278)
 * (cql3) Correctly validate keyspace access in create table (CASSANDRA-4296)
 * Avoid deadlock in migration stage (CASSANDRA-3882)
 * Take supercolumn names and deletion info into account in memtable throughput
   (CASSANDRA-4264)
 * Add back backward compatibility for old style replication factor (CASSANDRA-4294)
 * Preserve compatibility with pre-1.1 index queries (CASSANDRA-4262)
Merged from 1.0:
 * Fix super columns bug where cache is not updated (CASSANDRA-4190)
 * fix maxTimestamp to include row tombstones (CASSANDRA-4116)
 * (CLI) properly handle quotes in create/update keyspace commands (CASSANDRA-4129)
 * Avoids possible deadlock during bootstrap (CASSANDRA-4159)
 * fix stress tool that hangs forever on timeout or error (CASSANDRA-4128)
 * stress tool to return appropriate exit code on failure (CASSANDRA-4188)
 * fix compaction NPE when out of disk space and assertions disabled
   (CASSANDRA-3985)
 * synchronize LCS getEstimatedTasks to avoid CME (CASSANDRA-4255)
 * ensure unique streaming session id's (CASSANDRA-4223)
 * kick off background compaction when min/max thresholds change
   (CASSANDRA-4279)
 * improve ability of STCS.getBuckets to deal with 100s of 1000s of
   sstables, such as when convertinb back from LCS (CASSANDRA-4287)
 * Oversize integer in CQL throws NumberFormatException (CASSANDRA-4291)
 * fix 1.0.x node join to mixed version cluster, other nodes >= 1.1 (CASSANDRA-4195)
 * Fix LCS splitting sstable base on uncompressed size (CASSANDRA-4419)
 * Push the validation of secondary index values to the SecondaryIndexManager (CASSANDRA-4240)
 * Don't purge columns during upgradesstables (CASSANDRA-4462)
 * Make cqlsh work with piping (CASSANDRA-4113)
 * Validate arguments for nodetool decommission (CASSANDRA-4061)
 * Report thrift status in nodetool info (CASSANDRA-4010)


1.1.0-final
 * average a reduced liveRatio estimate with the previous one (CASSANDRA-4065)
 * Allow KS and CF names up to 48 characters (CASSANDRA-4157)
 * fix stress build (CASSANDRA-4140)
 * add time remaining estimate to nodetool compactionstats (CASSANDRA-4167)
 * (cql) fix NPE in cql3 ALTER TABLE (CASSANDRA-4163)
 * (cql) Add support for CL.TWO and CL.THREE in CQL (CASSANDRA-4156)
 * (cql) Fix type in CQL3 ALTER TABLE preventing update (CASSANDRA-4170)
 * (cql) Throw invalid exception from CQL3 on obsolete options (CASSANDRA-4171)
 * (cqlsh) fix recognizing uppercase SELECT keyword (CASSANDRA-4161)
 * Pig: wide row support (CASSANDRA-3909)
Merged from 1.0:
 * avoid streaming empty files with bulk loader if sstablewriter errors out
   (CASSANDRA-3946)


1.1-rc1
 * Include stress tool in binary builds (CASSANDRA-4103)
 * (Hadoop) fix wide row iteration when last row read was deleted
   (CASSANDRA-4154)
 * fix read_repair_chance to really default to 0.1 in the cli (CASSANDRA-4114)
 * Adds caching and bloomFilterFpChange to CQL options (CASSANDRA-4042)
 * Adds posibility to autoconfigure size of the KeyCache (CASSANDRA-4087)
 * fix KEYS index from skipping results (CASSANDRA-3996)
 * Remove sliced_buffer_size_in_kb dead option (CASSANDRA-4076)
 * make loadNewSStable preserve sstable version (CASSANDRA-4077)
 * Respect 1.0 cache settings as much as possible when upgrading
   (CASSANDRA-4088)
 * relax path length requirement for sstable files when upgrading on
   non-Windows platforms (CASSANDRA-4110)
 * fix terminination of the stress.java when errors were encountered
   (CASSANDRA-4128)
 * Move CfDef and KsDef validation out of thrift (CASSANDRA-4037)
 * Fix get_paged_slice (CASSANDRA-4136)
 * CQL3: Support slice with exclusive start and stop (CASSANDRA-3785)
Merged from 1.0:
 * support PropertyFileSnitch in bulk loader (CASSANDRA-4145)
 * add auto_snapshot option allowing disabling snapshot before drop/truncate
   (CASSANDRA-3710)
 * allow short snitch names (CASSANDRA-4130)


1.1-beta2
 * rename loaded sstables to avoid conflicts with local snapshots
   (CASSANDRA-3967)
 * start hint replay as soon as FD notifies that the target is back up
   (CASSANDRA-3958)
 * avoid unproductive deserializing of cached rows during compaction
   (CASSANDRA-3921)
 * fix concurrency issues with CQL keyspace creation (CASSANDRA-3903)
 * Show Effective Owership via Nodetool ring <keyspace> (CASSANDRA-3412)
 * Update ORDER BY syntax for CQL3 (CASSANDRA-3925)
 * Fix BulkRecordWriter to not throw NPE if reducer gets no map data from Hadoop (CASSANDRA-3944)
 * Fix bug with counters in super columns (CASSANDRA-3821)
 * Remove deprecated merge_shard_chance (CASSANDRA-3940)
 * add a convenient way to reset a node's schema (CASSANDRA-2963)
 * fix for intermittent SchemaDisagreementException (CASSANDRA-3884)
 * CLI `list <CF>` to limit number of columns and their order (CASSANDRA-3012)
 * ignore deprecated KsDef/CfDef/ColumnDef fields in native schema (CASSANDRA-3963)
 * CLI to report when unsupported column_metadata pair was given (CASSANDRA-3959)
 * reincarnate removed and deprecated KsDef/CfDef attributes (CASSANDRA-3953)
 * Fix race between writes and read for cache (CASSANDRA-3862)
 * perform static initialization of StorageProxy on start-up (CASSANDRA-3797)
 * support trickling fsync() on writes (CASSANDRA-3950)
 * expose counters for unavailable/timeout exceptions given to thrift clients (CASSANDRA-3671)
 * avoid quadratic startup time in LeveledManifest (CASSANDRA-3952)
 * Add type information to new schema_ columnfamilies and remove thrift
   serialization for schema (CASSANDRA-3792)
 * add missing column validator options to the CLI help (CASSANDRA-3926)
 * skip reading saved key cache if CF's caching strategy is NONE or ROWS_ONLY (CASSANDRA-3954)
 * Unify migration code (CASSANDRA-4017)
Merged from 1.0:
 * cqlsh: guess correct version of Python for Arch Linux (CASSANDRA-4090)
 * (CLI) properly handle quotes in create/update keyspace commands (CASSANDRA-4129)
 * Avoids possible deadlock during bootstrap (CASSANDRA-4159)
 * fix stress tool that hangs forever on timeout or error (CASSANDRA-4128)
 * Fix super columns bug where cache is not updated (CASSANDRA-4190)
 * stress tool to return appropriate exit code on failure (CASSANDRA-4188)


1.0.9
 * improve index sampling performance (CASSANDRA-4023)
 * always compact away deleted hints immediately after handoff (CASSANDRA-3955)
 * delete hints from dropped ColumnFamilies on handoff instead of
   erroring out (CASSANDRA-3975)
 * add CompositeType ref to the CLI doc for create/update column family (CASSANDRA-3980)
 * Pig: support Counter ColumnFamilies (CASSANDRA-3973)
 * Pig: Composite column support (CASSANDRA-3684)
 * Avoid NPE during repair when a keyspace has no CFs (CASSANDRA-3988)
 * Fix division-by-zero error on get_slice (CASSANDRA-4000)
 * don't change manifest level for cleanup, scrub, and upgradesstables
   operations under LeveledCompactionStrategy (CASSANDRA-3989, 4112)
 * fix race leading to super columns assertion failure (CASSANDRA-3957)
 * fix NPE on invalid CQL delete command (CASSANDRA-3755)
 * allow custom types in CLI's assume command (CASSANDRA-4081)
 * fix totalBytes count for parallel compactions (CASSANDRA-3758)
 * fix intermittent NPE in get_slice (CASSANDRA-4095)
 * remove unnecessary asserts in native code interfaces (CASSANDRA-4096)
 * Validate blank keys in CQL to avoid assertion errors (CASSANDRA-3612)
 * cqlsh: fix bad decoding of some column names (CASSANDRA-4003)
 * cqlsh: fix incorrect padding with unicode chars (CASSANDRA-4033)
 * Fix EC2 snitch incorrectly reporting region (CASSANDRA-4026)
 * Shut down thrift during decommission (CASSANDRA-4086)
 * Expose nodetool cfhistograms for 2ndary indexes (CASSANDRA-4063)
Merged from 0.8:
 * Fix ConcurrentModificationException in gossiper (CASSANDRA-4019)


1.1-beta1
 * (cqlsh)
   + add SOURCE and CAPTURE commands, and --file option (CASSANDRA-3479)
   + add ALTER COLUMNFAMILY WITH (CASSANDRA-3523)
   + bundle Python dependencies with Cassandra (CASSANDRA-3507)
   + added to Debian package (CASSANDRA-3458)
   + display byte data instead of erroring out on decode failure
     (CASSANDRA-3874)
 * add nodetool rebuild_index (CASSANDRA-3583)
 * add nodetool rangekeysample (CASSANDRA-2917)
 * Fix streaming too much data during move operations (CASSANDRA-3639)
 * Nodetool and CLI connect to localhost by default (CASSANDRA-3568)
 * Reduce memory used by primary index sample (CASSANDRA-3743)
 * (Hadoop) separate input/output configurations (CASSANDRA-3197, 3765)
 * avoid returning internal Cassandra classes over JMX (CASSANDRA-2805)
 * add row-level isolation via SnapTree (CASSANDRA-2893)
 * Optimize key count estimation when opening sstable on startup
   (CASSANDRA-2988)
 * multi-dc replication optimization supporting CL > ONE (CASSANDRA-3577)
 * add command to stop compactions (CASSANDRA-1740, 3566, 3582)
 * multithreaded streaming (CASSANDRA-3494)
 * removed in-tree redhat spec (CASSANDRA-3567)
 * "defragment" rows for name-based queries under STCS, again (CASSANDRA-2503)
 * Recycle commitlog segments for improved performance
   (CASSANDRA-3411, 3543, 3557, 3615)
 * update size-tiered compaction to prioritize small tiers (CASSANDRA-2407)
 * add message expiration logic to OutboundTcpConnection (CASSANDRA-3005)
 * off-heap cache to use sun.misc.Unsafe instead of JNA (CASSANDRA-3271)
 * EACH_QUORUM is only supported for writes (CASSANDRA-3272)
 * replace compactionlock use in schema migration by checking CFS.isValid
   (CASSANDRA-3116)
 * recognize that "SELECT first ... *" isn't really "SELECT *" (CASSANDRA-3445)
 * Use faster bytes comparison (CASSANDRA-3434)
 * Bulk loader is no longer a fat client, (HADOOP) bulk load output format
   (CASSANDRA-3045)
 * (Hadoop) add support for KeyRange.filter
 * remove assumption that keys and token are in bijection
   (CASSANDRA-1034, 3574, 3604)
 * always remove endpoints from delevery queue in HH (CASSANDRA-3546)
 * fix race between cf flush and its 2ndary indexes flush (CASSANDRA-3547)
 * fix potential race in AES when a repair fails (CASSANDRA-3548)
 * Remove columns shadowed by a deleted container even when we cannot purge
   (CASSANDRA-3538)
 * Improve memtable slice iteration performance (CASSANDRA-3545)
 * more efficient allocation of small bloom filters (CASSANDRA-3618)
 * Use separate writer thread in SSTableSimpleUnsortedWriter (CASSANDRA-3619)
 * fsync the directory after new sstable or commitlog segment are created (CASSANDRA-3250)
 * fix minor issues reported by FindBugs (CASSANDRA-3658)
 * global key/row caches (CASSANDRA-3143, 3849)
 * optimize memtable iteration during range scan (CASSANDRA-3638)
 * introduce 'crc_check_chance' in CompressionParameters to support
   a checksum percentage checking chance similarly to read-repair (CASSANDRA-3611)
 * a way to deactivate global key/row cache on per-CF basis (CASSANDRA-3667)
 * fix LeveledCompactionStrategy broken because of generation pre-allocation
   in LeveledManifest (CASSANDRA-3691)
 * finer-grained control over data directories (CASSANDRA-2749)
 * Fix ClassCastException during hinted handoff (CASSANDRA-3694)
 * Upgrade Thrift to 0.7 (CASSANDRA-3213)
 * Make stress.java insert operation to use microseconds (CASSANDRA-3725)
 * Allows (internally) doing a range query with a limit of columns instead of
   rows (CASSANDRA-3742)
 * Allow rangeSlice queries to be start/end inclusive/exclusive (CASSANDRA-3749)
 * Fix BulkLoader to support new SSTable layout and add stream
   throttling to prevent an NPE when there is no yaml config (CASSANDRA-3752)
 * Allow concurrent schema migrations (CASSANDRA-1391, 3832)
 * Add SnapshotCommand to trigger snapshot on remote node (CASSANDRA-3721)
 * Make CFMetaData conversions to/from thrift/native schema inverses
   (CASSANDRA_3559)
 * Add initial code for CQL 3.0-beta (CASSANDRA-2474, 3781, 3753)
 * Add wide row support for ColumnFamilyInputFormat (CASSANDRA-3264)
 * Allow extending CompositeType comparator (CASSANDRA-3657)
 * Avoids over-paging during get_count (CASSANDRA-3798)
 * Add new command to rebuild a node without (repair) merkle tree calculations
   (CASSANDRA-3483, 3922)
 * respect not only row cache capacity but caching mode when
   trying to read data (CASSANDRA-3812)
 * fix system tests (CASSANDRA-3827)
 * CQL support for altering row key type in ALTER TABLE (CASSANDRA-3781)
 * turn compression on by default (CASSANDRA-3871)
 * make hexToBytes refuse invalid input (CASSANDRA-2851)
 * Make secondary indexes CF inherit compression and compaction from their
   parent CF (CASSANDRA-3877)
 * Finish cleanup up tombstone purge code (CASSANDRA-3872)
 * Avoid NPE on aboarted stream-out sessions (CASSANDRA-3904)
 * BulkRecordWriter throws NPE for counter columns (CASSANDRA-3906)
 * Support compression using BulkWriter (CASSANDRA-3907)


1.0.8
 * fix race between cleanup and flush on secondary index CFSes (CASSANDRA-3712)
 * avoid including non-queried nodes in rangeslice read repair
   (CASSANDRA-3843)
 * Only snapshot CF being compacted for snapshot_before_compaction
   (CASSANDRA-3803)
 * Log active compactions in StatusLogger (CASSANDRA-3703)
 * Compute more accurate compaction score per level (CASSANDRA-3790)
 * Return InvalidRequest when using a keyspace that doesn't exist
   (CASSANDRA-3764)
 * disallow user modification of System keyspace (CASSANDRA-3738)
 * allow using sstable2json on secondary index data (CASSANDRA-3738)
 * (cqlsh) add DESCRIBE COLUMNFAMILIES (CASSANDRA-3586)
 * (cqlsh) format blobs correctly and use colors to improve output
   readability (CASSANDRA-3726)
 * synchronize BiMap of bootstrapping tokens (CASSANDRA-3417)
 * show index options in CLI (CASSANDRA-3809)
 * add optional socket timeout for streaming (CASSANDRA-3838)
 * fix truncate not to leave behind non-CFS backed secondary indexes
   (CASSANDRA-3844)
 * make CLI `show schema` to use output stream directly instead
   of StringBuilder (CASSANDRA-3842)
 * remove the wait on hint future during write (CASSANDRA-3870)
 * (cqlsh) ignore missing CfDef opts (CASSANDRA-3933)
 * (cqlsh) look for cqlshlib relative to realpath (CASSANDRA-3767)
 * Fix short read protection (CASSANDRA-3934)
 * Make sure infered and actual schema match (CASSANDRA-3371)
 * Fix NPE during HH delivery (CASSANDRA-3677)
 * Don't put boostrapping node in 'hibernate' status (CASSANDRA-3737)
 * Fix double quotes in windows bat files (CASSANDRA-3744)
 * Fix bad validator lookup (CASSANDRA-3789)
 * Fix soft reset in EC2MultiRegionSnitch (CASSANDRA-3835)
 * Don't leave zombie connections with THSHA thrift server (CASSANDRA-3867)
 * (cqlsh) fix deserialization of data (CASSANDRA-3874)
 * Fix removetoken force causing an inconsistent state (CASSANDRA-3876)
 * Fix ahndling of some types with Pig (CASSANDRA-3886)
 * Don't allow to drop the system keyspace (CASSANDRA-3759)
 * Make Pig deletes disabled by default and configurable (CASSANDRA-3628)
Merged from 0.8:
 * (Pig) fix CassandraStorage to use correct comparator in Super ColumnFamily
   case (CASSANDRA-3251)
 * fix thread safety issues in commitlog replay, primarily affecting
   systems with many (100s) of CF definitions (CASSANDRA-3751)
 * Fix relevant tombstone ignored with super columns (CASSANDRA-3875)


1.0.7
 * fix regression in HH page size calculation (CASSANDRA-3624)
 * retry failed stream on IOException (CASSANDRA-3686)
 * allow configuring bloom_filter_fp_chance (CASSANDRA-3497)
 * attempt hint delivery every ten minutes, or when failure detector
   notifies us that a node is back up, whichever comes first.  hint
   handoff throttle delay default changed to 1ms, from 50 (CASSANDRA-3554)
 * add nodetool setstreamthroughput (CASSANDRA-3571)
 * fix assertion when dropping a columnfamily with no sstables (CASSANDRA-3614)
 * more efficient allocation of small bloom filters (CASSANDRA-3618)
 * CLibrary.createHardLinkWithExec() to check for errors (CASSANDRA-3101)
 * Avoid creating empty and non cleaned writer during compaction (CASSANDRA-3616)
 * stop thrift service in shutdown hook so we can quiesce MessagingService
   (CASSANDRA-3335)
 * (CQL) compaction_strategy_options and compression_parameters for
   CREATE COLUMNFAMILY statement (CASSANDRA-3374)
 * Reset min/max compaction threshold when creating size tiered compaction
   strategy (CASSANDRA-3666)
 * Don't ignore IOException during compaction (CASSANDRA-3655)
 * Fix assertion error for CF with gc_grace=0 (CASSANDRA-3579)
 * Shutdown ParallelCompaction reducer executor after use (CASSANDRA-3711)
 * Avoid < 0 value for pending tasks in leveled compaction (CASSANDRA-3693)
 * (Hadoop) Support TimeUUID in Pig CassandraStorage (CASSANDRA-3327)
 * Check schema is ready before continuing boostrapping (CASSANDRA-3629)
 * Catch overflows during parsing of chunk_length_kb (CASSANDRA-3644)
 * Improve stream protocol mismatch errors (CASSANDRA-3652)
 * Avoid multiple thread doing HH to the same target (CASSANDRA-3681)
 * Add JMX property for rp_timeout_in_ms (CASSANDRA-2940)
 * Allow DynamicCompositeType to compare component of different types
   (CASSANDRA-3625)
 * Flush non-cfs backed secondary indexes (CASSANDRA-3659)
 * Secondary Indexes should report memory consumption (CASSANDRA-3155)
 * fix for SelectStatement start/end key are not set correctly
   when a key alias is involved (CASSANDRA-3700)
 * fix CLI `show schema` command insert of an extra comma in
   column_metadata (CASSANDRA-3714)
Merged from 0.8:
 * avoid logging (harmless) exception when GC takes < 1ms (CASSANDRA-3656)
 * prevent new nodes from thinking down nodes are up forever (CASSANDRA-3626)
 * use correct list of replicas for LOCAL_QUORUM reads when read repair
   is disabled (CASSANDRA-3696)
 * block on flush before compacting hints (may prevent OOM) (CASSANDRA-3733)


1.0.6
 * (CQL) fix cqlsh support for replicate_on_write (CASSANDRA-3596)
 * fix adding to leveled manifest after streaming (CASSANDRA-3536)
 * filter out unavailable cipher suites when using encryption (CASSANDRA-3178)
 * (HADOOP) add old-style api support for CFIF and CFRR (CASSANDRA-2799)
 * Support TimeUUIDType column names in Stress.java tool (CASSANDRA-3541)
 * (CQL) INSERT/UPDATE/DELETE/TRUNCATE commands should allow CF names to
   be qualified by keyspace (CASSANDRA-3419)
 * always remove endpoints from delevery queue in HH (CASSANDRA-3546)
 * fix race between cf flush and its 2ndary indexes flush (CASSANDRA-3547)
 * fix potential race in AES when a repair fails (CASSANDRA-3548)
 * fix default value validation usage in CLI SET command (CASSANDRA-3553)
 * Optimize componentsFor method for compaction and startup time
   (CASSANDRA-3532)
 * (CQL) Proper ColumnFamily metadata validation on CREATE COLUMNFAMILY
   (CASSANDRA-3565)
 * fix compression "chunk_length_kb" option to set correct kb value for
   thrift/avro (CASSANDRA-3558)
 * fix missing response during range slice repair (CASSANDRA-3551)
 * 'describe ring' moved from CLI to nodetool and available through JMX (CASSANDRA-3220)
 * add back partitioner to sstable metadata (CASSANDRA-3540)
 * fix NPE in get_count for counters (CASSANDRA-3601)
Merged from 0.8:
 * remove invalid assertion that table was opened before dropping it
   (CASSANDRA-3580)
 * range and index scans now only send requests to enough replicas to
   satisfy requested CL + RR (CASSANDRA-3598)
 * use cannonical host for local node in nodetool info (CASSANDRA-3556)
 * remove nonlocal DC write optimization since it only worked with
   CL.ONE or CL.LOCAL_QUORUM (CASSANDRA-3577, 3585)
 * detect misuses of CounterColumnType (CASSANDRA-3422)
 * turn off string interning in json2sstable, take 2 (CASSANDRA-2189)
 * validate compression parameters on add/update of the ColumnFamily
   (CASSANDRA-3573)
 * Check for 0.0.0.0 is incorrect in CFIF (CASSANDRA-3584)
 * Increase vm.max_map_count in debian packaging (CASSANDRA-3563)
 * gossiper will never add itself to saved endpoints (CASSANDRA-3485)


1.0.5
 * revert CASSANDRA-3407 (see CASSANDRA-3540)
 * fix assertion error while forwarding writes to local nodes (CASSANDRA-3539)


1.0.4
 * fix self-hinting of timed out read repair updates and make hinted handoff
   less prone to OOMing a coordinator (CASSANDRA-3440)
 * expose bloom filter sizes via JMX (CASSANDRA-3495)
 * enforce RP tokens 0..2**127 (CASSANDRA-3501)
 * canonicalize paths exposed through JMX (CASSANDRA-3504)
 * fix "liveSize" stat when sstables are removed (CASSANDRA-3496)
 * add bloom filter FP rates to nodetool cfstats (CASSANDRA-3347)
 * record partitioner in sstable metadata component (CASSANDRA-3407)
 * add new upgradesstables nodetool command (CASSANDRA-3406)
 * skip --debug requirement to see common exceptions in CLI (CASSANDRA-3508)
 * fix incorrect query results due to invalid max timestamp (CASSANDRA-3510)
 * make sstableloader recognize compressed sstables (CASSANDRA-3521)
 * avoids race in OutboundTcpConnection in multi-DC setups (CASSANDRA-3530)
 * use SETLOCAL in cassandra.bat (CASSANDRA-3506)
 * fix ConcurrentModificationException in Table.all() (CASSANDRA-3529)
Merged from 0.8:
 * fix concurrence issue in the FailureDetector (CASSANDRA-3519)
 * fix array out of bounds error in counter shard removal (CASSANDRA-3514)
 * avoid dropping tombstones when they might still be needed to shadow
   data in a different sstable (CASSANDRA-2786)


1.0.3
 * revert name-based query defragmentation aka CASSANDRA-2503 (CASSANDRA-3491)
 * fix invalidate-related test failures (CASSANDRA-3437)
 * add next-gen cqlsh to bin/ (CASSANDRA-3188, 3131, 3493)
 * (CQL) fix handling of rows with no columns (CASSANDRA-3424, 3473)
 * fix querying supercolumns by name returning only a subset of
   subcolumns or old subcolumn versions (CASSANDRA-3446)
 * automatically compute sha1 sum for uncompressed data files (CASSANDRA-3456)
 * fix reading metadata/statistics component for version < h (CASSANDRA-3474)
 * add sstable forward-compatibility (CASSANDRA-3478)
 * report compression ratio in CFSMBean (CASSANDRA-3393)
 * fix incorrect size exception during streaming of counters (CASSANDRA-3481)
 * (CQL) fix for counter decrement syntax (CASSANDRA-3418)
 * Fix race introduced by CASSANDRA-2503 (CASSANDRA-3482)
 * Fix incomplete deletion of delivered hints (CASSANDRA-3466)
 * Avoid rescheduling compactions when no compaction was executed
   (CASSANDRA-3484)
 * fix handling of the chunk_length_kb compression options (CASSANDRA-3492)
Merged from 0.8:
 * fix updating CF row_cache_provider (CASSANDRA-3414)
 * CFMetaData.convertToThrift method to set RowCacheProvider (CASSANDRA-3405)
 * acquire compactionlock during truncate (CASSANDRA-3399)
 * fix displaying cfdef entries for super columnfamilies (CASSANDRA-3415)
 * Make counter shard merging thread safe (CASSANDRA-3178)
 * Revert CASSANDRA-2855
 * Fix bug preventing the use of efficient cross-DC writes (CASSANDRA-3472)
 * `describe ring` command for CLI (CASSANDRA-3220)
 * (Hadoop) skip empty rows when entire row is requested, redux (CASSANDRA-2855)


1.0.2
 * "defragment" rows for name-based queries under STCS (CASSANDRA-2503)
 * Add timing information to cassandra-cli GET/SET/LIST queries (CASSANDRA-3326)
 * Only create one CompressionMetadata object per sstable (CASSANDRA-3427)
 * cleanup usage of StorageService.setMode() (CASSANDRA-3388)
 * Avoid large array allocation for compressed chunk offsets (CASSANDRA-3432)
 * fix DecimalType bytebuffer marshalling (CASSANDRA-3421)
 * fix bug that caused first column in per row indexes to be ignored
   (CASSANDRA-3441)
 * add JMX call to clean (failed) repair sessions (CASSANDRA-3316)
 * fix sstableloader reference acquisition bug (CASSANDRA-3438)
 * fix estimated row size regression (CASSANDRA-3451)
 * make sure we don't return more columns than asked (CASSANDRA-3303, 3395)
Merged from 0.8:
 * acquire compactionlock during truncate (CASSANDRA-3399)
 * fix displaying cfdef entries for super columnfamilies (CASSANDRA-3415)


1.0.1
 * acquire references during index build to prevent delete problems
   on Windows (CASSANDRA-3314)
 * describe_ring should include datacenter/topology information (CASSANDRA-2882)
 * Thrift sockets are not properly buffered (CASSANDRA-3261)
 * performance improvement for bytebufferutil compare function (CASSANDRA-3286)
 * add system.versions ColumnFamily (CASSANDRA-3140)
 * reduce network copies (CASSANDRA-3333, 3373)
 * limit nodetool to 32MB of heap (CASSANDRA-3124)
 * (CQL) update parser to accept "timestamp" instead of "date" (CASSANDRA-3149)
 * Fix CLI `show schema` to include "compression_options" (CASSANDRA-3368)
 * Snapshot to include manifest under LeveledCompactionStrategy (CASSANDRA-3359)
 * (CQL) SELECT query should allow CF name to be qualified by keyspace (CASSANDRA-3130)
 * (CQL) Fix internal application error specifying 'using consistency ...'
   in lower case (CASSANDRA-3366)
 * fix Deflate compression when compression actually makes the data bigger
   (CASSANDRA-3370)
 * optimize UUIDGen to avoid lock contention on InetAddress.getLocalHost
   (CASSANDRA-3387)
 * tolerate index being dropped mid-mutation (CASSANDRA-3334, 3313)
 * CompactionManager is now responsible for checking for new candidates
   post-task execution, enabling more consistent leveled compaction
   (CASSANDRA-3391)
 * Cache HSHA threads (CASSANDRA-3372)
 * use CF/KS names as snapshot prefix for drop + truncate operations
   (CASSANDRA-2997)
 * Break bloom filters up to avoid heap fragmentation (CASSANDRA-2466)
 * fix cassandra hanging on jsvc stop (CASSANDRA-3302)
 * Avoid leveled compaction getting blocked on errors (CASSANDRA-3408)
 * Make reloading the compaction strategy safe (CASSANDRA-3409)
 * ignore 0.8 hints even if compaction begins before we try to purge
   them (CASSANDRA-3385)
 * remove procrun (bin\daemon) from Cassandra source tree and
   artifacts (CASSANDRA-3331)
 * make cassandra compile under JDK7 (CASSANDRA-3275)
 * remove dependency of clientutil.jar to FBUtilities (CASSANDRA-3299)
 * avoid truncation errors by using long math on long values (CASSANDRA-3364)
 * avoid clock drift on some Windows machine (CASSANDRA-3375)
 * display cache provider in cli 'describe keyspace' command (CASSANDRA-3384)
 * fix incomplete topology information in describe_ring (CASSANDRA-3403)
 * expire dead gossip states based on time (CASSANDRA-2961)
 * improve CompactionTask extensibility (CASSANDRA-3330)
 * Allow one leveled compaction task to kick off another (CASSANDRA-3363)
 * allow encryption only between datacenters (CASSANDRA-2802)
Merged from 0.8:
 * fix truncate allowing data to be replayed post-restart (CASSANDRA-3297)
 * make iwriter final in IndexWriter to avoid NPE (CASSANDRA-2863)
 * (CQL) update grammar to require key clause in DELETE statement
   (CASSANDRA-3349)
 * (CQL) allow numeric keyspace names in USE statement (CASSANDRA-3350)
 * (Hadoop) skip empty rows when slicing the entire row (CASSANDRA-2855)
 * Fix handling of tombstone by SSTableExport/Import (CASSANDRA-3357)
 * fix ColumnIndexer to use long offsets (CASSANDRA-3358)
 * Improved CLI exceptions (CASSANDRA-3312)
 * Fix handling of tombstone by SSTableExport/Import (CASSANDRA-3357)
 * Only count compaction as active (for throttling) when they have
   successfully acquired the compaction lock (CASSANDRA-3344)
 * Display CLI version string on startup (CASSANDRA-3196)
 * (Hadoop) make CFIF try rpc_address or fallback to listen_address
   (CASSANDRA-3214)
 * (Hadoop) accept comma delimited lists of initial thrift connections
   (CASSANDRA-3185)
 * ColumnFamily min_compaction_threshold should be >= 2 (CASSANDRA-3342)
 * (Pig) add 0.8+ types and key validation type in schema (CASSANDRA-3280)
 * Fix completely removing column metadata using CLI (CASSANDRA-3126)
 * CLI `describe cluster;` output should be on separate lines for separate versions
   (CASSANDRA-3170)
 * fix changing durable_writes keyspace option during CF creation
   (CASSANDRA-3292)
 * avoid locking on update when no indexes are involved (CASSANDRA-3386)
 * fix assertionError during repair with ordered partitioners (CASSANDRA-3369)
 * correctly serialize key_validation_class for avro (CASSANDRA-3391)
 * don't expire counter tombstone after streaming (CASSANDRA-3394)
 * prevent nodes that failed to join from hanging around forever
   (CASSANDRA-3351)
 * remove incorrect optimization from slice read path (CASSANDRA-3390)
 * Fix race in AntiEntropyService (CASSANDRA-3400)


1.0.0-final
 * close scrubbed sstable fd before deleting it (CASSANDRA-3318)
 * fix bug preventing obsolete commitlog segments from being removed
   (CASSANDRA-3269)
 * tolerate whitespace in seed CDL (CASSANDRA-3263)
 * Change default heap thresholds to max(min(1/2 ram, 1G), min(1/4 ram, 8GB))
   (CASSANDRA-3295)
 * Fix broken CompressedRandomAccessReaderTest (CASSANDRA-3298)
 * (CQL) fix type information returned for wildcard queries (CASSANDRA-3311)
 * add estimated tasks to LeveledCompactionStrategy (CASSANDRA-3322)
 * avoid including compaction cache-warming in keycache stats (CASSANDRA-3325)
 * run compaction and hinted handoff threads at MIN_PRIORITY (CASSANDRA-3308)
 * default hsha thrift server to cpu core count in rpc pool (CASSANDRA-3329)
 * add bin\daemon to binary tarball for Windows service (CASSANDRA-3331)
 * Fix places where uncompressed size of sstables was use in place of the
   compressed one (CASSANDRA-3338)
 * Fix hsha thrift server (CASSANDRA-3346)
 * Make sure repair only stream needed sstables (CASSANDRA-3345)


1.0.0-rc2
 * Log a meaningful warning when a node receives a message for a repair session
   that doesn't exist anymore (CASSANDRA-3256)
 * test for NUMA policy support as well as numactl presence (CASSANDRA-3245)
 * Fix FD leak when internode encryption is enabled (CASSANDRA-3257)
 * Remove incorrect assertion in mergeIterator (CASSANDRA-3260)
 * FBUtilities.hexToBytes(String) to throw NumberFormatException when string
   contains non-hex characters (CASSANDRA-3231)
 * Keep SimpleSnitch proximity ordering unchanged from what the Strategy
   generates, as intended (CASSANDRA-3262)
 * remove Scrub from compactionstats when finished (CASSANDRA-3255)
 * fix counter entry in jdbc TypesMap (CASSANDRA-3268)
 * fix full queue scenario for ParallelCompactionIterator (CASSANDRA-3270)
 * fix bootstrap process (CASSANDRA-3285)
 * don't try delivering hints if when there isn't any (CASSANDRA-3176)
 * CLI documentation change for ColumnFamily `compression_options` (CASSANDRA-3282)
 * ignore any CF ids sent by client for adding CF/KS (CASSANDRA-3288)
 * remove obsolete hints on first startup (CASSANDRA-3291)
 * use correct ISortedColumns for time-optimized reads (CASSANDRA-3289)
 * Evict gossip state immediately when a token is taken over by a new IP
   (CASSANDRA-3259)


1.0.0-rc1
 * Update CQL to generate microsecond timestamps by default (CASSANDRA-3227)
 * Fix counting CFMetadata towards Memtable liveRatio (CASSANDRA-3023)
 * Kill server on wrapped OOME such as from FileChannel.map (CASSANDRA-3201)
 * remove unnecessary copy when adding to row cache (CASSANDRA-3223)
 * Log message when a full repair operation completes (CASSANDRA-3207)
 * Fix streamOutSession keeping sstables references forever if the remote end
   dies (CASSANDRA-3216)
 * Remove dynamic_snitch boolean from example configuration (defaulting to
   true) and set default badness threshold to 0.1 (CASSANDRA-3229)
 * Base choice of random or "balanced" token on bootstrap on whether
   schema definitions were found (CASSANDRA-3219)
 * Fixes for LeveledCompactionStrategy score computation, prioritization,
   scheduling, and performance (CASSANDRA-3224, 3234)
 * parallelize sstable open at server startup (CASSANDRA-2988)
 * fix handling of exceptions writing to OutboundTcpConnection (CASSANDRA-3235)
 * Allow using quotes in "USE <keyspace>;" CLI command (CASSANDRA-3208)
 * Don't allow any cache loading exceptions to halt startup (CASSANDRA-3218)
 * Fix sstableloader --ignores option (CASSANDRA-3247)
 * File descriptor limit increased in packaging (CASSANDRA-3206)
 * Fix deadlock in commit log during flush (CASSANDRA-3253)


1.0.0-beta1
 * removed binarymemtable (CASSANDRA-2692)
 * add commitlog_total_space_in_mb to prevent fragmented logs (CASSANDRA-2427)
 * removed commitlog_rotation_threshold_in_mb configuration (CASSANDRA-2771)
 * make AbstractBounds.normalize de-overlapp overlapping ranges (CASSANDRA-2641)
 * replace CollatingIterator, ReducingIterator with MergeIterator
   (CASSANDRA-2062)
 * Fixed the ability to set compaction strategy in cli using create column
   family command (CASSANDRA-2778)
 * clean up tmp files after failed compaction (CASSANDRA-2468)
 * restrict repair streaming to specific columnfamilies (CASSANDRA-2280)
 * don't bother persisting columns shadowed by a row tombstone (CASSANDRA-2589)
 * reset CF and SC deletion times after gc_grace (CASSANDRA-2317)
 * optimize away seek when compacting wide rows (CASSANDRA-2879)
 * single-pass streaming (CASSANDRA-2677, 2906, 2916, 3003)
 * use reference counting for deleting sstables instead of relying on GC
   (CASSANDRA-2521, 3179)
 * store hints as serialized mutations instead of pointers to data row
   (CASSANDRA-2045)
 * store hints in the coordinator node instead of in the closest replica
   (CASSANDRA-2914)
 * add row_cache_keys_to_save CF option (CASSANDRA-1966)
 * check column family validity in nodetool repair (CASSANDRA-2933)
 * use lazy initialization instead of class initialization in NodeId
   (CASSANDRA-2953)
 * add paging to get_count (CASSANDRA-2894)
 * fix "short reads" in [multi]get (CASSANDRA-2643, 3157, 3192)
 * add optional compression for sstables (CASSANDRA-47, 2994, 3001, 3128)
 * add scheduler JMX metrics (CASSANDRA-2962)
 * add block level checksum for compressed data (CASSANDRA-1717)
 * make column family backed column map pluggable and introduce unsynchronized
   ArrayList backed one to speedup reads (CASSANDRA-2843, 3165, 3205)
 * refactoring of the secondary index api (CASSANDRA-2982)
 * make CL > ONE reads wait for digest reconciliation before returning
   (CASSANDRA-2494)
 * fix missing logging for some exceptions (CASSANDRA-2061)
 * refactor and optimize ColumnFamilyStore.files(...) and Descriptor.fromFilename(String)
   and few other places responsible for work with SSTable files (CASSANDRA-3040)
 * Stop reading from sstables once we know we have the most recent columns,
   for query-by-name requests (CASSANDRA-2498)
 * Add query-by-column mode to stress.java (CASSANDRA-3064)
 * Add "install" command to cassandra.bat (CASSANDRA-292)
 * clean up KSMetadata, CFMetadata from unnecessary
   Thrift<->Avro conversion methods (CASSANDRA-3032)
 * Add timeouts to client request schedulers (CASSANDRA-3079, 3096)
 * Cli to use hashes rather than array of hashes for strategy options (CASSANDRA-3081)
 * LeveledCompactionStrategy (CASSANDRA-1608, 3085, 3110, 3087, 3145, 3154, 3182)
 * Improvements of the CLI `describe` command (CASSANDRA-2630)
 * reduce window where dropped CF sstables may not be deleted (CASSANDRA-2942)
 * Expose gossip/FD info to JMX (CASSANDRA-2806)
 * Fix streaming over SSL when compressed SSTable involved (CASSANDRA-3051)
 * Add support for pluggable secondary index implementations (CASSANDRA-3078)
 * remove compaction_thread_priority setting (CASSANDRA-3104)
 * generate hints for replicas that timeout, not just replicas that are known
   to be down before starting (CASSANDRA-2034)
 * Add throttling for internode streaming (CASSANDRA-3080)
 * make the repair of a range repair all replica (CASSANDRA-2610, 3194)
 * expose the ability to repair the first range (as returned by the
   partitioner) of a node (CASSANDRA-2606)
 * Streams Compression (CASSANDRA-3015)
 * add ability to use multiple threads during a single compaction
   (CASSANDRA-2901)
 * make AbstractBounds.normalize support overlapping ranges (CASSANDRA-2641)
 * fix of the CQL count() behavior (CASSANDRA-3068)
 * use TreeMap backed column families for the SSTable simple writers
   (CASSANDRA-3148)
 * fix inconsistency of the CLI syntax when {} should be used instead of [{}]
   (CASSANDRA-3119)
 * rename CQL type names to match expected SQL behavior (CASSANDRA-3149, 3031)
 * Arena-based allocation for memtables (CASSANDRA-2252, 3162, 3163, 3168)
 * Default RR chance to 0.1 (CASSANDRA-3169)
 * Add RowLevel support to secondary index API (CASSANDRA-3147)
 * Make SerializingCacheProvider the default if JNA is available (CASSANDRA-3183)
 * Fix backwards compatibilty for CQL memtable properties (CASSANDRA-3190)
 * Add five-minute delay before starting compactions on a restarted server
   (CASSANDRA-3181)
 * Reduce copies done for intra-host messages (CASSANDRA-1788, 3144)
 * support of compaction strategy option for stress.java (CASSANDRA-3204)
 * make memtable throughput and column count thresholds no-ops (CASSANDRA-2449)
 * Return schema information along with the resultSet in CQL (CASSANDRA-2734)
 * Add new DecimalType (CASSANDRA-2883)
 * Fix assertion error in RowRepairResolver (CASSANDRA-3156)
 * Reduce unnecessary high buffer sizes (CASSANDRA-3171)
 * Pluggable compaction strategy (CASSANDRA-1610)
 * Add new broadcast_address config option (CASSANDRA-2491)


0.8.7
 * Kill server on wrapped OOME such as from FileChannel.map (CASSANDRA-3201)
 * Allow using quotes in "USE <keyspace>;" CLI command (CASSANDRA-3208)
 * Log message when a full repair operation completes (CASSANDRA-3207)
 * Don't allow any cache loading exceptions to halt startup (CASSANDRA-3218)
 * Fix sstableloader --ignores option (CASSANDRA-3247)
 * File descriptor limit increased in packaging (CASSANDRA-3206)
 * Log a meaningfull warning when a node receive a message for a repair session
   that doesn't exist anymore (CASSANDRA-3256)
 * Fix FD leak when internode encryption is enabled (CASSANDRA-3257)
 * FBUtilities.hexToBytes(String) to throw NumberFormatException when string
   contains non-hex characters (CASSANDRA-3231)
 * Keep SimpleSnitch proximity ordering unchanged from what the Strategy
   generates, as intended (CASSANDRA-3262)
 * remove Scrub from compactionstats when finished (CASSANDRA-3255)
 * Fix tool .bat files when CASSANDRA_HOME contains spaces (CASSANDRA-3258)
 * Force flush of status table when removing/updating token (CASSANDRA-3243)
 * Evict gossip state immediately when a token is taken over by a new IP (CASSANDRA-3259)
 * Fix bug where the failure detector can take too long to mark a host
   down (CASSANDRA-3273)
 * (Hadoop) allow wrapping ranges in queries (CASSANDRA-3137)
 * (Hadoop) check all interfaces for a match with split location
   before falling back to random replica (CASSANDRA-3211)
 * (Hadoop) Make Pig storage handle implements LoadMetadata (CASSANDRA-2777)
 * (Hadoop) Fix exception during PIG 'dump' (CASSANDRA-2810)
 * Fix stress COUNTER_GET option (CASSANDRA-3301)
 * Fix missing fields in CLI `show schema` output (CASSANDRA-3304)
 * Nodetool no longer leaks threads and closes JMX connections (CASSANDRA-3309)
 * fix truncate allowing data to be replayed post-restart (CASSANDRA-3297)
 * Move SimpleAuthority and SimpleAuthenticator to examples (CASSANDRA-2922)
 * Fix handling of tombstone by SSTableExport/Import (CASSANDRA-3357)
 * Fix transposition in cfHistograms (CASSANDRA-3222)
 * Allow using number as DC name when creating keyspace in CQL (CASSANDRA-3239)
 * Force flush of system table after updating/removing a token (CASSANDRA-3243)


0.8.6
 * revert CASSANDRA-2388
 * change TokenRange.endpoints back to listen/broadcast address to match
   pre-1777 behavior, and add TokenRange.rpc_endpoints instead (CASSANDRA-3187)
 * avoid trying to watch cassandra-topology.properties when loaded from jar
   (CASSANDRA-3138)
 * prevent users from creating keyspaces with LocalStrategy replication
   (CASSANDRA-3139)
 * fix CLI `show schema;` to output correct keyspace definition statement
   (CASSANDRA-3129)
 * CustomTThreadPoolServer to log TTransportException at DEBUG level
   (CASSANDRA-3142)
 * allow topology sort to work with non-unique rack names between
   datacenters (CASSANDRA-3152)
 * Improve caching of same-version Messages on digest and repair paths
   (CASSANDRA-3158)
 * Randomize choice of first replica for counter increment (CASSANDRA-2890)
 * Fix using read_repair_chance instead of merge_shard_change (CASSANDRA-3202)
 * Avoid streaming data to nodes that already have it, on move as well as
   decommission (CASSANDRA-3041)
 * Fix divide by zero error in GCInspector (CASSANDRA-3164)
 * allow quoting of the ColumnFamily name in CLI `create column family`
   statement (CASSANDRA-3195)
 * Fix rolling upgrade from 0.7 to 0.8 problem (CASSANDRA-3166)
 * Accomodate missing encryption_options in IncomingTcpConnection.stream
   (CASSANDRA-3212)


0.8.5
 * fix NPE when encryption_options is unspecified (CASSANDRA-3007)
 * include column name in validation failure exceptions (CASSANDRA-2849)
 * make sure truncate clears out the commitlog so replay won't re-
   populate with truncated data (CASSANDRA-2950)
 * fix NPE when debug logging is enabled and dropped CF is present
   in a commitlog segment (CASSANDRA-3021)
 * fix cassandra.bat when CASSANDRA_HOME contains spaces (CASSANDRA-2952)
 * fix to SSTableSimpleUnsortedWriter bufferSize calculation (CASSANDRA-3027)
 * make cleanup and normal compaction able to skip empty rows
   (rows containing nothing but expired tombstones) (CASSANDRA-3039)
 * work around native memory leak in com.sun.management.GarbageCollectorMXBean
   (CASSANDRA-2868)
 * validate that column names in column_metadata are not equal to key_alias
   on create/update of the ColumnFamily and CQL 'ALTER' statement (CASSANDRA-3036)
 * return an InvalidRequestException if an indexed column is assigned
   a value larger than 64KB (CASSANDRA-3057)
 * fix of numeric-only and string column names handling in CLI "drop index"
   (CASSANDRA-3054)
 * prune index scan resultset back to original request for lazy
   resultset expansion case (CASSANDRA-2964)
 * (Hadoop) fail jobs when Cassandra node has failed but TaskTracker
   has not (CASSANDRA-2388)
 * fix dynamic snitch ignoring nodes when read_repair_chance is zero
   (CASSANDRA-2662)
 * avoid retaining references to dropped CFS objects in
   CompactionManager.estimatedCompactions (CASSANDRA-2708)
 * expose rpc timeouts per host in MessagingServiceMBean (CASSANDRA-2941)
 * avoid including cwd in classpath for deb and rpm packages (CASSANDRA-2881)
 * remove gossip state when a new IP takes over a token (CASSANDRA-3071)
 * allow sstable2json to work on index sstable files (CASSANDRA-3059)
 * always hint counters (CASSANDRA-3099)
 * fix log4j initialization in EmbeddedCassandraService (CASSANDRA-2857)
 * remove gossip state when a new IP takes over a token (CASSANDRA-3071)
 * work around native memory leak in com.sun.management.GarbageCollectorMXBean
    (CASSANDRA-2868)
 * fix UnavailableException with writes at CL.EACH_QUORM (CASSANDRA-3084)
 * fix parsing of the Keyspace and ColumnFamily names in numeric
   and string representations in CLI (CASSANDRA-3075)
 * fix corner cases in Range.differenceToFetch (CASSANDRA-3084)
 * fix ip address String representation in the ring cache (CASSANDRA-3044)
 * fix ring cache compatibility when mixing pre-0.8.4 nodes with post-
   in the same cluster (CASSANDRA-3023)
 * make repair report failure when a node participating dies (instead of
   hanging forever) (CASSANDRA-2433)
 * fix handling of the empty byte buffer by ReversedType (CASSANDRA-3111)
 * Add validation that Keyspace names are case-insensitively unique (CASSANDRA-3066)
 * catch invalid key_validation_class before instantiating UpdateColumnFamily (CASSANDRA-3102)
 * make Range and Bounds objects client-safe (CASSANDRA-3108)
 * optionally skip log4j configuration (CASSANDRA-3061)
 * bundle sstableloader with the debian package (CASSANDRA-3113)
 * don't try to build secondary indexes when there is none (CASSANDRA-3123)
 * improve SSTableSimpleUnsortedWriter speed for large rows (CASSANDRA-3122)
 * handle keyspace arguments correctly in nodetool snapshot (CASSANDRA-3038)
 * Fix SSTableImportTest on windows (CASSANDRA-3043)
 * expose compactionThroughputMbPerSec through JMX (CASSANDRA-3117)
 * log keyspace and CF of large rows being compacted


0.8.4
 * change TokenRing.endpoints to be a list of rpc addresses instead of
   listen/broadcast addresses (CASSANDRA-1777)
 * include files-to-be-streamed in StreamInSession.getSources (CASSANDRA-2972)
 * use JAVA env var in cassandra-env.sh (CASSANDRA-2785, 2992)
 * avoid doing read for no-op replicate-on-write at CL=1 (CASSANDRA-2892)
 * refuse counter write for CL.ANY (CASSANDRA-2990)
 * switch back to only logging recent dropped messages (CASSANDRA-3004)
 * always deserialize RowMutation for counters (CASSANDRA-3006)
 * ignore saved replication_factor strategy_option for NTS (CASSANDRA-3011)
 * make sure pre-truncate CL segments are discarded (CASSANDRA-2950)


0.8.3
 * add ability to drop local reads/writes that are going to timeout
   (CASSANDRA-2943)
 * revamp token removal process, keep gossip states for 3 days (CASSANDRA-2496)
 * don't accept extra args for 0-arg nodetool commands (CASSANDRA-2740)
 * log unavailableexception details at debug level (CASSANDRA-2856)
 * expose data_dir though jmx (CASSANDRA-2770)
 * don't include tmp files as sstable when create cfs (CASSANDRA-2929)
 * log Java classpath on startup (CASSANDRA-2895)
 * keep gossipped version in sync with actual on migration coordinator
   (CASSANDRA-2946)
 * use lazy initialization instead of class initialization in NodeId
   (CASSANDRA-2953)
 * check column family validity in nodetool repair (CASSANDRA-2933)
 * speedup bytes to hex conversions dramatically (CASSANDRA-2850)
 * Flush memtables on shutdown when durable writes are disabled
   (CASSANDRA-2958)
 * improved POSIX compatibility of start scripts (CASsANDRA-2965)
 * add counter support to Hadoop InputFormat (CASSANDRA-2981)
 * fix bug where dirty commitlog segments were removed (and avoid keeping
   segments with no post-flush activity permanently dirty) (CASSANDRA-2829)
 * fix throwing exception with batch mutation of counter super columns
   (CASSANDRA-2949)
 * ignore system tables during repair (CASSANDRA-2979)
 * throw exception when NTS is given replication_factor as an option
   (CASSANDRA-2960)
 * fix assertion error during compaction of counter CFs (CASSANDRA-2968)
 * avoid trying to create index names, when no index exists (CASSANDRA-2867)
 * don't sample the system table when choosing a bootstrap token
   (CASSANDRA-2825)
 * gossiper notifies of local state changes (CASSANDRA-2948)
 * add asynchronous and half-sync/half-async (hsha) thrift servers
   (CASSANDRA-1405)
 * fix potential use of free'd native memory in SerializingCache
   (CASSANDRA-2951)
 * prune index scan resultset back to original request for lazy
   resultset expansion case (CASSANDRA-2964)
 * (Hadoop) fail jobs when Cassandra node has failed but TaskTracker
    has not (CASSANDRA-2388)


0.8.2
 * CQL:
   - include only one row per unique key for IN queries (CASSANDRA-2717)
   - respect client timestamp on full row deletions (CASSANDRA-2912)
 * improve thread-safety in StreamOutSession (CASSANDRA-2792)
 * allow deleting a row and updating indexed columns in it in the
   same mutation (CASSANDRA-2773)
 * Expose number of threads blocked on submitting memtable to flush
   in JMX (CASSANDRA-2817)
 * add ability to return "endpoints" to nodetool (CASSANDRA-2776)
 * Add support for multiple (comma-delimited) coordinator addresses
   to ColumnFamilyInputFormat (CASSANDRA-2807)
 * fix potential NPE while scheduling read repair for range slice
   (CASSANDRA-2823)
 * Fix race in SystemTable.getCurrentLocalNodeId (CASSANDRA-2824)
 * Correctly set default for replicate_on_write (CASSANDRA-2835)
 * improve nodetool compactionstats formatting (CASSANDRA-2844)
 * fix index-building status display (CASSANDRA-2853)
 * fix CLI perpetuating obsolete KsDef.replication_factor (CASSANDRA-2846)
 * improve cli treatment of multiline comments (CASSANDRA-2852)
 * handle row tombstones correctly in EchoedRow (CASSANDRA-2786)
 * add MessagingService.get[Recently]DroppedMessages and
   StorageService.getExceptionCount (CASSANDRA-2804)
 * fix possibility of spurious UnavailableException for LOCAL_QUORUM
   reads with dynamic snitch + read repair disabled (CASSANDRA-2870)
 * add ant-optional as dependence for the debian package (CASSANDRA-2164)
 * add option to specify limit for get_slice in the CLI (CASSANDRA-2646)
 * decrease HH page size (CASSANDRA-2832)
 * reset cli keyspace after dropping the current one (CASSANDRA-2763)
 * add KeyRange option to Hadoop inputformat (CASSANDRA-1125)
 * fix protocol versioning (CASSANDRA-2818, 2860)
 * support spaces in path to log4j configuration (CASSANDRA-2383)
 * avoid including inferred types in CF update (CASSANDRA-2809)
 * fix JMX bulkload call (CASSANDRA-2908)
 * fix updating KS with durable_writes=false (CASSANDRA-2907)
 * add simplified facade to SSTableWriter for bulk loading use
   (CASSANDRA-2911)
 * fix re-using index CF sstable names after drop/recreate (CASSANDRA-2872)
 * prepend CF to default index names (CASSANDRA-2903)
 * fix hint replay (CASSANDRA-2928)
 * Properly synchronize repair's merkle tree computation (CASSANDRA-2816)


0.8.1
 * CQL:
   - support for insert, delete in BATCH (CASSANDRA-2537)
   - support for IN to SELECT, UPDATE (CASSANDRA-2553)
   - timestamp support for INSERT, UPDATE, and BATCH (CASSANDRA-2555)
   - TTL support (CASSANDRA-2476)
   - counter support (CASSANDRA-2473)
   - ALTER COLUMNFAMILY (CASSANDRA-1709)
   - DROP INDEX (CASSANDRA-2617)
   - add SCHEMA/TABLE as aliases for KS/CF (CASSANDRA-2743)
   - server handles wait-for-schema-agreement (CASSANDRA-2756)
   - key alias support (CASSANDRA-2480)
 * add support for comparator parameters and a generic ReverseType
   (CASSANDRA-2355)
 * add CompositeType and DynamicCompositeType (CASSANDRA-2231)
 * optimize batches containing multiple updates to the same row
   (CASSANDRA-2583)
 * adjust hinted handoff page size to avoid OOM with large columns
   (CASSANDRA-2652)
 * mark BRAF buffer invalid post-flush so we don't re-flush partial
   buffers again, especially on CL writes (CASSANDRA-2660)
 * add DROP INDEX support to CLI (CASSANDRA-2616)
 * don't perform HH to client-mode [storageproxy] nodes (CASSANDRA-2668)
 * Improve forceDeserialize/getCompactedRow encapsulation (CASSANDRA-2659)
 * Don't write CounterUpdateColumn to disk in tests (CASSANDRA-2650)
 * Add sstable bulk loading utility (CASSANDRA-1278)
 * avoid replaying hints to dropped columnfamilies (CASSANDRA-2685)
 * add placeholders for missing rows in range query pseudo-RR (CASSANDRA-2680)
 * remove no-op HHOM.renameHints (CASSANDRA-2693)
 * clone super columns to avoid modifying them during flush (CASSANDRA-2675)
 * allow writes to bypass the commitlog for certain keyspaces (CASSANDRA-2683)
 * avoid NPE when bypassing commitlog during memtable flush (CASSANDRA-2781)
 * Added support for making bootstrap retry if nodes flap (CASSANDRA-2644)
 * Added statusthrift to nodetool to report if thrift server is running (CASSANDRA-2722)
 * Fixed rows being cached if they do not exist (CASSANDRA-2723)
 * Support passing tableName and cfName to RowCacheProviders (CASSANDRA-2702)
 * close scrub file handles (CASSANDRA-2669)
 * throttle migration replay (CASSANDRA-2714)
 * optimize column serializer creation (CASSANDRA-2716)
 * Added support for making bootstrap retry if nodes flap (CASSANDRA-2644)
 * Added statusthrift to nodetool to report if thrift server is running
   (CASSANDRA-2722)
 * Fixed rows being cached if they do not exist (CASSANDRA-2723)
 * fix truncate/compaction race (CASSANDRA-2673)
 * workaround large resultsets causing large allocation retention
   by nio sockets (CASSANDRA-2654)
 * fix nodetool ring use with Ec2Snitch (CASSANDRA-2733)
 * fix removing columns and subcolumns that are supressed by a row or
   supercolumn tombstone during replica resolution (CASSANDRA-2590)
 * support sstable2json against snapshot sstables (CASSANDRA-2386)
 * remove active-pull schema requests (CASSANDRA-2715)
 * avoid marking entire list of sstables as actively being compacted
   in multithreaded compaction (CASSANDRA-2765)
 * seek back after deserializing a row to update cache with (CASSANDRA-2752)
 * avoid skipping rows in scrub for counter column family (CASSANDRA-2759)
 * fix ConcurrentModificationException in repair when dealing with 0.7 node
   (CASSANDRA-2767)
 * use threadsafe collections for StreamInSession (CASSANDRA-2766)
 * avoid infinite loop when creating merkle tree (CASSANDRA-2758)
 * avoids unmarking compacting sstable prematurely in cleanup (CASSANDRA-2769)
 * fix NPE when the commit log is bypassed (CASSANDRA-2718)
 * don't throw an exception in SS.isRPCServerRunning (CASSANDRA-2721)
 * make stress.jar executable (CASSANDRA-2744)
 * add daemon mode to java stress (CASSANDRA-2267)
 * expose the DC and rack of a node through JMX and nodetool ring (CASSANDRA-2531)
 * fix cache mbean getSize (CASSANDRA-2781)
 * Add Date, Float, Double, and Boolean types (CASSANDRA-2530)
 * Add startup flag to renew counter node id (CASSANDRA-2788)
 * add jamm agent to cassandra.bat (CASSANDRA-2787)
 * fix repair hanging if a neighbor has nothing to send (CASSANDRA-2797)
 * purge tombstone even if row is in only one sstable (CASSANDRA-2801)
 * Fix wrong purge of deleted cf during compaction (CASSANDRA-2786)
 * fix race that could result in Hadoop writer failing to throw an
   exception encountered after close() (CASSANDRA-2755)
 * fix scan wrongly throwing assertion error (CASSANDRA-2653)
 * Always use even distribution for merkle tree with RandomPartitionner
   (CASSANDRA-2841)
 * fix describeOwnership for OPP (CASSANDRA-2800)
 * ensure that string tokens do not contain commas (CASSANDRA-2762)


0.8.0-final
 * fix CQL grammar warning and cqlsh regression from CASSANDRA-2622
 * add ant generate-cql-html target (CASSANDRA-2526)
 * update CQL consistency levels (CASSANDRA-2566)
 * debian packaging fixes (CASSANDRA-2481, 2647)
 * fix UUIDType, IntegerType for direct buffers (CASSANDRA-2682, 2684)
 * switch to native Thrift for Hadoop map/reduce (CASSANDRA-2667)
 * fix StackOverflowError when building from eclipse (CASSANDRA-2687)
 * only provide replication_factor to strategy_options "help" for
   SimpleStrategy, OldNetworkTopologyStrategy (CASSANDRA-2678, 2713)
 * fix exception adding validators to non-string columns (CASSANDRA-2696)
 * avoid instantiating DatabaseDescriptor in JDBC (CASSANDRA-2694)
 * fix potential stack overflow during compaction (CASSANDRA-2626)
 * clone super columns to avoid modifying them during flush (CASSANDRA-2675)
 * reset underlying iterator in EchoedRow constructor (CASSANDRA-2653)


0.8.0-rc1
 * faster flushes and compaction from fixing excessively pessimistic
   rebuffering in BRAF (CASSANDRA-2581)
 * fix returning null column values in the python cql driver (CASSANDRA-2593)
 * fix merkle tree splitting exiting early (CASSANDRA-2605)
 * snapshot_before_compaction directory name fix (CASSANDRA-2598)
 * Disable compaction throttling during bootstrap (CASSANDRA-2612)
 * fix CQL treatment of > and < operators in range slices (CASSANDRA-2592)
 * fix potential double-application of counter updates on commitlog replay
   by moving replay position from header to sstable metadata (CASSANDRA-2419)
 * JDBC CQL driver exposes getColumn for access to timestamp
 * JDBC ResultSetMetadata properties added to AbstractType
 * r/m clustertool (CASSANDRA-2607)
 * add support for presenting row key as a column in CQL result sets
   (CASSANDRA-2622)
 * Don't allow {LOCAL|EACH}_QUORUM unless strategy is NTS (CASSANDRA-2627)
 * validate keyspace strategy_options during CQL create (CASSANDRA-2624)
 * fix empty Result with secondary index when limit=1 (CASSANDRA-2628)
 * Fix regression where bootstrapping a node with no schema fails
   (CASSANDRA-2625)
 * Allow removing LocationInfo sstables (CASSANDRA-2632)
 * avoid attempting to replay mutations from dropped keyspaces (CASSANDRA-2631)
 * avoid using cached position of a key when GT is requested (CASSANDRA-2633)
 * fix counting bloom filter true positives (CASSANDRA-2637)
 * initialize local ep state prior to gossip startup if needed (CASSANDRA-2638)
 * fix counter increment lost after restart (CASSANDRA-2642)
 * add quote-escaping via backslash to CLI (CASSANDRA-2623)
 * fix pig example script (CASSANDRA-2487)
 * fix dynamic snitch race in adding latencies (CASSANDRA-2618)
 * Start/stop cassandra after more important services such as mdadm in
   debian packaging (CASSANDRA-2481)


0.8.0-beta2
 * fix NPE compacting index CFs (CASSANDRA-2528)
 * Remove checking all column families on startup for compaction candidates
   (CASSANDRA-2444)
 * validate CQL create keyspace options (CASSANDRA-2525)
 * fix nodetool setcompactionthroughput (CASSANDRA-2550)
 * move	gossip heartbeat back to its own thread (CASSANDRA-2554)
 * validate cql TRUNCATE columnfamily before truncating (CASSANDRA-2570)
 * fix batch_mutate for mixed standard-counter mutations (CASSANDRA-2457)
 * disallow making schema changes to system keyspace (CASSANDRA-2563)
 * fix sending mutation messages multiple times (CASSANDRA-2557)
 * fix incorrect use of NBHM.size in ReadCallback that could cause
   reads to time out even when responses were received (CASSANDRA-2552)
 * trigger read repair correctly for LOCAL_QUORUM reads (CASSANDRA-2556)
 * Allow configuring the number of compaction thread (CASSANDRA-2558)
 * forceUserDefinedCompaction will attempt to compact what it is given
   even if the pessimistic estimate is that there is not enough disk space;
   automatic compactions will only compact 2 or more sstables (CASSANDRA-2575)
 * refuse to apply migrations with older timestamps than the current
   schema (CASSANDRA-2536)
 * remove unframed Thrift transport option
 * include indexes in snapshots (CASSANDRA-2596)
 * improve ignoring of obsolete mutations in index maintenance (CASSANDRA-2401)
 * recognize attempt to drop just the index while leaving the column
   definition alone (CASSANDRA-2619)


0.8.0-beta1
 * remove Avro RPC support (CASSANDRA-926)
 * support for columns that act as incr/decr counters
   (CASSANDRA-1072, 1937, 1944, 1936, 2101, 2093, 2288, 2105, 2384, 2236, 2342,
   2454)
 * CQL (CASSANDRA-1703, 1704, 1705, 1706, 1707, 1708, 1710, 1711, 1940,
   2124, 2302, 2277, 2493)
 * avoid double RowMutation serialization on write path (CASSANDRA-1800)
 * make NetworkTopologyStrategy the default (CASSANDRA-1960)
 * configurable internode encryption (CASSANDRA-1567, 2152)
 * human readable column names in sstable2json output (CASSANDRA-1933)
 * change default JMX port to 7199 (CASSANDRA-2027)
 * backwards compatible internal messaging (CASSANDRA-1015)
 * atomic switch of memtables and sstables (CASSANDRA-2284)
 * add pluggable SeedProvider (CASSANDRA-1669)
 * Fix clustertool to not throw exception when calling get_endpoints (CASSANDRA-2437)
 * upgrade to thrift 0.6 (CASSANDRA-2412)
 * repair works on a token range instead of full ring (CASSANDRA-2324)
 * purge tombstones from row cache (CASSANDRA-2305)
 * push replication_factor into strategy_options (CASSANDRA-1263)
 * give snapshots the same name on each node (CASSANDRA-1791)
 * remove "nodetool loadbalance" (CASSANDRA-2448)
 * multithreaded compaction (CASSANDRA-2191)
 * compaction throttling (CASSANDRA-2156)
 * add key type information and alias (CASSANDRA-2311, 2396)
 * cli no longer divides read_repair_chance by 100 (CASSANDRA-2458)
 * made CompactionInfo.getTaskType return an enum (CASSANDRA-2482)
 * add a server-wide cap on measured memtable memory usage and aggressively
   flush to keep under that threshold (CASSANDRA-2006)
 * add unified UUIDType (CASSANDRA-2233)
 * add off-heap row cache support (CASSANDRA-1969)


0.7.5
 * improvements/fixes to PIG driver (CASSANDRA-1618, CASSANDRA-2387,
   CASSANDRA-2465, CASSANDRA-2484)
 * validate index names (CASSANDRA-1761)
 * reduce contention on Table.flusherLock (CASSANDRA-1954)
 * try harder to detect failures during streaming, cleaning up temporary
   files more reliably (CASSANDRA-2088)
 * shut down server for OOM on a Thrift thread (CASSANDRA-2269)
 * fix tombstone handling in repair and sstable2json (CASSANDRA-2279)
 * preserve version when streaming data from old sstables (CASSANDRA-2283)
 * don't start repair if a neighboring node is marked as dead (CASSANDRA-2290)
 * purge tombstones from row cache (CASSANDRA-2305)
 * Avoid seeking when sstable2json exports the entire file (CASSANDRA-2318)
 * clear Built flag in system table when dropping an index (CASSANDRA-2320)
 * don't allow arbitrary argument for stress.java (CASSANDRA-2323)
 * validate values for index predicates in get_indexed_slice (CASSANDRA-2328)
 * queue secondary indexes for flush before the parent (CASSANDRA-2330)
 * allow job configuration to set the CL used in Hadoop jobs (CASSANDRA-2331)
 * add memtable_flush_queue_size defaulting to 4 (CASSANDRA-2333)
 * Allow overriding of initial_token, storage_port and rpc_port from system
   properties (CASSANDRA-2343)
 * fix comparator used for non-indexed secondary expressions in index scan
   (CASSANDRA-2347)
 * ensure size calculation and write phase of large-row compaction use
   the same threshold for TTL expiration (CASSANDRA-2349)
 * fix race when iterating CFs during add/drop (CASSANDRA-2350)
 * add ConsistencyLevel command to CLI (CASSANDRA-2354)
 * allow negative numbers in the cli (CASSANDRA-2358)
 * hard code serialVersionUID for tokens class (CASSANDRA-2361)
 * fix potential infinite loop in ByteBufferUtil.inputStream (CASSANDRA-2365)
 * fix encoding bugs in HintedHandoffManager, SystemTable when default
   charset is not UTF8 (CASSANDRA-2367)
 * avoids having removed node reappearing in Gossip (CASSANDRA-2371)
 * fix incorrect truncation of long to int when reading columns via block
   index (CASSANDRA-2376)
 * fix NPE during stream session (CASSANDRA-2377)
 * fix race condition that could leave orphaned data files when dropping CF or
   KS (CASSANDRA-2381)
 * fsync statistics component on write (CASSANDRA-2382)
 * fix duplicate results from CFS.scan (CASSANDRA-2406)
 * add IntegerType to CLI help (CASSANDRA-2414)
 * avoid caching token-only decoratedkeys (CASSANDRA-2416)
 * convert mmap assertion to if/throw so scrub can catch it (CASSANDRA-2417)
 * don't overwrite gc log (CASSANDR-2418)
 * invalidate row cache for streamed row to avoid inconsitencies
   (CASSANDRA-2420)
 * avoid copies in range/index scans (CASSANDRA-2425)
 * make sure we don't wipe data during cleanup if the node has not join
   the ring (CASSANDRA-2428)
 * Try harder to close files after compaction (CASSANDRA-2431)
 * re-set bootstrapped flag after move finishes (CASSANDRA-2435)
 * display validation_class in CLI 'describe keyspace' (CASSANDRA-2442)
 * make cleanup compactions cleanup the row cache (CASSANDRA-2451)
 * add column fields validation to scrub (CASSANDRA-2460)
 * use 64KB flush buffer instead of in_memory_compaction_limit (CASSANDRA-2463)
 * fix backslash substitutions in CLI (CASSANDRA-2492)
 * disable cache saving for system CFS (CASSANDRA-2502)
 * fixes for verifying destination availability under hinted conditions
   so UE can be thrown intead of timing out (CASSANDRA-2514)
 * fix update of validation class in column metadata (CASSANDRA-2512)
 * support LOCAL_QUORUM, EACH_QUORUM CLs outside of NTS (CASSANDRA-2516)
 * preserve version when streaming data from old sstables (CASSANDRA-2283)
 * fix backslash substitutions in CLI (CASSANDRA-2492)
 * count a row deletion as one operation towards memtable threshold
   (CASSANDRA-2519)
 * support LOCAL_QUORUM, EACH_QUORUM CLs outside of NTS (CASSANDRA-2516)


0.7.4
 * add nodetool join command (CASSANDRA-2160)
 * fix secondary indexes on pre-existing or streamed data (CASSANDRA-2244)
 * initialize endpoint in gossiper earlier (CASSANDRA-2228)
 * add ability to write to Cassandra from Pig (CASSANDRA-1828)
 * add rpc_[min|max]_threads (CASSANDRA-2176)
 * add CL.TWO, CL.THREE (CASSANDRA-2013)
 * avoid exporting an un-requested row in sstable2json, when exporting
   a key that does not exist (CASSANDRA-2168)
 * add incremental_backups option (CASSANDRA-1872)
 * add configurable row limit to Pig loadfunc (CASSANDRA-2276)
 * validate column values in batches as well as single-Column inserts
   (CASSANDRA-2259)
 * move sample schema from cassandra.yaml to schema-sample.txt,
   a cli scripts (CASSANDRA-2007)
 * avoid writing empty rows when scrubbing tombstoned rows (CASSANDRA-2296)
 * fix assertion error in range and index scans for CL < ALL
   (CASSANDRA-2282)
 * fix commitlog replay when flush position refers to data that didn't
   get synced before server died (CASSANDRA-2285)
 * fix fd leak in sstable2json with non-mmap'd i/o (CASSANDRA-2304)
 * reduce memory use during streaming of multiple sstables (CASSANDRA-2301)
 * purge tombstoned rows from cache after GCGraceSeconds (CASSANDRA-2305)
 * allow zero replicas in a NTS datacenter (CASSANDRA-1924)
 * make range queries respect snitch for local replicas (CASSANDRA-2286)
 * fix HH delivery when column index is larger than 2GB (CASSANDRA-2297)
 * make 2ary indexes use parent CF flush thresholds during initial build
   (CASSANDRA-2294)
 * update memtable_throughput to be a long (CASSANDRA-2158)


0.7.3
 * Keep endpoint state until aVeryLongTime (CASSANDRA-2115)
 * lower-latency read repair (CASSANDRA-2069)
 * add hinted_handoff_throttle_delay_in_ms option (CASSANDRA-2161)
 * fixes for cache save/load (CASSANDRA-2172, -2174)
 * Handle whole-row deletions in CFOutputFormat (CASSANDRA-2014)
 * Make memtable_flush_writers flush in parallel (CASSANDRA-2178)
 * Add compaction_preheat_key_cache option (CASSANDRA-2175)
 * refactor stress.py to have only one copy of the format string
   used for creating row keys (CASSANDRA-2108)
 * validate index names for \w+ (CASSANDRA-2196)
 * Fix Cassandra cli to respect timeout if schema does not settle
   (CASSANDRA-2187)
 * fix for compaction and cleanup writing old-format data into new-version
   sstable (CASSANDRA-2211, -2216)
 * add nodetool scrub (CASSANDRA-2217, -2240)
 * fix sstable2json large-row pagination (CASSANDRA-2188)
 * fix EOFing on requests for the last bytes in a file (CASSANDRA-2213)
 * fix BufferedRandomAccessFile bugs (CASSANDRA-2218, -2241)
 * check for memtable flush_after_mins exceeded every 10s (CASSANDRA-2183)
 * fix cache saving on Windows (CASSANDRA-2207)
 * add validateSchemaAgreement call + synchronization to schema
   modification operations (CASSANDRA-2222)
 * fix for reversed slice queries on large rows (CASSANDRA-2212)
 * fat clients were writing local data (CASSANDRA-2223)
 * set DEFAULT_MEMTABLE_LIFETIME_IN_MINS to 24h
 * improve detection and cleanup of partially-written sstables
   (CASSANDRA-2206)
 * fix supercolumn de/serialization when subcolumn comparator is different
   from supercolumn's (CASSANDRA-2104)
 * fix starting up on Windows when CASSANDRA_HOME contains whitespace
   (CASSANDRA-2237)
 * add [get|set][row|key]cacheSavePeriod to JMX (CASSANDRA-2100)
 * fix Hadoop ColumnFamilyOutputFormat dropping of mutations
   when batch fills up (CASSANDRA-2255)
 * move file deletions off of scheduledtasks executor (CASSANDRA-2253)


0.7.2
 * copy DecoratedKey.key when inserting into caches to avoid retaining
   a reference to the underlying buffer (CASSANDRA-2102)
 * format subcolumn names with subcomparator (CASSANDRA-2136)
 * fix column bloom filter deserialization (CASSANDRA-2165)


0.7.1
 * refactor MessageDigest creation code. (CASSANDRA-2107)
 * buffer network stack to avoid inefficient small TCP messages while avoiding
   the nagle/delayed ack problem (CASSANDRA-1896)
 * check log4j configuration for changes every 10s (CASSANDRA-1525, 1907)
 * more-efficient cross-DC replication (CASSANDRA-1530, -2051, -2138)
 * avoid polluting page cache with commitlog or sstable writes
   and seq scan operations (CASSANDRA-1470)
 * add RMI authentication options to nodetool (CASSANDRA-1921)
 * make snitches configurable at runtime (CASSANDRA-1374)
 * retry hadoop split requests on connection failure (CASSANDRA-1927)
 * implement describeOwnership for BOP, COPP (CASSANDRA-1928)
 * make read repair behave as expected for ConsistencyLevel > ONE
   (CASSANDRA-982, 2038)
 * distributed test harness (CASSANDRA-1859, 1964)
 * reduce flush lock contention (CASSANDRA-1930)
 * optimize supercolumn deserialization (CASSANDRA-1891)
 * fix CFMetaData.apply to only compare objects of the same class
   (CASSANDRA-1962)
 * allow specifying specific SSTables to compact from JMX (CASSANDRA-1963)
 * fix race condition in MessagingService.targets (CASSANDRA-1959, 2094, 2081)
 * refuse to open sstables from a future version (CASSANDRA-1935)
 * zero-copy reads (CASSANDRA-1714)
 * fix copy bounds for word Text in wordcount demo (CASSANDRA-1993)
 * fixes for contrib/javautils (CASSANDRA-1979)
 * check more frequently for memtable expiration (CASSANDRA-2000)
 * fix writing SSTable column count statistics (CASSANDRA-1976)
 * fix streaming of multiple CFs during bootstrap (CASSANDRA-1992)
 * explicitly set JVM GC new generation size with -Xmn (CASSANDRA-1968)
 * add short options for CLI flags (CASSANDRA-1565)
 * make keyspace argument to "describe keyspace" in CLI optional
   when authenticated to keyspace already (CASSANDRA-2029)
 * added option to specify -Dcassandra.join_ring=false on startup
   to allow "warm spare" nodes or performing JMX maintenance before
   joining the ring (CASSANDRA-526)
 * log migrations at INFO (CASSANDRA-2028)
 * add CLI verbose option in file mode (CASSANDRA-2030)
 * add single-line "--" comments to CLI (CASSANDRA-2032)
 * message serialization tests (CASSANDRA-1923)
 * switch from ivy to maven-ant-tasks (CASSANDRA-2017)
 * CLI attempts to block for new schema to propagate (CASSANDRA-2044)
 * fix potential overflow in nodetool cfstats (CASSANDRA-2057)
 * add JVM shutdownhook to sync commitlog (CASSANDRA-1919)
 * allow nodes to be up without being part of  normal traffic (CASSANDRA-1951)
 * fix CLI "show keyspaces" with null options on NTS (CASSANDRA-2049)
 * fix possible ByteBuffer race conditions (CASSANDRA-2066)
 * reduce garbage generated by MessagingService to prevent load spikes
   (CASSANDRA-2058)
 * fix math in RandomPartitioner.describeOwnership (CASSANDRA-2071)
 * fix deletion of sstable non-data components (CASSANDRA-2059)
 * avoid blocking gossip while deleting handoff hints (CASSANDRA-2073)
 * ignore messages from newer versions, keep track of nodes in gossip
   regardless of version (CASSANDRA-1970)
 * cache writing moved to CompactionManager to reduce i/o contention and
   updated to use non-cache-polluting writes (CASSANDRA-2053)
 * page through large rows when exporting to JSON (CASSANDRA-2041)
 * add flush_largest_memtables_at and reduce_cache_sizes_at options
   (CASSANDRA-2142)
 * add cli 'describe cluster' command (CASSANDRA-2127)
 * add cli support for setting username/password at 'connect' command
   (CASSANDRA-2111)
 * add -D option to Stress.java to allow reading hosts from a file
   (CASSANDRA-2149)
 * bound hints CF throughput between 32M and 256M (CASSANDRA-2148)
 * continue starting when invalid saved cache entries are encountered
   (CASSANDRA-2076)
 * add max_hint_window_in_ms option (CASSANDRA-1459)


0.7.0-final
 * fix offsets to ByteBuffer.get (CASSANDRA-1939)


0.7.0-rc4
 * fix cli crash after backgrounding (CASSANDRA-1875)
 * count timeouts in storageproxy latencies, and include latency
   histograms in StorageProxyMBean (CASSANDRA-1893)
 * fix CLI get recognition of supercolumns (CASSANDRA-1899)
 * enable keepalive on intra-cluster sockets (CASSANDRA-1766)
 * count timeouts towards dynamicsnitch latencies (CASSANDRA-1905)
 * Expose index-building status in JMX + cli schema description
   (CASSANDRA-1871)
 * allow [LOCAL|EACH]_QUORUM to be used with non-NetworkTopology
   replication Strategies
 * increased amount of index locks for faster commitlog replay
 * collect secondary index tombstones immediately (CASSANDRA-1914)
 * revert commitlog changes from #1780 (CASSANDRA-1917)
 * change RandomPartitioner min token to -1 to avoid collision w/
   tokens on actual nodes (CASSANDRA-1901)
 * examine the right nibble when validating TimeUUID (CASSANDRA-1910)
 * include secondary indexes in cleanup (CASSANDRA-1916)
 * CFS.scrubDataDirectories should also cleanup invalid secondary indexes
   (CASSANDRA-1904)
 * ability to disable/enable gossip on nodes to force them down
   (CASSANDRA-1108)


0.7.0-rc3
 * expose getNaturalEndpoints in StorageServiceMBean taking byte[]
   key; RMI cannot serialize ByteBuffer (CASSANDRA-1833)
 * infer org.apache.cassandra.locator for replication strategy classes
   when not otherwise specified
 * validation that generates less garbage (CASSANDRA-1814)
 * add TTL support to CLI (CASSANDRA-1838)
 * cli defaults to bytestype for subcomparator when creating
   column families (CASSANDRA-1835)
 * unregister index MBeans when index is dropped (CASSANDRA-1843)
 * make ByteBufferUtil.clone thread-safe (CASSANDRA-1847)
 * change exception for read requests during bootstrap from
   InvalidRequest to Unavailable (CASSANDRA-1862)
 * respect row-level tombstones post-flush in range scans
   (CASSANDRA-1837)
 * ReadResponseResolver check digests against each other (CASSANDRA-1830)
 * return InvalidRequest when remove of subcolumn without supercolumn
   is requested (CASSANDRA-1866)
 * flush before repair (CASSANDRA-1748)
 * SSTableExport validates key order (CASSANDRA-1884)
 * large row support for SSTableExport (CASSANDRA-1867)
 * Re-cache hot keys post-compaction without hitting disk (CASSANDRA-1878)
 * manage read repair in coordinator instead of data source, to
   provide latency information to dynamic snitch (CASSANDRA-1873)


0.7.0-rc2
 * fix live-column-count of slice ranges including tombstoned supercolumn
   with live subcolumn (CASSANDRA-1591)
 * rename o.a.c.internal.AntientropyStage -> AntiEntropyStage,
   o.a.c.request.Request_responseStage -> RequestResponseStage,
   o.a.c.internal.Internal_responseStage -> InternalResponseStage
 * add AbstractType.fromString (CASSANDRA-1767)
 * require index_type to be present when specifying index_name
   on ColumnDef (CASSANDRA-1759)
 * fix add/remove index bugs in CFMetadata (CASSANDRA-1768)
 * rebuild Strategy during system_update_keyspace (CASSANDRA-1762)
 * cli updates prompt to ... in continuation lines (CASSANDRA-1770)
 * support multiple Mutations per key in hadoop ColumnFamilyOutputFormat
   (CASSANDRA-1774)
 * improvements to Debian init script (CASSANDRA-1772)
 * use local classloader to check for version.properties (CASSANDRA-1778)
 * Validate that column names in column_metadata are valid for the
   defined comparator, and decode properly in cli (CASSANDRA-1773)
 * use cross-platform newlines in cli (CASSANDRA-1786)
 * add ExpiringColumn support to sstable import/export (CASSANDRA-1754)
 * add flush for each append to periodic commitlog mode; added
   periodic_without_flush option to disable this (CASSANDRA-1780)
 * close file handle used for post-flush truncate (CASSANDRA-1790)
 * various code cleanup (CASSANDRA-1793, -1794, -1795)
 * fix range queries against wrapped range (CASSANDRA-1781)
 * fix consistencylevel calculations for NetworkTopologyStrategy
   (CASSANDRA-1804)
 * cli support index type enum names (CASSANDRA-1810)
 * improved validation of column_metadata (CASSANDRA-1813)
 * reads at ConsistencyLevel > 1 throw UnavailableException
   immediately if insufficient live nodes exist (CASSANDRA-1803)
 * copy bytebuffers for local writes to avoid retaining the entire
   Thrift frame (CASSANDRA-1801)
 * fix NPE adding index to column w/o prior metadata (CASSANDRA-1764)
 * reduce fat client timeout (CASSANDRA-1730)
 * fix botched merge of CASSANDRA-1316


0.7.0-rc1
 * fix compaction and flush races with schema updates (CASSANDRA-1715)
 * add clustertool, config-converter, sstablekeys, and schematool
   Windows .bat files (CASSANDRA-1723)
 * reject range queries received during bootstrap (CASSANDRA-1739)
 * fix wrapping-range queries on non-minimum token (CASSANDRA-1700)
 * add nodetool cfhistogram (CASSANDRA-1698)
 * limit repaired ranges to what the nodes have in common (CASSANDRA-1674)
 * index scan treats missing columns as not matching secondary
   expressions (CASSANDRA-1745)
 * Fix misuse of DataOutputBuffer.getData in AntiEntropyService
   (CASSANDRA-1729)
 * detect and warn when obsolete version of JNA is present (CASSANDRA-1760)
 * reduce fat client timeout (CASSANDRA-1730)
 * cleanup smallest CFs first to increase free temp space for larger ones
   (CASSANDRA-1811)
 * Update windows .bat files to work outside of main Cassandra
   directory (CASSANDRA-1713)
 * fix read repair regression from 0.6.7 (CASSANDRA-1727)
 * more-efficient read repair (CASSANDRA-1719)
 * fix hinted handoff replay (CASSANDRA-1656)
 * log type of dropped messages (CASSANDRA-1677)
 * upgrade to SLF4J 1.6.1
 * fix ByteBuffer bug in ExpiringColumn.updateDigest (CASSANDRA-1679)
 * fix IntegerType.getString (CASSANDRA-1681)
 * make -Djava.net.preferIPv4Stack=true the default (CASSANDRA-628)
 * add INTERNAL_RESPONSE verb to differentiate from responses related
   to client requests (CASSANDRA-1685)
 * log tpstats when dropping messages (CASSANDRA-1660)
 * include unreachable nodes in describeSchemaVersions (CASSANDRA-1678)
 * Avoid dropping messages off the client request path (CASSANDRA-1676)
 * fix jna errno reporting (CASSANDRA-1694)
 * add friendlier error for UnknownHostException on startup (CASSANDRA-1697)
 * include jna dependency in RPM package (CASSANDRA-1690)
 * add --skip-keys option to stress.py (CASSANDRA-1696)
 * improve cli handling of non-string keys and column names
   (CASSANDRA-1701, -1693)
 * r/m extra subcomparator line in cli keyspaces output (CASSANDRA-1712)
 * add read repair chance to cli "show keyspaces"
 * upgrade to ConcurrentLinkedHashMap 1.1 (CASSANDRA-975)
 * fix index scan routing (CASSANDRA-1722)
 * fix tombstoning of supercolumns in range queries (CASSANDRA-1734)
 * clear endpoint cache after updating keyspace metadata (CASSANDRA-1741)
 * fix wrapping-range queries on non-minimum token (CASSANDRA-1700)
 * truncate includes secondary indexes (CASSANDRA-1747)
 * retain reference to PendingFile sstables (CASSANDRA-1749)
 * fix sstableimport regression (CASSANDRA-1753)
 * fix for bootstrap when no non-system tables are defined (CASSANDRA-1732)
 * handle replica unavailability in index scan (CASSANDRA-1755)
 * fix service initialization order deadlock (CASSANDRA-1756)
 * multi-line cli commands (CASSANDRA-1742)
 * fix race between snapshot and compaction (CASSANDRA-1736)
 * add listEndpointsPendingHints, deleteHintsForEndpoint JMX methods
   (CASSANDRA-1551)


0.7.0-beta3
 * add strategy options to describe_keyspace output (CASSANDRA-1560)
 * log warning when using randomly generated token (CASSANDRA-1552)
 * re-organize JMX into .db, .net, .internal, .request (CASSANDRA-1217)
 * allow nodes to change IPs between restarts (CASSANDRA-1518)
 * remember ring state between restarts by default (CASSANDRA-1518)
 * flush index built flag so we can read it before log replay (CASSANDRA-1541)
 * lock row cache updates to prevent race condition (CASSANDRA-1293)
 * remove assertion causing rare (and harmless) error messages in
   commitlog (CASSANDRA-1330)
 * fix moving nodes with no keyspaces defined (CASSANDRA-1574)
 * fix unbootstrap when no data is present in a transfer range (CASSANDRA-1573)
 * take advantage of AVRO-495 to simplify our avro IDL (CASSANDRA-1436)
 * extend authorization hierarchy to column family (CASSANDRA-1554)
 * deletion support in secondary indexes (CASSANDRA-1571)
 * meaningful error message for invalid replication strategy class
   (CASSANDRA-1566)
 * allow keyspace creation with RF > N (CASSANDRA-1428)
 * improve cli error handling (CASSANDRA-1580)
 * add cache save/load ability (CASSANDRA-1417, 1606, 1647)
 * add StorageService.getDrainProgress (CASSANDRA-1588)
 * Disallow bootstrap to an in-use token (CASSANDRA-1561)
 * Allow dynamic secondary index creation and destruction (CASSANDRA-1532)
 * log auto-guessed memtable thresholds (CASSANDRA-1595)
 * add ColumnDef support to cli (CASSANDRA-1583)
 * reduce index sample time by 75% (CASSANDRA-1572)
 * add cli support for column, strategy metadata (CASSANDRA-1578, 1612)
 * add cli support for schema modification (CASSANDRA-1584)
 * delete temp files on failed compactions (CASSANDRA-1596)
 * avoid blocking for dead nodes during removetoken (CASSANDRA-1605)
 * remove ConsistencyLevel.ZERO (CASSANDRA-1607)
 * expose in-progress compaction type in jmx (CASSANDRA-1586)
 * removed IClock & related classes from internals (CASSANDRA-1502)
 * fix removing tokens from SystemTable on decommission and removetoken
   (CASSANDRA-1609)
 * include CF metadata in cli 'show keyspaces' (CASSANDRA-1613)
 * switch from Properties to HashMap in PropertyFileSnitch to
   avoid synchronization bottleneck (CASSANDRA-1481)
 * PropertyFileSnitch configuration file renamed to
   cassandra-topology.properties
 * add cli support for get_range_slices (CASSANDRA-1088, CASSANDRA-1619)
 * Make memtable flush thresholds per-CF instead of global
   (CASSANDRA-1007, 1637)
 * add cli support for binary data without CfDef hints (CASSANDRA-1603)
 * fix building SSTable statistics post-stream (CASSANDRA-1620)
 * fix potential infinite loop in 2ary index queries (CASSANDRA-1623)
 * allow creating NTS keyspaces with no replicas configured (CASSANDRA-1626)
 * add jmx histogram of sstables accessed per read (CASSANDRA-1624)
 * remove system_rename_column_family and system_rename_keyspace from the
   client API until races can be fixed (CASSANDRA-1630, CASSANDRA-1585)
 * add cli sanity tests (CASSANDRA-1582)
 * update GC settings in cassandra.bat (CASSANDRA-1636)
 * cli support for index queries (CASSANDRA-1635)
 * cli support for updating schema memtable settings (CASSANDRA-1634)
 * cli --file option (CASSANDRA-1616)
 * reduce automatically chosen memtable sizes by 50% (CASSANDRA-1641)
 * move endpoint cache from snitch to strategy (CASSANDRA-1643)
 * fix commitlog recovery deleting the newly-created segment as well as
   the old ones (CASSANDRA-1644)
 * upgrade to Thrift 0.5 (CASSANDRA-1367)
 * renamed CL.DCQUORUM to LOCAL_QUORUM and DCQUORUMSYNC to EACH_QUORUM
 * cli truncate support (CASSANDRA-1653)
 * update GC settings in cassandra.bat (CASSANDRA-1636)
 * avoid logging when a node's ip/token is gossipped back to it (CASSANDRA-1666)


0.7-beta2
 * always use UTF-8 for hint keys (CASSANDRA-1439)
 * remove cassandra.yaml dependency from Hadoop and Pig (CASSADRA-1322)
 * expose CfDef metadata in describe_keyspaces (CASSANDRA-1363)
 * restore use of mmap_index_only option (CASSANDRA-1241)
 * dropping a keyspace with no column families generated an error
   (CASSANDRA-1378)
 * rename RackAwareStrategy to OldNetworkTopologyStrategy, RackUnawareStrategy
   to SimpleStrategy, DatacenterShardStrategy to NetworkTopologyStrategy,
   AbstractRackAwareSnitch to AbstractNetworkTopologySnitch (CASSANDRA-1392)
 * merge StorageProxy.mutate, mutateBlocking (CASSANDRA-1396)
 * faster UUIDType, LongType comparisons (CASSANDRA-1386, 1393)
 * fix setting read_repair_chance from CLI addColumnFamily (CASSANDRA-1399)
 * fix updates to indexed columns (CASSANDRA-1373)
 * fix race condition leaving to FileNotFoundException (CASSANDRA-1382)
 * fix sharded lock hash on index write path (CASSANDRA-1402)
 * add support for GT/E, LT/E in subordinate index clauses (CASSANDRA-1401)
 * cfId counter got out of sync when CFs were added (CASSANDRA-1403)
 * less chatty schema updates (CASSANDRA-1389)
 * rename column family mbeans. 'type' will now include either
   'IndexColumnFamilies' or 'ColumnFamilies' depending on the CFS type.
   (CASSANDRA-1385)
 * disallow invalid keyspace and column family names. This includes name that
   matches a '^\w+' regex. (CASSANDRA-1377)
 * use JNA, if present, to take snapshots (CASSANDRA-1371)
 * truncate hints if starting 0.7 for the first time (CASSANDRA-1414)
 * fix FD leak in single-row slicepredicate queries (CASSANDRA-1416)
 * allow index expressions against columns that are not part of the
   SlicePredicate (CASSANDRA-1410)
 * config-converter properly handles snitches and framed support
   (CASSANDRA-1420)
 * remove keyspace argument from multiget_count (CASSANDRA-1422)
 * allow specifying cassandra.yaml location as (local or remote) URL
   (CASSANDRA-1126)
 * fix using DynamicEndpointSnitch with NetworkTopologyStrategy
   (CASSANDRA-1429)
 * Add CfDef.default_validation_class (CASSANDRA-891)
 * fix EstimatedHistogram.max (CASSANDRA-1413)
 * quorum read optimization (CASSANDRA-1622)
 * handle zero-length (or missing) rows during HH paging (CASSANDRA-1432)
 * include secondary indexes during schema migrations (CASSANDRA-1406)
 * fix commitlog header race during schema change (CASSANDRA-1435)
 * fix ColumnFamilyStoreMBeanIterator to use new type name (CASSANDRA-1433)
 * correct filename generated by xml->yaml converter (CASSANDRA-1419)
 * add CMSInitiatingOccupancyFraction=75 and UseCMSInitiatingOccupancyOnly
   to default JVM options
 * decrease jvm heap for cassandra-cli (CASSANDRA-1446)
 * ability to modify keyspaces and column family definitions on a live cluster
   (CASSANDRA-1285)
 * support for Hadoop Streaming [non-jvm map/reduce via stdin/out]
   (CASSANDRA-1368)
 * Move persistent sstable stats from the system table to an sstable component
   (CASSANDRA-1430)
 * remove failed bootstrap attempt from pending ranges when gossip times
   it out after 1h (CASSANDRA-1463)
 * eager-create tcp connections to other cluster members (CASSANDRA-1465)
 * enumerate stages and derive stage from message type instead of
   transmitting separately (CASSANDRA-1465)
 * apply reversed flag during collation from different data sources
   (CASSANDRA-1450)
 * make failure to remove commitlog segment non-fatal (CASSANDRA-1348)
 * correct ordering of drain operations so CL.recover is no longer
   necessary (CASSANDRA-1408)
 * removed keyspace from describe_splits method (CASSANDRA-1425)
 * rename check_schema_agreement to describe_schema_versions
   (CASSANDRA-1478)
 * fix QUORUM calculation for RF > 3 (CASSANDRA-1487)
 * remove tombstones during non-major compactions when bloom filter
   verifies that row does not exist in other sstables (CASSANDRA-1074)
 * nodes that coordinated a loadbalance in the past could not be seen by
   newly added nodes (CASSANDRA-1467)
 * exposed endpoint states (gossip details) via jmx (CASSANDRA-1467)
 * ensure that compacted sstables are not included when new readers are
   instantiated (CASSANDRA-1477)
 * by default, calculate heap size and memtable thresholds at runtime (CASSANDRA-1469)
 * fix races dealing with adding/dropping keyspaces and column families in
   rapid succession (CASSANDRA-1477)
 * clean up of Streaming system (CASSANDRA-1503, 1504, 1506)
 * add options to configure Thrift socket keepalive and buffer sizes (CASSANDRA-1426)
 * make contrib CassandraServiceDataCleaner recursive (CASSANDRA-1509)
 * min, max compaction threshold are configurable and persistent
   per-ColumnFamily (CASSANDRA-1468)
 * fix replaying the last mutation in a commitlog unnecessarily
   (CASSANDRA-1512)
 * invoke getDefaultUncaughtExceptionHandler from DTPE with the original
   exception rather than the ExecutionException wrapper (CASSANDRA-1226)
 * remove Clock from the Thrift (and Avro) API (CASSANDRA-1501)
 * Close intra-node sockets when connection is broken (CASSANDRA-1528)
 * RPM packaging spec file (CASSANDRA-786)
 * weighted request scheduler (CASSANDRA-1485)
 * treat expired columns as deleted (CASSANDRA-1539)
 * make IndexInterval configurable (CASSANDRA-1488)
 * add describe_snitch to Thrift API (CASSANDRA-1490)
 * MD5 authenticator compares plain text submitted password with MD5'd
   saved property, instead of vice versa (CASSANDRA-1447)
 * JMX MessagingService pending and completed counts (CASSANDRA-1533)
 * fix race condition processing repair responses (CASSANDRA-1511)
 * make repair blocking (CASSANDRA-1511)
 * create EndpointSnitchInfo and MBean to expose rack and DC (CASSANDRA-1491)
 * added option to contrib/word_count to output results back to Cassandra
   (CASSANDRA-1342)
 * rewrite Hadoop ColumnFamilyRecordWriter to pool connections, retry to
   multiple Cassandra nodes, and smooth impact on the Cassandra cluster
   by using smaller batch sizes (CASSANDRA-1434)
 * fix setting gc_grace_seconds via CLI (CASSANDRA-1549)
 * support TTL'd index values (CASSANDRA-1536)
 * make removetoken work like decommission (CASSANDRA-1216)
 * make cli comparator-aware and improve quote rules (CASSANDRA-1523,-1524)
 * make nodetool compact and cleanup blocking (CASSANDRA-1449)
 * add memtable, cache information to GCInspector logs (CASSANDRA-1558)
 * enable/disable HintedHandoff via JMX (CASSANDRA-1550)
 * Ignore stray files in the commit log directory (CASSANDRA-1547)
 * Disallow bootstrap to an in-use token (CASSANDRA-1561)


0.7-beta1
 * sstable versioning (CASSANDRA-389)
 * switched to slf4j logging (CASSANDRA-625)
 * add (optional) expiration time for column (CASSANDRA-699)
 * access levels for authentication/authorization (CASSANDRA-900)
 * add ReadRepairChance to CF definition (CASSANDRA-930)
 * fix heisenbug in system tests, especially common on OS X (CASSANDRA-944)
 * convert to byte[] keys internally and all public APIs (CASSANDRA-767)
 * ability to alter schema definitions on a live cluster (CASSANDRA-44)
 * renamed configuration file to cassandra.xml, and log4j.properties to
   log4j-server.properties, which must now be loaded from
   the classpath (which is how our scripts in bin/ have always done it)
   (CASSANDRA-971)
 * change get_count to require a SlicePredicate. create multi_get_count
   (CASSANDRA-744)
 * re-organized endpointsnitch implementations and added SimpleSnitch
   (CASSANDRA-994)
 * Added preload_row_cache option (CASSANDRA-946)
 * add CRC to commitlog header (CASSANDRA-999)
 * removed deprecated batch_insert and get_range_slice methods (CASSANDRA-1065)
 * add truncate thrift method (CASSANDRA-531)
 * http mini-interface using mx4j (CASSANDRA-1068)
 * optimize away copy of sliced row on memtable read path (CASSANDRA-1046)
 * replace constant-size 2GB mmaped segments and special casing for index
   entries spanning segment boundaries, with SegmentedFile that computes
   segments that always contain entire entries/rows (CASSANDRA-1117)
 * avoid reading large rows into memory during compaction (CASSANDRA-16)
 * added hadoop OutputFormat (CASSANDRA-1101)
 * efficient Streaming (no more anticompaction) (CASSANDRA-579)
 * split commitlog header into separate file and add size checksum to
   mutations (CASSANDRA-1179)
 * avoid allocating a new byte[] for each mutation on replay (CASSANDRA-1219)
 * revise HH schema to be per-endpoint (CASSANDRA-1142)
 * add joining/leaving status to nodetool ring (CASSANDRA-1115)
 * allow multiple repair sessions per node (CASSANDRA-1190)
 * optimize away MessagingService for local range queries (CASSANDRA-1261)
 * make framed transport the default so malformed requests can't OOM the
   server (CASSANDRA-475)
 * significantly faster reads from row cache (CASSANDRA-1267)
 * take advantage of row cache during range queries (CASSANDRA-1302)
 * make GCGraceSeconds a per-ColumnFamily value (CASSANDRA-1276)
 * keep persistent row size and column count statistics (CASSANDRA-1155)
 * add IntegerType (CASSANDRA-1282)
 * page within a single row during hinted handoff (CASSANDRA-1327)
 * push DatacenterShardStrategy configuration into keyspace definition,
   eliminating datacenter.properties. (CASSANDRA-1066)
 * optimize forward slices starting with '' and single-index-block name
   queries by skipping the column index (CASSANDRA-1338)
 * streaming refactor (CASSANDRA-1189)
 * faster comparison for UUID types (CASSANDRA-1043)
 * secondary index support (CASSANDRA-749 and subtasks)
 * make compaction buckets deterministic (CASSANDRA-1265)


0.6.6
 * Allow using DynamicEndpointSnitch with RackAwareStrategy (CASSANDRA-1429)
 * remove the remaining vestiges of the unfinished DatacenterShardStrategy
   (replaced by NetworkTopologyStrategy in 0.7)


0.6.5
 * fix key ordering in range query results with RandomPartitioner
   and ConsistencyLevel > ONE (CASSANDRA-1145)
 * fix for range query starting with the wrong token range (CASSANDRA-1042)
 * page within a single row during hinted handoff (CASSANDRA-1327)
 * fix compilation on non-sun JDKs (CASSANDRA-1061)
 * remove String.trim() call on row keys in batch mutations (CASSANDRA-1235)
 * Log summary of dropped messages instead of spamming log (CASSANDRA-1284)
 * add dynamic endpoint snitch (CASSANDRA-981)
 * fix streaming for keyspaces with hyphens in their name (CASSANDRA-1377)
 * fix errors in hard-coded bloom filter optKPerBucket by computing it
   algorithmically (CASSANDRA-1220
 * remove message deserialization stage, and uncap read/write stages
   so slow reads/writes don't block gossip processing (CASSANDRA-1358)
 * add jmx port configuration to Debian package (CASSANDRA-1202)
 * use mlockall via JNA, if present, to prevent Linux from swapping
   out parts of the JVM (CASSANDRA-1214)


0.6.4
 * avoid queuing multiple hint deliveries for the same endpoint
   (CASSANDRA-1229)
 * better performance for and stricter checking of UTF8 column names
   (CASSANDRA-1232)
 * extend option to lower compaction priority to hinted handoff
   as well (CASSANDRA-1260)
 * log errors in gossip instead of re-throwing (CASSANDRA-1289)
 * avoid aborting commitlog replay prematurely if a flushed-but-
   not-removed commitlog segment is encountered (CASSANDRA-1297)
 * fix duplicate rows being read during mapreduce (CASSANDRA-1142)
 * failure detection wasn't closing command sockets (CASSANDRA-1221)
 * cassandra-cli.bat works on windows (CASSANDRA-1236)
 * pre-emptively drop requests that cannot be processed within RPCTimeout
   (CASSANDRA-685)
 * add ack to Binary write verb and update CassandraBulkLoader
   to wait for acks for each row (CASSANDRA-1093)
 * added describe_partitioner Thrift method (CASSANDRA-1047)
 * Hadoop jobs no longer require the Cassandra storage-conf.xml
   (CASSANDRA-1280, CASSANDRA-1047)
 * log thread pool stats when GC is excessive (CASSANDRA-1275)
 * remove gossip message size limit (CASSANDRA-1138)
 * parallelize local and remote reads during multiget, and respect snitch
   when determining whether to do local read for CL.ONE (CASSANDRA-1317)
 * fix read repair to use requested consistency level on digest mismatch,
   rather than assuming QUORUM (CASSANDRA-1316)
 * process digest mismatch re-reads in parallel (CASSANDRA-1323)
 * switch hints CF comparator to BytesType (CASSANDRA-1274)


0.6.3
 * retry to make streaming connections up to 8 times. (CASSANDRA-1019)
 * reject describe_ring() calls on invalid keyspaces (CASSANDRA-1111)
 * fix cache size calculation for size of 100% (CASSANDRA-1129)
 * fix cache capacity only being recalculated once (CASSANDRA-1129)
 * remove hourly scan of all hints on the off chance that the gossiper
   missed a status change; instead, expose deliverHintsToEndpoint to JMX
   so it can be done manually, if necessary (CASSANDRA-1141)
 * don't reject reads at CL.ALL (CASSANDRA-1152)
 * reject deletions to supercolumns in CFs containing only standard
   columns (CASSANDRA-1139)
 * avoid preserving login information after client disconnects
   (CASSANDRA-1057)
 * prefer sun jdk to openjdk in debian init script (CASSANDRA-1174)
 * detect partioner config changes between restarts and fail fast
   (CASSANDRA-1146)
 * use generation time to resolve node token reassignment disagreements
   (CASSANDRA-1118)
 * restructure the startup ordering of Gossiper and MessageService to avoid
   timing anomalies (CASSANDRA-1160)
 * detect incomplete commit log hearders (CASSANDRA-1119)
 * force anti-entropy service to stream files on the stream stage to avoid
   sending streams out of order (CASSANDRA-1169)
 * remove inactive stream managers after AES streams files (CASSANDRA-1169)
 * allow removing entire row through batch_mutate Deletion (CASSANDRA-1027)
 * add JMX metrics for row-level bloom filter false positives (CASSANDRA-1212)
 * added a redhat init script to contrib (CASSANDRA-1201)
 * use midpoint when bootstrapping a new machine into range with not
   much data yet instead of random token (CASSANDRA-1112)
 * kill server on OOM in executor stage as well as Thrift (CASSANDRA-1226)
 * remove opportunistic repairs, when two machines with overlapping replica
   responsibilities happen to finish major compactions of the same CF near
   the same time.  repairs are now fully manual (CASSANDRA-1190)
 * add ability to lower compaction priority (default is no change from 0.6.2)
   (CASSANDRA-1181)


0.6.2
 * fix contrib/word_count build. (CASSANDRA-992)
 * split CommitLogExecutorService into BatchCommitLogExecutorService and
   PeriodicCommitLogExecutorService (CASSANDRA-1014)
 * add latency histograms to CFSMBean (CASSANDRA-1024)
 * make resolving timestamp ties deterministic by using value bytes
   as a tiebreaker (CASSANDRA-1039)
 * Add option to turn off Hinted Handoff (CASSANDRA-894)
 * fix windows startup (CASSANDRA-948)
 * make concurrent_reads, concurrent_writes configurable at runtime via JMX
   (CASSANDRA-1060)
 * disable GCInspector on non-Sun JVMs (CASSANDRA-1061)
 * fix tombstone handling in sstable rows with no other data (CASSANDRA-1063)
 * fix size of row in spanned index entries (CASSANDRA-1056)
 * install json2sstable, sstable2json, and sstablekeys to Debian package
 * StreamingService.StreamDestinations wouldn't empty itself after streaming
   finished (CASSANDRA-1076)
 * added Collections.shuffle(splits) before returning the splits in
   ColumnFamilyInputFormat (CASSANDRA-1096)
 * do not recalculate cache capacity post-compaction if it's been manually
   modified (CASSANDRA-1079)
 * better defaults for flush sorter + writer executor queue sizes
   (CASSANDRA-1100)
 * windows scripts for SSTableImport/Export (CASSANDRA-1051)
 * windows script for nodetool (CASSANDRA-1113)
 * expose PhiConvictThreshold (CASSANDRA-1053)
 * make repair of RF==1 a no-op (CASSANDRA-1090)
 * improve default JVM GC options (CASSANDRA-1014)
 * fix SlicePredicate serialization inside Hadoop jobs (CASSANDRA-1049)
 * close Thrift sockets in Hadoop ColumnFamilyRecordReader (CASSANDRA-1081)


0.6.1
 * fix NPE in sstable2json when no excluded keys are given (CASSANDRA-934)
 * keep the replica set constant throughout the read repair process
   (CASSANDRA-937)
 * allow querying getAllRanges with empty token list (CASSANDRA-933)
 * fix command line arguments inversion in clustertool (CASSANDRA-942)
 * fix race condition that could trigger a false-positive assertion
   during post-flush discard of old commitlog segments (CASSANDRA-936)
 * fix neighbor calculation for anti-entropy repair (CASSANDRA-924)
 * perform repair even for small entropy differences (CASSANDRA-924)
 * Use hostnames in CFInputFormat to allow Hadoop's naive string-based
   locality comparisons to work (CASSANDRA-955)
 * cache read-only BufferedRandomAccessFile length to avoid
   3 system calls per invocation (CASSANDRA-950)
 * nodes with IPv6 (and no IPv4) addresses could not join cluster
   (CASSANDRA-969)
 * Retrieve the correct number of undeleted columns, if any, from
   a supercolumn in a row that had been deleted previously (CASSANDRA-920)
 * fix index scans that cross the 2GB mmap boundaries for both mmap
   and standard i/o modes (CASSANDRA-866)
 * expose drain via nodetool (CASSANDRA-978)


0.6.0-RC1
 * JMX drain to flush memtables and run through commit log (CASSANDRA-880)
 * Bootstrapping can skip ranges under the right conditions (CASSANDRA-902)
 * fix merging row versions in range_slice for CL > ONE (CASSANDRA-884)
 * default write ConsistencyLeven chaned from ZERO to ONE
 * fix for index entries spanning mmap buffer boundaries (CASSANDRA-857)
 * use lexical comparison if time part of TimeUUIDs are the same
   (CASSANDRA-907)
 * bound read, mutation, and response stages to fix possible OOM
   during log replay (CASSANDRA-885)
 * Use microseconds-since-epoch (UTC) in cli, instead of milliseconds
 * Treat batch_mutate Deletion with null supercolumn as "apply this predicate
   to top level supercolumns" (CASSANDRA-834)
 * Streaming destination nodes do not update their JMX status (CASSANDRA-916)
 * Fix internal RPC timeout calculation (CASSANDRA-911)
 * Added Pig loadfunc to contrib/pig (CASSANDRA-910)


0.6.0-beta3
 * fix compaction bucketing bug (CASSANDRA-814)
 * update windows batch file (CASSANDRA-824)
 * deprecate KeysCachedFraction configuration directive in favor
   of KeysCached; move to unified-per-CF key cache (CASSANDRA-801)
 * add invalidateRowCache to ColumnFamilyStoreMBean (CASSANDRA-761)
 * send Handoff hints to natural locations to reduce load on
   remaining nodes in a failure scenario (CASSANDRA-822)
 * Add RowWarningThresholdInMB configuration option to warn before very
   large rows get big enough to threaten node stability, and -x option to
   be able to remove them with sstable2json if the warning is unheeded
   until it's too late (CASSANDRA-843)
 * Add logging of GC activity (CASSANDRA-813)
 * fix ConcurrentModificationException in commitlog discard (CASSANDRA-853)
 * Fix hardcoded row count in Hadoop RecordReader (CASSANDRA-837)
 * Add a jmx status to the streaming service and change several DEBUG
   messages to INFO (CASSANDRA-845)
 * fix classpath in cassandra-cli.bat for Windows (CASSANDRA-858)
 * allow re-specifying host, port to cassandra-cli if invalid ones
   are first tried (CASSANDRA-867)
 * fix race condition handling rpc timeout in the coordinator
   (CASSANDRA-864)
 * Remove CalloutLocation and StagingFileDirectory from storage-conf files
   since those settings are no longer used (CASSANDRA-878)
 * Parse a long from RowWarningThresholdInMB instead of an int (CASSANDRA-882)
 * Remove obsolete ControlPort code from DatabaseDescriptor (CASSANDRA-886)
 * move skipBytes side effect out of assert (CASSANDRA-899)
 * add "double getLoad" to StorageServiceMBean (CASSANDRA-898)
 * track row stats per CF at compaction time (CASSANDRA-870)
 * disallow CommitLogDirectory matching a DataFileDirectory (CASSANDRA-888)
 * default key cache size is 200k entries, changed from 10% (CASSANDRA-863)
 * add -Dcassandra-foreground=yes to cassandra.bat
 * exit if cluster name is changed unexpectedly (CASSANDRA-769)


0.6.0-beta1/beta2
 * add batch_mutate thrift command, deprecating batch_insert (CASSANDRA-336)
 * remove get_key_range Thrift API, deprecated in 0.5 (CASSANDRA-710)
 * add optional login() Thrift call for authentication (CASSANDRA-547)
 * support fat clients using gossiper and StorageProxy to perform
   replication in-process [jvm-only] (CASSANDRA-535)
 * support mmapped I/O for reads, on by default on 64bit JVMs
   (CASSANDRA-408, CASSANDRA-669)
 * improve insert concurrency, particularly during Hinted Handoff
   (CASSANDRA-658)
 * faster network code (CASSANDRA-675)
 * stress.py moved to contrib (CASSANDRA-635)
 * row caching [must be explicitly enabled per-CF in config] (CASSANDRA-678)
 * present a useful measure of compaction progress in JMX (CASSANDRA-599)
 * add bin/sstablekeys (CASSNADRA-679)
 * add ConsistencyLevel.ANY (CASSANDRA-687)
 * make removetoken remove nodes from gossip entirely (CASSANDRA-644)
 * add ability to set cache sizes at runtime (CASSANDRA-708)
 * report latency and cache hit rate statistics with lifetime totals
   instead of average over the last minute (CASSANDRA-702)
 * support get_range_slice for RandomPartitioner (CASSANDRA-745)
 * per-keyspace replication factory and replication strategy (CASSANDRA-620)
 * track latency in microseconds (CASSANDRA-733)
 * add describe_ Thrift methods, deprecating get_string_property and
   get_string_list_property
 * jmx interface for tracking operation mode and streams in general.
   (CASSANDRA-709)
 * keep memtables in sorted order to improve range query performance
   (CASSANDRA-799)
 * use while loop instead of recursion when trimming sstables compaction list
   to avoid blowing stack in pathological cases (CASSANDRA-804)
 * basic Hadoop map/reduce support (CASSANDRA-342)


0.5.1
 * ensure all files for an sstable are streamed to the same directory.
   (CASSANDRA-716)
 * more accurate load estimate for bootstrapping (CASSANDRA-762)
 * tolerate dead or unavailable bootstrap target on write (CASSANDRA-731)
 * allow larger numbers of keys (> 140M) in a sstable bloom filter
   (CASSANDRA-790)
 * include jvm argument improvements from CASSANDRA-504 in debian package
 * change streaming chunk size to 32MB to accomodate Windows XP limitations
   (was 64MB) (CASSANDRA-795)
 * fix get_range_slice returning results in the wrong order (CASSANDRA-781)


0.5.0 final
 * avoid attempting to delete temporary bootstrap files twice (CASSANDRA-681)
 * fix bogus NaN in nodeprobe cfstats output (CASSANDRA-646)
 * provide a policy for dealing with single thread executors w/ a full queue
   (CASSANDRA-694)
 * optimize inner read in MessagingService, vastly improving multiple-node
   performance (CASSANDRA-675)
 * wait for table flush before streaming data back to a bootstrapping node.
   (CASSANDRA-696)
 * keep track of bootstrapping sources by table so that bootstrapping doesn't
   give the indication of finishing early (CASSANDRA-673)


0.5.0 RC3
 * commit the correct version of the patch for CASSANDRA-663


0.5.0 RC2 (unreleased)
 * fix bugs in converting get_range_slice results to Thrift
   (CASSANDRA-647, CASSANDRA-649)
 * expose java.util.concurrent.TimeoutException in StorageProxy methods
   (CASSANDRA-600)
 * TcpConnectionManager was holding on to disconnected connections,
   giving the false indication they were being used. (CASSANDRA-651)
 * Remove duplicated write. (CASSANDRA-662)
 * Abort bootstrap if IP is already in the token ring (CASSANDRA-663)
 * increase default commitlog sync period, and wait for last sync to
   finish before submitting another (CASSANDRA-668)


0.5.0 RC1
 * Fix potential NPE in get_range_slice (CASSANDRA-623)
 * add CRC32 to commitlog entries (CASSANDRA-605)
 * fix data streaming on windows (CASSANDRA-630)
 * GC compacted sstables after cleanup and compaction (CASSANDRA-621)
 * Speed up anti-entropy validation (CASSANDRA-629)
 * Fix anti-entropy assertion error (CASSANDRA-639)
 * Fix pending range conflicts when bootstapping or moving
   multiple nodes at once (CASSANDRA-603)
 * Handle obsolete gossip related to node movement in the case where
   one or more nodes is down when the movement occurs (CASSANDRA-572)
 * Include dead nodes in gossip to avoid a variety of problems
   and fix HH to removed nodes (CASSANDRA-634)
 * return an InvalidRequestException for mal-formed SlicePredicates
   (CASSANDRA-643)
 * fix bug determining closest neighbor for use in multiple datacenters
   (CASSANDRA-648)
 * Vast improvements in anticompaction speed (CASSANDRA-607)
 * Speed up log replay and writes by avoiding redundant serializations
   (CASSANDRA-652)


0.5.0 beta 2
 * Bootstrap improvements (several tickets)
 * add nodeprobe repair anti-entropy feature (CASSANDRA-193, CASSANDRA-520)
 * fix possibility of partition when many nodes restart at once
   in clusters with multiple seeds (CASSANDRA-150)
 * fix NPE in get_range_slice when no data is found (CASSANDRA-578)
 * fix potential NPE in hinted handoff (CASSANDRA-585)
 * fix cleanup of local "system" keyspace (CASSANDRA-576)
 * improve computation of cluster load balance (CASSANDRA-554)
 * added super column read/write, column count, and column/row delete to
   cassandra-cli (CASSANDRA-567, CASSANDRA-594)
 * fix returning live subcolumns of deleted supercolumns (CASSANDRA-583)
 * respect JAVA_HOME in bin/ scripts (several tickets)
 * add StorageService.initClient for fat clients on the JVM (CASSANDRA-535)
   (see contrib/client_only for an example of use)
 * make consistency_level functional in get_range_slice (CASSANDRA-568)
 * optimize key deserialization for RandomPartitioner (CASSANDRA-581)
 * avoid GCing tombstones except on major compaction (CASSANDRA-604)
 * increase failure conviction threshold, resulting in less nodes
   incorrectly (and temporarily) marked as down (CASSANDRA-610)
 * respect memtable thresholds during log replay (CASSANDRA-609)
 * support ConsistencyLevel.ALL on read (CASSANDRA-584)
 * add nodeprobe removetoken command (CASSANDRA-564)


0.5.0 beta
 * Allow multiple simultaneous flushes, improving flush throughput
   on multicore systems (CASSANDRA-401)
 * Split up locks to improve write and read throughput on multicore systems
   (CASSANDRA-444, CASSANDRA-414)
 * More efficient use of memory during compaction (CASSANDRA-436)
 * autobootstrap option: when enabled, all non-seed nodes will attempt
   to bootstrap when started, until bootstrap successfully
   completes. -b option is removed.  (CASSANDRA-438)
 * Unless a token is manually specified in the configuration xml,
   a bootstraping node will use a token that gives it half the
   keys from the most-heavily-loaded node in the cluster,
   instead of generating a random token.
   (CASSANDRA-385, CASSANDRA-517)
 * Miscellaneous bootstrap fixes (several tickets)
 * Ability to change a node's token even after it has data on it
   (CASSANDRA-541)
 * Ability to decommission a live node from the ring (CASSANDRA-435)
 * Semi-automatic loadbalancing via nodeprobe (CASSANDRA-192)
 * Add ability to set compaction thresholds at runtime via
   JMX / nodeprobe.  (CASSANDRA-465)
 * Add "comment" field to ColumnFamily definition. (CASSANDRA-481)
 * Additional JMX metrics (CASSANDRA-482)
 * JSON based export and import tools (several tickets)
 * Hinted Handoff fixes (several tickets)
 * Add key cache to improve read performance (CASSANDRA-423)
 * Simplified construction of custom ReplicationStrategy classes
   (CASSANDRA-497)
 * Graphical application (Swing) for ring integrity verification and
   visualization was added to contrib (CASSANDRA-252)
 * Add DCQUORUM, DCQUORUMSYNC consistency levels and corresponding
   ReplicationStrategy / EndpointSnitch classes.  Experimental.
   (CASSANDRA-492)
 * Web client interface added to contrib (CASSANDRA-457)
 * More-efficient flush for Random, CollatedOPP partitioners
   for normal writes (CASSANDRA-446) and bulk load (CASSANDRA-420)
 * Add MemtableFlushAfterMinutes, a global replacement for the old
   per-CF FlushPeriodInMinutes setting (CASSANDRA-463)
 * optimizations to slice reading (CASSANDRA-350) and supercolumn
   queries (CASSANDRA-510)
 * force binding to given listenaddress for nodes with multiple
   interfaces (CASSANDRA-546)
 * stress.py benchmarking tool improvements (several tickets)
 * optimized replica placement code (CASSANDRA-525)
 * faster log replay on restart (CASSANDRA-539, CASSANDRA-540)
 * optimized local-node writes (CASSANDRA-558)
 * added get_range_slice, deprecating get_key_range (CASSANDRA-344)
 * expose TimedOutException to thrift (CASSANDRA-563)


0.4.2
 * Add validation disallowing null keys (CASSANDRA-486)
 * Fix race conditions in TCPConnectionManager (CASSANDRA-487)
 * Fix using non-utf8-aware comparison as a sanity check.
   (CASSANDRA-493)
 * Improve default garbage collector options (CASSANDRA-504)
 * Add "nodeprobe flush" (CASSANDRA-505)
 * remove NotFoundException from get_slice throws list (CASSANDRA-518)
 * fix get (not get_slice) of entire supercolumn (CASSANDRA-508)
 * fix null token during bootstrap (CASSANDRA-501)


0.4.1
 * Fix FlushPeriod columnfamily configuration regression
   (CASSANDRA-455)
 * Fix long column name support (CASSANDRA-460)
 * Fix for serializing a row that only contains tombstones
   (CASSANDRA-458)
 * Fix for discarding unneeded commitlog segments (CASSANDRA-459)
 * Add SnapshotBeforeCompaction configuration option (CASSANDRA-426)
 * Fix compaction abort under insufficient disk space (CASSANDRA-473)
 * Fix reading subcolumn slice from tombstoned CF (CASSANDRA-484)
 * Fix race condition in RVH causing occasional NPE (CASSANDRA-478)


0.4.0
 * fix get_key_range problems when a node is down (CASSANDRA-440)
   and add UnavailableException to more Thrift methods
 * Add example EndPointSnitch contrib code (several tickets)


0.4.0 RC2
 * fix SSTable generation clash during compaction (CASSANDRA-418)
 * reject method calls with null parameters (CASSANDRA-308)
 * properly order ranges in nodeprobe output (CASSANDRA-421)
 * fix logging of certain errors on executor threads (CASSANDRA-425)


0.4.0 RC1
 * Bootstrap feature is live; use -b on startup (several tickets)
 * Added multiget api (CASSANDRA-70)
 * fix Deadlock with SelectorManager.doProcess and TcpConnection.write
   (CASSANDRA-392)
 * remove key cache b/c of concurrency bugs in third-party
   CLHM library (CASSANDRA-405)
 * update non-major compaction logic to use two threshold values
   (CASSANDRA-407)
 * add periodic / batch commitlog sync modes (several tickets)
 * inline BatchMutation into batch_insert params (CASSANDRA-403)
 * allow setting the logging level at runtime via mbean (CASSANDRA-402)
 * change default comparator to BytesType (CASSANDRA-400)
 * add forwards-compatible ConsistencyLevel parameter to get_key_range
   (CASSANDRA-322)
 * r/m special case of blocking for local destination when writing with
   ConsistencyLevel.ZERO (CASSANDRA-399)
 * Fixes to make BinaryMemtable [bulk load interface] useful (CASSANDRA-337);
   see contrib/bmt_example for an example of using it.
 * More JMX properties added (several tickets)
 * Thrift changes (several tickets)
    - Merged _super get methods with the normal ones; return values
      are now of ColumnOrSuperColumn.
    - Similarly, merged batch_insert_super into batch_insert.



0.4.0 beta
 * On-disk data format has changed to allow billions of keys/rows per
   node instead of only millions
 * Multi-keyspace support
 * Scan all sstables for all queries to avoid situations where
   different types of operation on the same ColumnFamily could
   disagree on what data was present
 * Snapshot support via JMX
 * Thrift API has changed a _lot_:
    - removed time-sorted CFs; instead, user-defined comparators
      may be defined on the column names, which are now byte arrays.
      Default comparators are provided for UTF8, Bytes, Ascii, Long (i64),
      and UUID types.
    - removed colon-delimited strings in thrift api in favor of explicit
      structs such as ColumnPath, ColumnParent, etc.  Also normalized
      thrift struct and argument naming.
    - Added columnFamily argument to get_key_range.
    - Change signature of get_slice to accept starting and ending
      columns as well as an offset.  (This allows use of indexes.)
      Added "ascending" flag to allow reasonably-efficient reverse
      scans as well.  Removed get_slice_by_range as redundant.
    - get_key_range operates on one CF at a time
    - changed `block` boolean on insert methods to ConsistencyLevel enum,
      with options of NONE, ONE, QUORUM, and ALL.
    - added similar consistency_level parameter to read methods
    - column-name-set slice with no names given now returns zero columns
      instead of all of them.  ("all" can run your server out of memory.
      use a range-based slice with a high max column count instead.)
 * Removed the web interface. Node information can now be obtained by
   using the newly introduced nodeprobe utility.
 * More JMX stats
 * Remove magic values from internals (e.g. special key to indicate
   when to flush memtables)
 * Rename configuration "table" to "keyspace"
 * Moved to crash-only design; no more shutdown (just kill the process)
 * Lots of bug fixes

Full list of issues resolved in 0.4 is at https://issues.apache.org/jira/secure/IssueNavigator.jspa?reset=true&&pid=12310865&fixfor=12313862&resolution=1&sorter/field=issuekey&sorter/order=DESC


0.3.0 RC3
 * Fix potential deadlock under load in TCPConnection.
   (CASSANDRA-220)


0.3.0 RC2
 * Fix possible data loss when server is stopped after replaying
   log but before new inserts force memtable flush.
   (CASSANDRA-204)
 * Added BUGS file


0.3.0 RC1
 * Range queries on keys, including user-defined key collation
 * Remove support
 * Workarounds for a weird bug in JDK select/register that seems
   particularly common on VM environments. Cassandra should deploy
   fine on EC2 now
 * Much improved infrastructure: the beginnings of a decent test suite
   ("ant test" for unit tests; "nosetests" for system tests), code
   coverage reporting, etc.
 * Expanded node status reporting via JMX
 * Improved error reporting/logging on both server and client
 * Reduced memory footprint in default configuration
 * Combined blocking and non-blocking versions of insert APIs
 * Added FlushPeriodInMinutes configuration parameter to force
   flushing of infrequently-updated ColumnFamilies<|MERGE_RESOLUTION|>--- conflicted
+++ resolved
@@ -207,10 +207,6 @@
  * Round buffer size to powers of 2 for the chunk cache (CASSANDRA-13897)
  * Update jackson JSON jars (CASSANDRA-13949)
  * Avoid locks when checking LCS fanout and if we should defrag (CASSANDRA-13930)
-<<<<<<< HEAD
-=======
- * Correctly count range tombstones in traces and tombstone thresholds (CASSANDRA-8527)
->>>>>>> 6eb65e5a
 Merged from 3.0:
  * Use the correct digest file and reload sstable metadata in nodetool verify (CASSANDRA-14217)
  * Handle failure when mutating repaired status in Verifier (CASSANDRA-13933)
