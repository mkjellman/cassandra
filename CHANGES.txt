--- conflicted
+++ resolved
@@ -1,4 +1,3 @@
-<<<<<<< HEAD
 3.10
  * Cleanup uses of AlterTableStatementColumn (CASSANDRA-12567)
  * Add keep-alive to streaming (CASSANDRA-11841)
@@ -57,10 +56,7 @@
  * Remove compaction Severity from DynamicEndpointSnitch (CASSANDRA-11738)
  * Restore resumable hints delivery (CASSANDRA-11960)
 Merged from 3.0:
-=======
-3.0.9
  * Stack Overflow returned to queries while upgrading (CASSANDRA-12527)
->>>>>>> 13928935
  * Fix legacy regex for temporary files from 2.2 (CASSANDRA-12565)
  * Add option to state current gc_grace_seconds to tools/bin/sstablemetadata (CASSANDRA-12208)
  * Fix file system race condition that may cause LogAwareFileLister to fail to classify files (CASSANDRA-11889)
