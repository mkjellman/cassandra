--- conflicted
+++ resolved
@@ -212,10 +212,6 @@
         for (int i = 0 ; i < sstableCount ; i++)
             sstables.add(MockSchema.sstable(i, cfs));
         return new View(ImmutableList.copyOf(memtables), Collections.<Memtable>emptyList(), Helpers.identityMap(sstables),
-<<<<<<< HEAD
-                        Collections.<SSTableReader, SSTableReader>emptyMap(), SSTableIntervalTree.build(sstables));
-=======
-                        Collections.<SSTableReader>emptySet(), Collections.<SSTableReader>emptySet(), SSTableIntervalTree.build(sstables));
->>>>>>> 849a4386
+                        Collections.<SSTableReader, SSTableReader>emptyMap(), Collections.<SSTableReader>emptySet(), SSTableIntervalTree.build(sstables));
     }
 }