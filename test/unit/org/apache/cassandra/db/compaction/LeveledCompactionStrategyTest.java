--- conflicted
+++ resolved
@@ -196,16 +196,7 @@
      */
     private void waitForLeveling(ColumnFamilyStore cfs) throws InterruptedException
     {
-<<<<<<< HEAD
-        CompactionStrategyManager strategy =  cfs.getCompactionStrategyManager();
-        // L0 is the lowest priority, so when that's done, we know everything is done
-        while (strategy.getSSTableCountPerLevel()[0] > 1)
-            Thread.sleep(100);
-
-        // in AbstractCompationStrategy.replaceSSTables() first we remove and then we add sstables so wait a little bit longer
-        Thread.sleep(10);
-=======
-        WrappingCompactionStrategy strategyManager = (WrappingCompactionStrategy)cfs.getCompactionStrategy();
+        CompactionStrategyManager strategyManager = cfs.getCompactionStrategyManager();
         while (true)
         {
             // since we run several compaction strategies we wait until L0 in all strategies is empty and
@@ -213,7 +204,7 @@
             // so it should be good enough
             boolean allL0Empty = true;
             boolean anyL1NonEmpty = false;
-            for (AbstractCompactionStrategy strategy : strategyManager.getWrappedStrategies())
+            for (AbstractCompactionStrategy strategy : strategyManager.getStrategies())
             {
                 if (!(strategy instanceof LeveledCompactionStrategy))
                     return;
@@ -228,7 +219,6 @@
                 return;
             Thread.sleep(100);
         }
->>>>>>> b59da28c
     }
 
     @Test
