/*
 * Licensed to the Apache Software Foundation (ASF) under one
 * or more contributor license agreements.  See the NOTICE file
 * distributed with this work for additional information
 * regarding copyright ownership.  The ASF licenses this file
 * to you under the Apache License, Version 2.0 (the
 * "License"); you may not use this file except in compliance
 * with the License.  You may obtain a copy of the License at
 *
 *     http://www.apache.org/licenses/LICENSE-2.0
 *
 * Unless required by applicable law or agreed to in writing, software
 * distributed under the License is distributed on an "AS IS" BASIS,
 * WITHOUT WARRANTIES OR CONDITIONS OF ANY KIND, either express or implied.
 * See the License for the specific language governing permissions and
 * limitations under the License.
 */
package org.apache.cassandra.cql3.validation.entities;

<<<<<<< HEAD
import java.nio.ByteBuffer;
=======
>>>>>>> 0b97c5d1
import java.util.ArrayList;
import java.util.Arrays;
import java.util.Date;
import java.util.List;
import java.util.Map;
import java.util.Set;
import java.util.TreeMap;
import java.util.TreeSet;
import java.util.UUID;
import java.security.AccessControlException;

import org.junit.Assert;
import org.junit.Test;

<<<<<<< HEAD
import com.datastax.driver.core.*;
import com.datastax.driver.core.exceptions.InvalidQueryException;
import org.apache.cassandra.config.DatabaseDescriptor;
import org.apache.cassandra.config.Schema;
import org.apache.cassandra.cql3.CQL3Type;
=======
import com.datastax.driver.core.Row;
import com.datastax.driver.core.exceptions.InvalidQueryException;
import org.apache.cassandra.config.DatabaseDescriptor;
>>>>>>> 0b97c5d1
import org.apache.cassandra.cql3.CQLTester;
import org.apache.cassandra.cql3.QueryProcessor;
import org.apache.cassandra.cql3.UntypedResultSet;
import org.apache.cassandra.config.Config;
import org.apache.cassandra.cql3.functions.FunctionName;
import org.apache.cassandra.cql3.functions.UDFunction;
import org.apache.cassandra.cql3.functions.UDHelper;
import org.apache.cassandra.db.marshal.CollectionType;
<<<<<<< HEAD
import org.apache.cassandra.exceptions.FunctionExecutionException;
=======
import org.apache.cassandra.dht.ByteOrderedPartitioner;
>>>>>>> 0b97c5d1
import org.apache.cassandra.exceptions.InvalidRequestException;
import org.apache.cassandra.schema.KeyspaceMetadata;
import org.apache.cassandra.service.ClientState;
import org.apache.cassandra.service.ClientWarn;
import org.apache.cassandra.transport.Event;
import org.apache.cassandra.transport.Server;
import org.apache.cassandra.transport.messages.ResultMessage;
import org.apache.cassandra.utils.UUIDGen;

public class UFTest extends CQLTester
{
    @Test
    public void testNonExistingOnes() throws Throwable
    {
        assertInvalidThrowMessage("Cannot drop non existing function", InvalidRequestException.class, "DROP FUNCTION " + KEYSPACE + ".func_does_not_exist");
        assertInvalidThrowMessage("Cannot drop non existing function", InvalidRequestException.class, "DROP FUNCTION " + KEYSPACE + ".func_does_not_exist(int,text)");
        assertInvalidThrowMessage("Cannot drop non existing function", InvalidRequestException.class, "DROP FUNCTION keyspace_does_not_exist.func_does_not_exist");
        assertInvalidThrowMessage("Cannot drop non existing function", InvalidRequestException.class, "DROP FUNCTION keyspace_does_not_exist.func_does_not_exist(int,text)");

        execute("DROP FUNCTION IF EXISTS " + KEYSPACE + ".func_does_not_exist");
        execute("DROP FUNCTION IF EXISTS " + KEYSPACE + ".func_does_not_exist(int,text)");
        execute("DROP FUNCTION IF EXISTS keyspace_does_not_exist.func_does_not_exist");
        execute("DROP FUNCTION IF EXISTS keyspace_does_not_exist.func_does_not_exist(int,text)");
    }

    @Test
    public void testSchemaChange() throws Throwable
    {
        String f = createFunction(KEYSPACE,
                                  "double, double",
                                  "CREATE OR REPLACE FUNCTION %s(state double, val double) " +
                                  "RETURNS NULL ON NULL INPUT " +
                                  "RETURNS double " +
                                  "LANGUAGE javascript " +
                                  "AS '\"string\";';");

        assertLastSchemaChange(Event.SchemaChange.Change.CREATED, Event.SchemaChange.Target.FUNCTION,
                               KEYSPACE, parseFunctionName(f).name,
                               "double", "double");

        createFunctionOverload(f,
                               "double, double",
                               "CREATE OR REPLACE FUNCTION %s(state int, val int) " +
                               "RETURNS NULL ON NULL INPUT " +
                               "RETURNS int " +
                               "LANGUAGE javascript " +
                               "AS '\"string\";';");

        assertLastSchemaChange(Event.SchemaChange.Change.CREATED, Event.SchemaChange.Target.FUNCTION,
                               KEYSPACE, parseFunctionName(f).name,
                               "int", "int");

        schemaChange("CREATE OR REPLACE FUNCTION " + f + "(state int, val int) " +
                     "RETURNS NULL ON NULL INPUT " +
                     "RETURNS int " +
                     "LANGUAGE javascript " +
                     "AS '\"string\";';");

        assertLastSchemaChange(Event.SchemaChange.Change.UPDATED, Event.SchemaChange.Target.FUNCTION,
                               KEYSPACE, parseFunctionName(f).name,
                               "int", "int");

        schemaChange("DROP FUNCTION " + f + "(double, double)");

        assertLastSchemaChange(Event.SchemaChange.Change.DROPPED, Event.SchemaChange.Target.FUNCTION,
                               KEYSPACE, parseFunctionName(f).name,
                               "double", "double");
    }

    @Test
    public void testFunctionDropOnKeyspaceDrop() throws Throwable
    {
        String fSin = createFunction(KEYSPACE_PER_TEST, "double",
                                     "CREATE FUNCTION %s ( input double ) " +
                                     "CALLED ON NULL INPUT " +
                                     "RETURNS double " +
                                     "LANGUAGE java " +
                                     "AS 'return Double.valueOf(Math.sin(input.doubleValue()));'");

        FunctionName fSinName = parseFunctionName(fSin);

        Assert.assertEquals(1, Schema.instance.getFunctions(parseFunctionName(fSin)).size());

        assertRows(execute("SELECT function_name, language FROM system_schema.functions WHERE keyspace_name=?", KEYSPACE_PER_TEST),
                   row(fSinName.name, "java"));

        dropPerTestKeyspace();

        assertRows(execute("SELECT function_name, language FROM system_schema.functions WHERE keyspace_name=?", KEYSPACE_PER_TEST));

        Assert.assertEquals(0, Schema.instance.getFunctions(fSinName).size());
    }

    @Test
    public void testFunctionDropPreparedStatement() throws Throwable
    {
        createTable("CREATE TABLE %s (key int PRIMARY KEY, d double)");

        String fSin = createFunction(KEYSPACE_PER_TEST, "double",
                                     "CREATE FUNCTION %s ( input double ) " +
                                     "CALLED ON NULL INPUT " +
                                     "RETURNS double " +
                                     "LANGUAGE java " +
                                     "AS 'return Double.valueOf(Math.sin(input.doubleValue()));'");

        FunctionName fSinName = parseFunctionName(fSin);

        Assert.assertEquals(1, Schema.instance.getFunctions(parseFunctionName(fSin)).size());

        // create a pairs of Select and Inserts. One statement in each pair uses the function so when we
        // drop it those statements should be removed from the cache in QueryProcessor. The other statements
        // should be unaffected.

        ResultMessage.Prepared preparedSelect1 = QueryProcessor.prepare(
                                                                       String.format("SELECT key, %s(d) FROM %s.%s", fSin, KEYSPACE, currentTable()),
                                                                       ClientState.forInternalCalls(), false);
        ResultMessage.Prepared preparedSelect2 = QueryProcessor.prepare(
                                                    String.format("SELECT key FROM %s.%s", KEYSPACE, currentTable()),
                                                    ClientState.forInternalCalls(), false);
        ResultMessage.Prepared preparedInsert1 = QueryProcessor.prepare(
                                                      String.format("INSERT INTO %s.%s (key, d) VALUES (?, %s(?))", KEYSPACE, currentTable(), fSin),
                                                      ClientState.forInternalCalls(), false);
        ResultMessage.Prepared preparedInsert2 = QueryProcessor.prepare(
                                                      String.format("INSERT INTO %s.%s (key, d) VALUES (?, ?)", KEYSPACE, currentTable()),
                                                      ClientState.forInternalCalls(), false);

        Assert.assertNotNull(QueryProcessor.instance.getPrepared(preparedSelect1.statementId));
        Assert.assertNotNull(QueryProcessor.instance.getPrepared(preparedSelect2.statementId));
        Assert.assertNotNull(QueryProcessor.instance.getPrepared(preparedInsert1.statementId));
        Assert.assertNotNull(QueryProcessor.instance.getPrepared(preparedInsert2.statementId));

        execute("DROP FUNCTION " + fSin + "(double);");

        // the statements which use the dropped function should be removed from cache, with the others remaining
        Assert.assertNull(QueryProcessor.instance.getPrepared(preparedSelect1.statementId));
        Assert.assertNotNull(QueryProcessor.instance.getPrepared(preparedSelect2.statementId));
        Assert.assertNull(QueryProcessor.instance.getPrepared(preparedInsert1.statementId));
        Assert.assertNotNull(QueryProcessor.instance.getPrepared(preparedInsert2.statementId));

        execute("CREATE FUNCTION " + fSin + " ( input double ) " +
                "RETURNS NULL ON NULL INPUT " +
                "RETURNS double " +
                "LANGUAGE java " +
                "AS 'return Double.valueOf(Math.sin(input));'");

        Assert.assertEquals(1, Schema.instance.getFunctions(fSinName).size());

        preparedSelect1= QueryProcessor.prepare(
                                         String.format("SELECT key, %s(d) FROM %s.%s", fSin, KEYSPACE, currentTable()),
                                         ClientState.forInternalCalls(), false);
        preparedInsert1 = QueryProcessor.prepare(
                                         String.format("INSERT INTO %s.%s (key, d) VALUES (?, %s(?))", KEYSPACE, currentTable(), fSin),
                                         ClientState.forInternalCalls(), false);
        Assert.assertNotNull(QueryProcessor.instance.getPrepared(preparedSelect1.statementId));
        Assert.assertNotNull(QueryProcessor.instance.getPrepared(preparedInsert1.statementId));

        dropPerTestKeyspace();

        // again, only the 2 statements referencing the function should be removed from cache
        // this time because the statements select from tables in KEYSPACE, only the function
        // is scoped to KEYSPACE_PER_TEST
        Assert.assertNull(QueryProcessor.instance.getPrepared(preparedSelect1.statementId));
        Assert.assertNotNull(QueryProcessor.instance.getPrepared(preparedSelect2.statementId));
        Assert.assertNull(QueryProcessor.instance.getPrepared(preparedInsert1.statementId));
        Assert.assertNotNull(QueryProcessor.instance.getPrepared(preparedInsert2.statementId));
    }

    @Test
    public void testDropFunctionDropsPreparedStatementsWithDelayedValues() throws Throwable
    {
        // test that dropping a function removes stmts which use
        // it to provide a DelayedValue collection from the
        // cache in QueryProcessor
        checkDelayedValuesCorrectlyIdentifyFunctionsInUse(false);
    }

    @Test
    public void testDropKeyspaceContainingFunctionDropsPreparedStatementsWithDelayedValues() throws Throwable
    {
        // test that dropping a function removes stmts which use
        // it to provide a DelayedValue collection from the
        // cache in QueryProcessor
        checkDelayedValuesCorrectlyIdentifyFunctionsInUse(true);
    }

    private ResultMessage.Prepared prepareStatementWithDelayedValue(CollectionType.Kind kind, String function)
    {
        String collectionType;
        String literalArgs;
        switch (kind)
        {
            case LIST:
                collectionType = "list<double>";
                literalArgs = String.format("[%s(0.0)]", function);
                break;
            case SET:
                collectionType = "set<double>";
                literalArgs = String.format("{%s(0.0)}", function);
                break;
            case MAP:
                collectionType = "map<double, double>";
                literalArgs = String.format("{%s(0.0):0.0}", function);
                break;
            default:
                Assert.fail("Unsupported collection type " + kind);
                collectionType = null;
                literalArgs = null;
        }

        createTable("CREATE TABLE %s (" +
                    " key int PRIMARY KEY," +
                    " val " + collectionType + ')');

        ResultMessage.Prepared prepared = QueryProcessor.prepare(
                                                                String.format("INSERT INTO %s.%s (key, val) VALUES (?, %s)",
                                                                             KEYSPACE,
                                                                             currentTable(),
                                                                             literalArgs),
                                                                ClientState.forInternalCalls(), false);
        Assert.assertNotNull(QueryProcessor.instance.getPrepared(prepared.statementId));
        return prepared;
    }

    private ResultMessage.Prepared prepareStatementWithDelayedValueTuple(String function)
    {
        createTable("CREATE TABLE %s (" +
                    " key int PRIMARY KEY," +
                    " val tuple<double> )");

        ResultMessage.Prepared prepared = QueryProcessor.prepare(
                                                                String.format("INSERT INTO %s.%s (key, val) VALUES (?, (%s(0.0)))",
                                                                             KEYSPACE,
                                                                             currentTable(),
                                                                             function),
                                                                ClientState.forInternalCalls(), false);
        Assert.assertNotNull(QueryProcessor.instance.getPrepared(prepared.statementId));
        return prepared;
    }

    private void checkDelayedValuesCorrectlyIdentifyFunctionsInUse(boolean dropKeyspace) throws Throwable
    {
        // prepare a statement which doesn't use any function for a control
        createTable("CREATE TABLE %s (" +
                    " key int PRIMARY KEY," +
                    " val double)");
        ResultMessage.Prepared control = QueryProcessor.prepare(
                                                               String.format("INSERT INTO %s.%s (key, val) VALUES (?, ?)",
                                                                            KEYSPACE,
                                                                            currentTable()),
                                                               ClientState.forInternalCalls(), false);
        Assert.assertNotNull(QueryProcessor.instance.getPrepared(control.statementId));

        // a function that we'll drop and verify that statements which use it to
        // provide a DelayedValue are removed from the cache in QueryProcessor
        String function = createFunction(KEYSPACE_PER_TEST, "double",
                                        "CREATE FUNCTION %s ( input double ) " +
                                        "CALLED ON NULL INPUT " +
                                        "RETURNS double " +
                                        "LANGUAGE javascript " +
                                        "AS 'input'");
        Assert.assertEquals(1, Schema.instance.getFunctions(parseFunctionName(function)).size());

        List<ResultMessage.Prepared> prepared = new ArrayList<>();
        // prepare statements which use the function to provide a DelayedValue
        prepared.add(prepareStatementWithDelayedValue(CollectionType.Kind.LIST, function));
        prepared.add(prepareStatementWithDelayedValue(CollectionType.Kind.SET, function));
        prepared.add(prepareStatementWithDelayedValue(CollectionType.Kind.MAP, function));
        prepared.add(prepareStatementWithDelayedValueTuple(function));

        // what to drop - the function is scoped to the per-test keyspace, but the prepared statements
        // select from the per-fixture keyspace. So if we drop the per-test keyspace, the function
        // should be removed along with the statements that reference it. The control statement should
        // remain present in the cache. Likewise, if we actually drop the function itself the control
        // statement should not be removed, but the others should be
        if (dropKeyspace)
            dropPerTestKeyspace();
        else
            execute("DROP FUNCTION " + function);

        Assert.assertNotNull(QueryProcessor.instance.getPrepared(control.statementId));
        for (ResultMessage.Prepared removed : prepared)
            Assert.assertNull(QueryProcessor.instance.getPrepared(removed.statementId));
    }

    @Test
    public void testFunctionCreationAndDrop() throws Throwable
    {
        createTable("CREATE TABLE %s (key int PRIMARY KEY, d double)");

        execute("INSERT INTO %s(key, d) VALUES (?, ?)", 1, 1d);
        execute("INSERT INTO %s(key, d) VALUES (?, ?)", 2, 2d);
        execute("INSERT INTO %s(key, d) VALUES (?, ?)", 3, 3d);

        // simple creation
        String fSin = createFunction(KEYSPACE_PER_TEST, "double",
                                     "CREATE FUNCTION %s ( input double ) " +
                                     "CALLED ON NULL INPUT " +
                                     "RETURNS double " +
                                     "LANGUAGE java " +
                                     "AS 'return Math.sin(input);'");
        // check we can't recreate the same function
        assertInvalidMessage("already exists",
                             "CREATE FUNCTION " + fSin + " ( input double ) " +
                             "CALLED ON NULL INPUT " +
                             "RETURNS double " +
                             "LANGUAGE java AS 'return Double.valueOf(Math.sin(input.doubleValue()));'");

        // but that it doesn't comply with "IF NOT EXISTS"
        execute("CREATE FUNCTION IF NOT EXISTS " + fSin + " ( input double ) " +
                "CALLED ON NULL INPUT " +
                "RETURNS double " +
                "LANGUAGE java AS 'return Double.valueOf(Math.sin(input.doubleValue()));'");

        // Validate that it works as expected
        assertRows(execute("SELECT key, " + fSin + "(d) FROM %s"),
            row(1, Math.sin(1d)),
            row(2, Math.sin(2d)),
            row(3, Math.sin(3d))
        );

        // Replace the method with incompatible return type
        assertInvalidMessage("the new return type text is not compatible with the return type double of existing function",
                             "CREATE OR REPLACE FUNCTION " + fSin + " ( input double ) " +
                             "CALLED ON NULL INPUT " +
                             "RETURNS text " +
                             "LANGUAGE java AS 'return Double.valueOf(42d);'");

        // proper replacement
        execute("CREATE OR REPLACE FUNCTION " + fSin + " ( input double ) " +
                "CALLED ON NULL INPUT " +
                "RETURNS double " +
                "LANGUAGE java AS 'return Double.valueOf(42d);'");

        // Validate the method as been replaced
        assertRows(execute("SELECT key, " + fSin + "(d) FROM %s"),
            row(1, 42.0),
            row(2, 42.0),
            row(3, 42.0)
        );

        // same function but other keyspace
        String fSin2 = createFunction(KEYSPACE, "double",
                                      "CREATE FUNCTION %s ( input double ) " +
                                      "RETURNS NULL ON NULL INPUT " +
                                      "RETURNS double " +
                                      "LANGUAGE java " +
                                      "AS 'return Math.sin(input);'");
        assertRows(execute("SELECT key, " + fSin2 + "(d) FROM %s"),
            row(1, Math.sin(1d)),
            row(2, Math.sin(2d)),
            row(3, Math.sin(3d))
        );

        // Drop
        execute("DROP FUNCTION " + fSin);
        execute("DROP FUNCTION " + fSin2);

        // Drop unexisting function
        assertInvalidMessage("Cannot drop non existing function", "DROP FUNCTION " + fSin);
        // but don't complain with "IF EXISTS"
        execute("DROP FUNCTION IF EXISTS " + fSin);

        // can't drop native functions
        assertInvalidMessage("system keyspace is not user-modifiable", "DROP FUNCTION totimestamp");
        assertInvalidMessage("system keyspace is not user-modifiable", "DROP FUNCTION uuid");

        // sin() no longer exists
        assertInvalidMessage("Unknown function", "SELECT key, sin(d) FROM %s");
    }

    @Test
    public void testFunctionExecution() throws Throwable
    {
        createTable("CREATE TABLE %s (v text PRIMARY KEY)");

        execute("INSERT INTO %s(v) VALUES (?)", "aaa");

        String fRepeat = createFunction(KEYSPACE_PER_TEST, "text,int",
                                        "CREATE FUNCTION %s(v text, n int) " +
                                        "RETURNS NULL ON NULL INPUT " +
                                        "RETURNS text " +
                                        "LANGUAGE java " +
                                        "AS 'StringBuilder sb = new StringBuilder();\n" +
                                        "    for (int i = 0; i < n; i++)\n" +
                                        "        sb.append(v);\n" +
                                        "    return sb.toString();'");

        assertRows(execute("SELECT v FROM %s WHERE v=" + fRepeat + "(?, ?)", "a", 3), row("aaa"));
        assertEmpty(execute("SELECT v FROM %s WHERE v=" + fRepeat + "(?, ?)", "a", 2));
    }

    @Test
    public void testFunctionExecutionWithReversedTypeAsOutput() throws Throwable
    {
        createTable("CREATE TABLE %s (k int, v text, PRIMARY KEY(k, v)) WITH CLUSTERING ORDER BY (v DESC)");

        String fRepeat = createFunction(KEYSPACE_PER_TEST, "text",
                                        "CREATE FUNCTION %s(v text) " +
                                        "RETURNS NULL ON NULL INPUT " +
                                        "RETURNS text " +
                                        "LANGUAGE java " +
                                        "AS 'return v + v;'");

        execute("INSERT INTO %s(k, v) VALUES (?, " + fRepeat + "(?))", 1, "a");
    }

    @Test
    public void testFunctionOverloading() throws Throwable
    {
        createTable("CREATE TABLE %s (k text PRIMARY KEY, v int)");

        execute("INSERT INTO %s(k, v) VALUES (?, ?)", "f2", 1);

        String fOverload = createFunction(KEYSPACE_PER_TEST, "varchar",
                                          "CREATE FUNCTION %s ( input varchar ) " +
                                          "RETURNS NULL ON NULL INPUT " +
                                          "RETURNS text " +
                                          "LANGUAGE java " +
                                          "AS 'return \"f1\";'");
        createFunctionOverload(fOverload,
                               "int",
                               "CREATE OR REPLACE FUNCTION %s(i int) " +
                               "RETURNS NULL ON NULL INPUT " +
                               "RETURNS text " +
                               "LANGUAGE java " +
                               "AS 'return \"f2\";'");
        createFunctionOverload(fOverload,
                               "text,text",
                               "CREATE OR REPLACE FUNCTION %s(v1 text, v2 text) " +
                               "RETURNS NULL ON NULL INPUT " +
                               "RETURNS text " +
                               "LANGUAGE java " +
                               "AS 'return \"f3\";'");
        createFunctionOverload(fOverload,
                               "ascii",
                               "CREATE OR REPLACE FUNCTION %s(v ascii) " +
                               "RETURNS NULL ON NULL INPUT " +
                               "RETURNS text " +
                               "LANGUAGE java " +
                               "AS 'return \"f1\";'");

        // text == varchar, so this should be considered as a duplicate
        assertInvalidMessage("already exists",
                             "CREATE FUNCTION " + fOverload + "(v varchar) " +
                             "RETURNS NULL ON NULL INPUT " +
                             "RETURNS text " +
                             "LANGUAGE java AS 'return \"f1\";'");

        assertRows(execute("SELECT " + fOverload + "(k), " + fOverload + "(v), " + fOverload + "(k, k) FROM %s"),
            row("f1", "f2", "f3")
        );

        forcePreparedValues();
        // This shouldn't work if we use preparation since there no way to know which overload to use
        assertInvalidMessage("Ambiguous call to function", "SELECT v FROM %s WHERE k = " + fOverload + "(?)", "foo");
        stopForcingPreparedValues();

        // but those should since we specifically cast
        assertEmpty(execute("SELECT v FROM %s WHERE k = " + fOverload + "((text)?)", "foo"));
        assertRows(execute("SELECT v FROM %s WHERE k = " + fOverload + "((int)?)", 3), row(1));
        assertEmpty(execute("SELECT v FROM %s WHERE k = " + fOverload + "((ascii)?)", "foo"));
        // And since varchar == text, this should work too
        assertEmpty(execute("SELECT v FROM %s WHERE k = " + fOverload + "((varchar)?)", "foo"));

        // no such functions exist...
        assertInvalidMessage("non existing function", "DROP FUNCTION " + fOverload + "(boolean)");
        assertInvalidMessage("non existing function", "DROP FUNCTION " + fOverload + "(bigint)");

        // 'overloaded' has multiple overloads - so it has to fail (CASSANDRA-7812)
        assertInvalidMessage("matches multiple function definitions", "DROP FUNCTION " + fOverload);
        execute("DROP FUNCTION " + fOverload + "(varchar)");
        assertInvalidMessage("none of its type signatures match", "SELECT v FROM %s WHERE k = " + fOverload + "((text)?)", "foo");
        execute("DROP FUNCTION " + fOverload + "(text, text)");
        assertInvalidMessage("none of its type signatures match", "SELECT v FROM %s WHERE k = " + fOverload + "((text)?,(text)?)", "foo", "bar");
        execute("DROP FUNCTION " + fOverload + "(ascii)");
        assertInvalidMessage("cannot be passed as argument 0 of function", "SELECT v FROM %s WHERE k = " + fOverload + "((ascii)?)", "foo");
        // single-int-overload must still work
        assertRows(execute("SELECT v FROM %s WHERE k = " + fOverload + "((int)?)", 3), row(1));
        // overloaded has just one overload now - so the following DROP FUNCTION is not ambigious (CASSANDRA-7812)
        execute("DROP FUNCTION " + fOverload);
    }

    @Test
    public void testCreateOrReplaceJavaFunction() throws Throwable
    {
        createTable("CREATE TABLE %s (key int primary key, val double)");
        execute("INSERT INTO %s (key, val) VALUES (?, ?)", 1, 1d);
        execute("INSERT INTO %s (key, val) VALUES (?, ?)", 2, 2d);
        execute("INSERT INTO %s (key, val) VALUES (?, ?)", 3, 3d);

        String fName = createFunction(KEYSPACE_PER_TEST, "double",
                "CREATE FUNCTION %s( input double ) " +
                "CALLED ON NULL INPUT " +
                "RETURNS double " +
                "LANGUAGE java " +
                "AS '\n" +
                "  // parameter val is of type java.lang.Double\n" +
                "  /* return type is of type java.lang.Double */\n" +
                "  if (input == null) {\n" +
                "    return null;\n" +
                "  }\n" +
                "  return Math.sin( input );\n" +
                "';");

        // just check created function
        assertRows(execute("SELECT key, val, " + fName + "(val) FROM %s"),
                   row(1, 1d, Math.sin(1d)),
                   row(2, 2d, Math.sin(2d)),
                   row(3, 3d, Math.sin(3d))
        );

        execute("CREATE OR REPLACE FUNCTION " + fName + "( input double ) " +
                "CALLED ON NULL INPUT " +
                "RETURNS double " +
                "LANGUAGE java\n" +
                "AS '\n" +
                "  return input;\n" +
                "';");

        // check if replaced function returns correct result
        assertRows(execute("SELECT key, val, " + fName + "(val) FROM %s"),
                   row(1, 1d, 1d),
                   row(2, 2d, 2d),
                   row(3, 3d, 3d)
        );
    }

    @Test
<<<<<<< HEAD
    public void testJavaFunctionNoParameters() throws Throwable
    {
        createTable("CREATE TABLE %s (key int primary key, val double)");

        String functionBody = "\n  return 1L;\n";

        String fName = createFunction(KEYSPACE, "",
                                      "CREATE OR REPLACE FUNCTION %s() " +
                                      "RETURNS NULL ON NULL INPUT " +
                                      "RETURNS bigint " +
                                      "LANGUAGE JAVA\n" +
                                      "AS '" +functionBody + "';");

        assertRows(execute("SELECT language, body FROM system_schema.functions WHERE keyspace_name=? AND function_name=?",
                           KEYSPACE, parseFunctionName(fName).name),
                   row("java", functionBody));

        execute("INSERT INTO %s (key, val) VALUES (?, ?)", 1, 1d);
        execute("INSERT INTO %s (key, val) VALUES (?, ?)", 2, 2d);
        execute("INSERT INTO %s (key, val) VALUES (?, ?)", 3, 3d);
        assertRows(execute("SELECT key, val, " + fName + "() FROM %s"),
                   row(1, 1d, 1L),
                   row(2, 2d, 1L),
                   row(3, 3d, 1L)
        );
    }

    @Test
    public void testJavaFunctionInvalidBodies() throws Throwable
    {
        try
        {
            execute("CREATE OR REPLACE FUNCTION " + KEYSPACE + ".jfinv() " +
                    "RETURNS NULL ON NULL INPUT " +
                    "RETURNS bigint " +
                    "LANGUAGE JAVA\n" +
                    "AS '\n" +
                    "foobarbaz" +
                    "\n';");
            Assert.fail();
        }
        catch (InvalidRequestException e)
        {
            Assert.assertTrue(e.getMessage(), e.getMessage().contains("Java source compilation failed"));
            Assert.assertTrue(e.getMessage(), e.getMessage().contains("insert \";\" to complete BlockStatements"));
        }

        try
        {
            execute("CREATE OR REPLACE FUNCTION " + KEYSPACE + ".jfinv() " +
                    "RETURNS NULL ON NULL INPUT " +
                    "RETURNS bigint " +
                    "LANGUAGE JAVA\n" +
                    "AS '\n" +
                    "foobarbaz;" +
                    "\n';");
            Assert.fail();
        }
        catch (InvalidRequestException e)
        {
            Assert.assertTrue(e.getMessage(), e.getMessage().contains("Java source compilation failed"));
            Assert.assertTrue(e.getMessage(), e.getMessage().contains("foobarbaz cannot be resolved to a type"));
        }
    }

    @Test
    public void testJavaFunctionInvalidReturn() throws Throwable
    {
        assertInvalidMessage("system keyspace is not user-modifiable",
                             "CREATE OR REPLACE FUNCTION jfir(val double) " +
                             "RETURNS NULL ON NULL INPUT " +
                             "RETURNS double " +
                             "LANGUAGE JAVA\n" +
                             "AS 'return 1L;';");
    }

    @Test
    public void testJavaFunctionArgumentTypeMismatch() throws Throwable
    {
        createTable("CREATE TABLE %s (key int primary key, val bigint)");

        String fName = createFunction(KEYSPACE, "double",
                                      "CREATE OR REPLACE FUNCTION %s(val double)" +
                                      "RETURNS NULL ON NULL INPUT " +
                                      "RETURNS double " +
                                      "LANGUAGE JAVA " +
                                      "AS 'return Double.valueOf(val);';");

        execute("INSERT INTO %s (key, val) VALUES (?, ?)", 1, 1L);
        execute("INSERT INTO %s (key, val) VALUES (?, ?)", 2, 2L);
        execute("INSERT INTO %s (key, val) VALUES (?, ?)", 3, 3L);
        assertInvalidMessage("val cannot be passed as argument 0 of function",
                             "SELECT key, val, " + fName + "(val) FROM %s");
    }

    @Test
    public void testJavaFunction() throws Throwable
    {
        createTable("CREATE TABLE %s (key int primary key, val double)");

        String functionBody = '\n' +
                              "  // parameter val is of type java.lang.Double\n" +
                              "  /* return type is of type java.lang.Double */\n" +
                              "  if (val == null) {\n" +
                              "    return null;\n" +
                              "  }\n" +
                              "  return Math.sin(val);\n";

        String fName = createFunction(KEYSPACE, "double",
                                      "CREATE OR REPLACE FUNCTION %s(val double) " +
                                      "CALLED ON NULL INPUT " +
                                      "RETURNS double " +
                                      "LANGUAGE JAVA " +
                                      "AS '" + functionBody + "';");

        FunctionName fNameName = parseFunctionName(fName);

        assertRows(execute("SELECT language, body FROM system_schema.functions WHERE keyspace_name=? AND function_name=?",
                           fNameName.keyspace, fNameName.name),
                   row("java", functionBody));

        execute("INSERT INTO %s (key, val) VALUES (?, ?)", 1, 1d);
        execute("INSERT INTO %s (key, val) VALUES (?, ?)", 2, 2d);
        execute("INSERT INTO %s (key, val) VALUES (?, ?)", 3, 3d);
        assertRows(execute("SELECT key, val, " + fName + "(val) FROM %s"),
                   row(1, 1d, Math.sin(1d)),
                   row(2, 2d, Math.sin(2d)),
                   row(3, 3d, Math.sin(3d))
        );
    }

    @Test
    public void testJavaFunctionCounter() throws Throwable
    {
        createTable("CREATE TABLE %s (key int primary key, val counter)");

        String fName = createFunction(KEYSPACE, "counter",
                                      "CREATE OR REPLACE FUNCTION %s(val counter) " +
                                      "CALLED ON NULL INPUT " +
                                      "RETURNS bigint " +
                                      "LANGUAGE JAVA " +
                                      "AS 'return val + 1;';");

        execute("UPDATE %s SET val = val + 1 WHERE key = 1");
        assertRows(execute("SELECT key, val, " + fName + "(val) FROM %s"),
                   row(1, 1L, 2L));
        execute("UPDATE %s SET val = val + 1 WHERE key = 1");
        assertRows(execute("SELECT key, val, " + fName + "(val) FROM %s"),
                   row(1, 2L, 3L));
        execute("UPDATE %s SET val = val + 2 WHERE key = 1");
        assertRows(execute("SELECT key, val, " + fName + "(val) FROM %s"),
                   row(1, 4L, 5L));
        execute("UPDATE %s SET val = val - 2 WHERE key = 1");
        assertRows(execute("SELECT key, val, " + fName + "(val) FROM %s"),
                   row(1, 2L, 3L));
    }

    @Test
=======
>>>>>>> 0b97c5d1
    public void testFunctionInTargetKeyspace() throws Throwable
    {
        createTable("CREATE TABLE %s (key int primary key, val double)");

        execute("CREATE TABLE " + KEYSPACE_PER_TEST + ".second_tab (key int primary key, val double)");

        String fName = createFunction(KEYSPACE_PER_TEST, "double",
                                      "CREATE OR REPLACE FUNCTION %s(val double) " +
                                      "RETURNS NULL ON NULL INPUT " +
                                      "RETURNS double " +
                                      "LANGUAGE JAVA " +
                                      "AS 'return Double.valueOf(val);';");

        execute("INSERT INTO %s (key, val) VALUES (?, ?)", 1, 1d);
        execute("INSERT INTO %s (key, val) VALUES (?, ?)", 2, 2d);
        execute("INSERT INTO %s (key, val) VALUES (?, ?)", 3, 3d);
        assertInvalidMessage("Unknown function",
                             "SELECT key, val, " + parseFunctionName(fName).name + "(val) FROM %s");

        execute("INSERT INTO " + KEYSPACE_PER_TEST + ".second_tab (key, val) VALUES (?, ?)", 1, 1d);
        execute("INSERT INTO " + KEYSPACE_PER_TEST + ".second_tab (key, val) VALUES (?, ?)", 2, 2d);
        execute("INSERT INTO " + KEYSPACE_PER_TEST + ".second_tab (key, val) VALUES (?, ?)", 3, 3d);
        assertRows(execute("SELECT key, val, " + fName + "(val) FROM " + KEYSPACE_PER_TEST + ".second_tab"),
                   row(1, 1d, 1d),
                   row(2, 2d, 2d),
                   row(3, 3d, 3d)
        );
    }

    @Test
    public void testFunctionWithReservedName() throws Throwable
    {
        execute("CREATE TABLE " + KEYSPACE_PER_TEST + ".second_tab (key int primary key, val double)");

        String fName = createFunction(KEYSPACE_PER_TEST, "",
                                      "CREATE OR REPLACE FUNCTION %s() " +
                                      "RETURNS NULL ON NULL INPUT " +
                                      "RETURNS timestamp " +
                                      "LANGUAGE JAVA " +
                                      "AS 'return null;';");

        execute("INSERT INTO " + KEYSPACE_PER_TEST + ".second_tab (key, val) VALUES (?, ?)", 1, 1d);
        execute("INSERT INTO " + KEYSPACE_PER_TEST + ".second_tab (key, val) VALUES (?, ?)", 2, 2d);
        execute("INSERT INTO " + KEYSPACE_PER_TEST + ".second_tab (key, val) VALUES (?, ?)", 3, 3d);

        // ensure that system now() is executed
        UntypedResultSet rows = execute("SELECT key, val, now() FROM " + KEYSPACE_PER_TEST + ".second_tab");
        Assert.assertEquals(3, rows.size());
        UntypedResultSet.Row row = rows.iterator().next();
        Date ts = row.getTimestamp(row.getColumns().get(2).name.toString());
        Assert.assertNotNull(ts);

        // ensure that KEYSPACE_PER_TEST's now() is executed
        rows = execute("SELECT key, val, " + fName + "() FROM " + KEYSPACE_PER_TEST + ".second_tab");
        Assert.assertEquals(3, rows.size());
        row = rows.iterator().next();
        Assert.assertFalse(row.has(row.getColumns().get(2).name.toString()));
    }

    @Test
    public void testFunctionInSystemKS() throws Throwable
    {
        execute("CREATE OR REPLACE FUNCTION " + KEYSPACE + ".totimestamp(val timeuuid) " +
                "RETURNS NULL ON NULL INPUT " +
                "RETURNS timestamp " +
                "LANGUAGE JAVA\n" +

                "AS 'return null;';");

        assertInvalidMessage("system keyspace is not user-modifiable",
                             "CREATE OR REPLACE FUNCTION system.jnft(val double) " +
                             "RETURNS NULL ON NULL INPUT " +
                             "RETURNS double " +
                             "LANGUAGE JAVA\n" +
                             "AS 'return null;';");
        assertInvalidMessage("system keyspace is not user-modifiable",
                             "CREATE OR REPLACE FUNCTION system.totimestamp(val timeuuid) " +
                             "RETURNS NULL ON NULL INPUT " +
                             "RETURNS timestamp " +
                             "LANGUAGE JAVA\n" +

                             "AS 'return null;';");
        assertInvalidMessage("system keyspace is not user-modifiable",
                             "DROP FUNCTION system.now");

        // KS for executeInternal() is system
        assertInvalidMessage("system keyspace is not user-modifiable",
                             "CREATE OR REPLACE FUNCTION jnft(val double) " +
                             "RETURNS NULL ON NULL INPUT " +
                             "RETURNS double " +
                             "LANGUAGE JAVA\n" +
                             "AS 'return null;';");
        assertInvalidMessage("system keyspace is not user-modifiable",
                             "CREATE OR REPLACE FUNCTION totimestamp(val timeuuid) " +
                             "RETURNS NULL ON NULL INPUT " +
                             "RETURNS timestamp " +
                             "LANGUAGE JAVA\n" +
                             "AS 'return null;';");
        assertInvalidMessage("system keyspace is not user-modifiable",
                             "DROP FUNCTION now");
    }

    @Test
    public void testFunctionNonExistingKeyspace() throws Throwable
    {
        assertInvalidMessage("Keyspace this_ks_does_not_exist doesn't exist",
                             "CREATE OR REPLACE FUNCTION this_ks_does_not_exist.jnft(val double) " +
                             "RETURNS NULL ON NULL INPUT " +
                             "RETURNS double " +
                             "LANGUAGE JAVA\n" +
                             "AS 'return null;';");
    }

    @Test
    public void testFunctionAfterOnDropKeyspace() throws Throwable
    {
        dropPerTestKeyspace();

        assertInvalidMessage("Keyspace " + KEYSPACE_PER_TEST + " doesn't exist",
                             "CREATE OR REPLACE FUNCTION " + KEYSPACE_PER_TEST + ".jnft(val double) " +
                             "RETURNS NULL ON NULL INPUT " +
                             "RETURNS double " +
                             "LANGUAGE JAVA\n" +
                             "AS 'return null;';");
    }

    @Test
<<<<<<< HEAD
    public void testJavaKeyspaceFunction() throws Throwable
    {
        createTable("CREATE TABLE %s (key int primary key, val double)");

        String functionBody = '\n' +
                              "  // parameter val is of type java.lang.Double\n" +
                              "  /* return type is of type java.lang.Double */\n" +
                              "  if (val == null) {\n" +
                              "    return null;\n" +
                              "  }\n" +
                              "  return Math.sin( val );\n";

        String fName = createFunction(KEYSPACE_PER_TEST, "double",
                                     "CREATE OR REPLACE FUNCTION %s(val double) " +
                                     "CALLED ON NULL INPUT " +
                                     "RETURNS double " +
                                     "LANGUAGE JAVA " +
                                     "AS '" + functionBody + "';");

        FunctionName fNameName = parseFunctionName(fName);

        assertRows(execute("SELECT language, body FROM system_schema.functions WHERE keyspace_name=? AND function_name=?",
                           fNameName.keyspace, fNameName.name),
                   row("java", functionBody));

        execute("INSERT INTO %s (key, val) VALUES (?, ?)", 1, 1d);
        execute("INSERT INTO %s (key, val) VALUES (?, ?)", 2, 2d);
        execute("INSERT INTO %s (key, val) VALUES (?, ?)", 3, 3d);
        assertRows(execute("SELECT key, val, " + fName + "(val) FROM %s"),
                   row(1, 1d, Math.sin(1d)),
                   row(2, 2d, Math.sin(2d)),
                   row(3, 3d, Math.sin(3d))
        );
    }

    @Test
    public void testJavaRuntimeException() throws Throwable
    {
        createTable("CREATE TABLE %s (key int primary key, val double)");

        String functionBody = '\n' +
                              "  throw new RuntimeException(\"oh no!\");\n";

        String fName = createFunction(KEYSPACE_PER_TEST, "double",
                                      "CREATE OR REPLACE FUNCTION %s(val double) " +
                                      "RETURNS NULL ON NULL INPUT " +
                                      "RETURNS double " +
                                      "LANGUAGE JAVA\n" +
                                      "AS '" + functionBody + "';");

        FunctionName fNameName = parseFunctionName(fName);

        assertRows(execute("SELECT language, body FROM system_schema.functions WHERE keyspace_name=? AND function_name=?",
                           fNameName.keyspace, fNameName.name),
                   row("java", functionBody));

        execute("INSERT INTO %s (key, val) VALUES (?, ?)", 1, 1d);
        execute("INSERT INTO %s (key, val) VALUES (?, ?)", 2, 2d);
        execute("INSERT INTO %s (key, val) VALUES (?, ?)", 3, 3d);

        // function throws a RuntimeException which is wrapped by FunctionExecutionException
        assertInvalidThrowMessage("java.lang.RuntimeException: oh no", FunctionExecutionException.class,
                                  "SELECT key, val, " + fName + "(val) FROM %s");
    }

    @Test
    public void testJavaDollarQuotedFunction() throws Throwable
    {
        String functionBody = '\n' +
                              "  // parameter val is of type java.lang.Double\n" +
                              "  /* return type is of type java.lang.Double */\n" +
                              "  if (input == null) {\n" +
                              "    return null;\n" +
                              "  }\n" +
                              "  return \"'\"+Math.sin(input)+'\\\'';\n";

        String fName = createFunction(KEYSPACE_PER_TEST, "double",
                                      "CREATE FUNCTION %s( input double ) " +
                                      "CALLED ON NULL INPUT " +
                                      "RETURNS text " +
                                      "LANGUAGE java\n" +
                                      "AS $$" + functionBody + "$$;");

        FunctionName fNameName = parseFunctionName(fName);

        assertRows(execute("SELECT language, body FROM system_schema.functions WHERE keyspace_name=? AND function_name=?",
                           fNameName.keyspace, fNameName.name),
                   row("java", functionBody));
    }

    @Test
    public void testJavaSimpleCollections() throws Throwable
    {
        createTable("CREATE TABLE %s (key int primary key, lst list<double>, st set<text>, mp map<int, boolean>)");

        String fList = createFunction(KEYSPACE_PER_TEST, "list<double>",
                                     "CREATE FUNCTION %s( lst list<double> ) " +
                                     "RETURNS NULL ON NULL INPUT " +
                                     "RETURNS list<double> " +
                                     "LANGUAGE java\n" +
                                     "AS $$return lst;$$;");
        String fSet = createFunction(KEYSPACE_PER_TEST, "set<text>",
                                     "CREATE FUNCTION %s( st set<text> ) " +
                                     "RETURNS NULL ON NULL INPUT " +
                                     "RETURNS set<text> " +
                                     "LANGUAGE java\n" +
                                     "AS $$return st;$$;");
        String fMap = createFunction(KEYSPACE_PER_TEST, "map<int, boolean>",
                                     "CREATE FUNCTION %s( mp map<int, boolean> ) " +
                                     "RETURNS NULL ON NULL INPUT " +
                                     "RETURNS map<int, boolean> " +
                                     "LANGUAGE java\n" +
                                     "AS $$return mp;$$;");

        List<Double> list = Arrays.asList(1d, 2d, 3d);
        Set<String> set = new TreeSet<>(Arrays.asList("one", "three", "two"));
        Map<Integer, Boolean> map = new TreeMap<>();
        map.put(1, true);
        map.put(2, false);
        map.put(3, true);

        execute("INSERT INTO %s (key, lst, st, mp) VALUES (1, ?, ?, ?)", list, set, map);

        assertRows(execute("SELECT " + fList + "(lst), " + fSet + "(st), " + fMap + "(mp) FROM %s WHERE key = 1"),
                   row(list, set, map));

        // same test - but via native protocol
        for (int version : PROTOCOL_VERSIONS)
            assertRowsNet(version,
                          executeNet(version, "SELECT " + fList + "(lst), " + fSet + "(st), " + fMap + "(mp) FROM %s WHERE key = 1"),
                          row(list, set, map));
    }

    @Test
=======
>>>>>>> 0b97c5d1
    public void testWrongKeyspace() throws Throwable
    {
        String typeName = createType("CREATE TYPE %s (txt text, i int)");
        String type = KEYSPACE + '.' + typeName;

        assertInvalidMessage(String.format("Statement on keyspace %s cannot refer to a user type in keyspace %s; user types can only be used in the keyspace they are defined in",
                                           KEYSPACE_PER_TEST, KEYSPACE),
                             "CREATE FUNCTION " + KEYSPACE_PER_TEST + ".test_wrong_ks( val int ) " +
                             "CALLED ON NULL INPUT " +
                             "RETURNS " + type + " " +
                             "LANGUAGE java\n" +
                             "AS $$return val;$$;");

        assertInvalidMessage(String.format("Statement on keyspace %s cannot refer to a user type in keyspace %s; user types can only be used in the keyspace they are defined in",
                                           KEYSPACE_PER_TEST, KEYSPACE),
                             "CREATE FUNCTION " + KEYSPACE_PER_TEST + ".test_wrong_ks( val " + type + " ) " +
                             "CALLED ON NULL INPUT " +
                             "RETURNS int " +
                             "LANGUAGE java\n" +
                             "AS $$return val;$$;");
    }

    @Test
    public void testComplexNullValues() throws Throwable
    {
        String type = KEYSPACE + '.' + createType("CREATE TYPE %s (txt text, i int)");

        createTable("CREATE TABLE %s (key int primary key, lst list<double>, st set<text>, mp map<int, boolean>," +
                    "tup frozen<tuple<double, text, int, boolean>>, udt frozen<" + type + ">)");

        String fList = createFunction(KEYSPACE, "list<double>",
                                      "CREATE FUNCTION %s( coll list<double> ) " +
                                      "CALLED ON NULL INPUT " +
                                      "RETURNS list<double> " +
                                      "LANGUAGE java\n" +
                                      "AS $$return coll;$$;");
        String fSet = createFunction(KEYSPACE, "set<text>",
                                     "CREATE FUNCTION %s( coll set<text> ) " +
                                     "CALLED ON NULL INPUT " +
                                     "RETURNS set<text> " +
                                     "LANGUAGE java\n" +
                                     "AS $$return coll;$$;");
        String fMap = createFunction(KEYSPACE, "map<int, boolean>",
                                     "CREATE FUNCTION %s( coll map<int, boolean> ) " +
                                     "CALLED ON NULL INPUT " +
                                     "RETURNS map<int, boolean> " +
                                     "LANGUAGE java\n" +
                                     "AS $$return coll;$$;");
        String fTup = createFunction(KEYSPACE, "tuple<double, text, int, boolean>",
                                     "CREATE FUNCTION %s( val tuple<double, text, int, boolean> ) " +
                                     "CALLED ON NULL INPUT " +
                                     "RETURNS tuple<double, text, int, boolean> " +
                                     "LANGUAGE java\n" +
                                     "AS $$return val;$$;");
        String fUdt = createFunction(KEYSPACE, type,
                                     "CREATE FUNCTION %s( val " + type + " ) " +
                                     "CALLED ON NULL INPUT " +
                                     "RETURNS " + type + " " +
                                     "LANGUAGE java\n" +
                                     "AS $$return val;$$;");
        List<Double> list = Arrays.asList(1d, 2d, 3d);
        Set<String> set = new TreeSet<>(Arrays.asList("one", "three", "two"));
        Map<Integer, Boolean> map = new TreeMap<>();
        map.put(1, true);
        map.put(2, false);
        map.put(3, true);
        Object t = tuple(1d, "one", 42, false);

        execute("INSERT INTO %s (key, lst, st, mp, tup, udt) VALUES (1, ?, ?, ?, ?, {txt: 'one', i:1})", list, set, map, t);
        execute("INSERT INTO %s (key, lst, st, mp, tup, udt) VALUES (2, ?, ?, ?, ?, null)", null, null, null, null);

        execute("SELECT " +
                fList + "(lst), " +
                fSet + "(st), " +
                fMap + "(mp), " +
                fTup + "(tup), " +
                fUdt + "(udt) FROM %s WHERE key = 1");
        UntypedResultSet.Row row = execute("SELECT " +
                                           fList + "(lst) as l, " +
                                           fSet + "(st) as s, " +
                                           fMap + "(mp) as m, " +
                                           fTup + "(tup) as t, " +
                                           fUdt + "(udt) as u " +
                                           "FROM %s WHERE key = 1").one();
        Assert.assertNotNull(row.getBytes("l"));
        Assert.assertNotNull(row.getBytes("s"));
        Assert.assertNotNull(row.getBytes("m"));
        Assert.assertNotNull(row.getBytes("t"));
        Assert.assertNotNull(row.getBytes("u"));
        row = execute("SELECT " +
                      fList + "(lst) as l, " +
                      fSet + "(st) as s, " +
                      fMap + "(mp) as m, " +
                      fTup + "(tup) as t, " +
                      fUdt + "(udt) as u " +
                      "FROM %s WHERE key = 2").one();
        Assert.assertNull(row.getBytes("l"));
        Assert.assertNull(row.getBytes("s"));
        Assert.assertNull(row.getBytes("m"));
        Assert.assertNull(row.getBytes("t"));
        Assert.assertNull(row.getBytes("u"));

        for (int version : PROTOCOL_VERSIONS)
        {
            Row r = executeNet(version, "SELECT " +
                                        fList + "(lst) as l, " +
                                        fSet + "(st) as s, " +
                                        fMap + "(mp) as m, " +
                                        fTup + "(tup) as t, " +
                                        fUdt + "(udt) as u " +
                                        "FROM %s WHERE key = 1").one();
            Assert.assertNotNull(r.getBytesUnsafe("l"));
            Assert.assertNotNull(r.getBytesUnsafe("s"));
            Assert.assertNotNull(r.getBytesUnsafe("m"));
            Assert.assertNotNull(r.getBytesUnsafe("t"));
            Assert.assertNotNull(r.getBytesUnsafe("u"));
            r = executeNet(version, "SELECT " +
                                    fList + "(lst) as l, " +
                                    fSet + "(st) as s, " +
                                    fMap + "(mp) as m, " +
                                    fTup + "(tup) as t, " +
                                    fUdt + "(udt) as u " +
                                    "FROM %s WHERE key = 2").one();
            Assert.assertNull(r.getBytesUnsafe("l"));
            Assert.assertNull(r.getBytesUnsafe("s"));
            Assert.assertNull(r.getBytesUnsafe("m"));
            Assert.assertNull(r.getBytesUnsafe("t"));
            Assert.assertNull(r.getBytesUnsafe("u"));
        }
    }

    @Test
<<<<<<< HEAD
    public void testJavaTupleType() throws Throwable
    {
        createTable("CREATE TABLE %s (key int primary key, tup frozen<tuple<double, text, int, boolean>>)");

        String fName = createFunction(KEYSPACE, "tuple<double, text, int, boolean>",
                                     "CREATE FUNCTION %s( tup tuple<double, text, int, boolean> ) " +
                                     "RETURNS NULL ON NULL INPUT " +
                                     "RETURNS tuple<double, text, int, boolean> " +
                                     "LANGUAGE java\n" +
                                     "AS $$return tup;$$;");

        Object t = tuple(1d, "foo", 2, true);

        execute("INSERT INTO %s (key, tup) VALUES (1, ?)", t);

        assertRows(execute("SELECT tup FROM %s WHERE key = 1"),
                   row(t));

        assertRows(execute("SELECT " + fName + "(tup) FROM %s WHERE key = 1"),
                   row(t));
    }

    @Test
    public void testJavaTupleTypeCollection() throws Throwable
    {
        String tupleTypeDef = "tuple<double, list<double>, set<text>, map<int, boolean>>";

        createTable("CREATE TABLE %s (key int primary key, tup frozen<" + tupleTypeDef + ">)");

        String fTup0 = createFunction(KEYSPACE_PER_TEST, tupleTypeDef,
                "CREATE FUNCTION %s( tup " + tupleTypeDef + " ) " +
                "CALLED ON NULL INPUT " +
                "RETURNS " + tupleTypeDef + ' ' +
                "LANGUAGE java\n" +
                "AS $$return " +
                "       tup;$$;");
        String fTup1 = createFunction(KEYSPACE_PER_TEST, tupleTypeDef,
                "CREATE FUNCTION %s( tup " + tupleTypeDef + " ) " +
                "CALLED ON NULL INPUT " +
                "RETURNS double " +
                "LANGUAGE java\n" +
                "AS $$return " +
                "       Double.valueOf(tup.getDouble(0));$$;");
        String fTup2 = createFunction(KEYSPACE_PER_TEST, tupleTypeDef,
                                      "CREATE FUNCTION %s( tup " + tupleTypeDef + " ) " +
                                      "RETURNS NULL ON NULL INPUT " +
                                      "RETURNS list<double> " +
                                      "LANGUAGE java\n" +
                                      "AS $$return " +
                                      "       tup.getList(1, Double.class);$$;");
        String fTup3 = createFunction(KEYSPACE_PER_TEST, tupleTypeDef,
                "CREATE FUNCTION %s( tup " + tupleTypeDef + " ) " +
                "RETURNS NULL ON NULL INPUT " +
                "RETURNS set<text> " +
                "LANGUAGE java\n" +
                "AS $$return " +
                "       tup.getSet(2, String.class);$$;");
        String fTup4 = createFunction(KEYSPACE_PER_TEST, tupleTypeDef,
                "CREATE FUNCTION %s( tup " + tupleTypeDef + " ) " +
                "RETURNS NULL ON NULL INPUT " +
                "RETURNS map<int, boolean> " +
                "LANGUAGE java\n" +
                "AS $$return " +
                "       tup.getMap(3, Integer.class, Boolean.class);$$;");

        List<Double> list = Arrays.asList(1d, 2d, 3d);
        Set<String> set = new TreeSet<>(Arrays.asList("one", "three", "two"));
        Map<Integer, Boolean> map = new TreeMap<>();
        map.put(1, true);
        map.put(2, false);
        map.put(3, true);

        Object t = tuple(1d, list, set, map);

        execute("INSERT INTO %s (key, tup) VALUES (1, ?)", t);

        assertRows(execute("SELECT " + fTup0 + "(tup) FROM %s WHERE key = 1"),
                   row(t));
        assertRows(execute("SELECT " + fTup1 + "(tup) FROM %s WHERE key = 1"),
                   row(1d));
        assertRows(execute("SELECT " + fTup2 + "(tup) FROM %s WHERE key = 1"),
                   row(list));
        assertRows(execute("SELECT " + fTup3 + "(tup) FROM %s WHERE key = 1"),
                   row(set));
        assertRows(execute("SELECT " + fTup4 + "(tup) FROM %s WHERE key = 1"),
                   row(map));

        // same test - but via native protocol
        // we use protocol V3 here to encode the expected version because the server
        // always serializes Collections using V3 - see CollectionSerializer's
        // serialize and deserialize methods.
        TupleType tType = tupleTypeOf(Server.VERSION_3,
                                      DataType.cdouble(),
                                      DataType.list(DataType.cdouble()),
                                      DataType.set(DataType.text()),
                                      DataType.map(DataType.cint(), DataType.cboolean()));
        TupleValue tup = tType.newValue(1d, list, set, map);
        for (int version : PROTOCOL_VERSIONS)
        {
            assertRowsNet(version,
                          executeNet(version, "SELECT " + fTup0 + "(tup) FROM %s WHERE key = 1"),
                          row(tup));
            assertRowsNet(version,
                          executeNet(version, "SELECT " + fTup1 + "(tup) FROM %s WHERE key = 1"),
                          row(1d));
            assertRowsNet(version,
                          executeNet(version, "SELECT " + fTup2 + "(tup) FROM %s WHERE key = 1"),
                          row(list));
            assertRowsNet(version,
                          executeNet(version, "SELECT " + fTup3 + "(tup) FROM %s WHERE key = 1"),
                          row(set));
            assertRowsNet(version,
                          executeNet(version, "SELECT " + fTup4 + "(tup) FROM %s WHERE key = 1"),
                          row(map));
        }
    }

    @Test
    public void testJavaUserTypeWithUse() throws Throwable
    {
        String type = createType("CREATE TYPE %s (txt text, i int)");
        createTable("CREATE TABLE %s (key int primary key, udt frozen<" + KEYSPACE + '.' + type + ">)");
        execute("INSERT INTO %s (key, udt) VALUES (1, {txt: 'one', i:1})");

        for (int version : PROTOCOL_VERSIONS)
        {
            executeNet(version, "USE " + KEYSPACE);

            executeNet(version,
                       "CREATE FUNCTION f_use1( udt " + type + " ) " +
                       "RETURNS NULL ON NULL INPUT " +
                       "RETURNS " + type + " " +
                       "LANGUAGE java " +
                       "AS $$return " +
                       "     udt;$$;");
            try
            {
                List<Row> rowsNet = executeNet(version, "SELECT f_use1(udt) FROM %s WHERE key = 1").all();
                Assert.assertEquals(1, rowsNet.size());
                UDTValue udtVal = rowsNet.get(0).getUDTValue(0);
                Assert.assertEquals("one", udtVal.getString("txt"));
                Assert.assertEquals(1, udtVal.getInt("i"));
            }
            finally
            {
                executeNet(version, "DROP FUNCTION f_use1");
            }
        }
    }

    @Test
    public void testJavaUserType() throws Throwable
    {
        String type = KEYSPACE + '.' + createType("CREATE TYPE %s (txt text, i int)");

        createTable("CREATE TABLE %s (key int primary key, udt frozen<" + type + ">)");

        String fUdt0 = createFunction(KEYSPACE, type,
                                      "CREATE FUNCTION %s( udt " + type + " ) " +
                                      "RETURNS NULL ON NULL INPUT " +
                                      "RETURNS " + type + " " +
                                      "LANGUAGE java " +
                                      "AS $$return " +
                                      "     udt;$$;");
        String fUdt1 = createFunction(KEYSPACE, type,
                                      "CREATE FUNCTION %s( udt " + type + ") " +
                                      "RETURNS NULL ON NULL INPUT " +
                                      "RETURNS text " +
                                      "LANGUAGE java " +
                                      "AS $$return " +
                                      "     udt.getString(\"txt\");$$;");
        String fUdt2 = createFunction(KEYSPACE, type,
                                      "CREATE FUNCTION %s( udt " + type + ") " +
                                      "CALLED ON NULL INPUT " +
                                      "RETURNS int " +
                                      "LANGUAGE java " +
                                      "AS $$return " +
                                      "     Integer.valueOf(udt.getInt(\"i\"));$$;");

        execute("INSERT INTO %s (key, udt) VALUES (1, {txt: 'one', i:1})");

        UntypedResultSet rows = execute("SELECT " + fUdt0 + "(udt) FROM %s WHERE key = 1");
        Assert.assertEquals(1, rows.size());
        assertRows(execute("SELECT " + fUdt1 + "(udt) FROM %s WHERE key = 1"),
                   row("one"));
        assertRows(execute("SELECT " + fUdt2 + "(udt) FROM %s WHERE key = 1"),
                   row(1));

        for (int version : PROTOCOL_VERSIONS)
        {
            List<Row> rowsNet = executeNet(version, "SELECT " + fUdt0 + "(udt) FROM %s WHERE key = 1").all();
            Assert.assertEquals(1, rowsNet.size());
            UDTValue udtVal = rowsNet.get(0).getUDTValue(0);
            Assert.assertEquals("one", udtVal.getString("txt"));
            Assert.assertEquals(1, udtVal.getInt("i"));
            assertRowsNet(version,
                          executeNet(version, "SELECT " + fUdt1 + "(udt) FROM %s WHERE key = 1"),
                          row("one"));
            assertRowsNet(version,
                          executeNet(version, "SELECT " + fUdt2 + "(udt) FROM %s WHERE key = 1"),
                          row(1));
        }
    }

    @Test
=======
>>>>>>> 0b97c5d1
    public void testUserTypeDrop() throws Throwable
    {
        String type = KEYSPACE + '.' + createType("CREATE TYPE %s (txt text, i int)");

        createTable("CREATE TABLE %s (key int primary key, udt frozen<" + type + ">)");

        String fName = createFunction(KEYSPACE, type,
                                      "CREATE FUNCTION %s( udt " + type + " ) " +
                                      "CALLED ON NULL INPUT " +
                                      "RETURNS int " +
                                      "LANGUAGE java " +
                                      "AS $$return " +
                                      "     Integer.valueOf(udt.getInt(\"i\"));$$;");

        FunctionName fNameName = parseFunctionName(fName);

        Assert.assertEquals(1, Schema.instance.getFunctions(fNameName).size());

        ResultMessage.Prepared prepared = QueryProcessor.prepare(String.format("SELECT key, %s(udt) FROM %s.%s", fName, KEYSPACE, currentTable()),
                                                                 ClientState.forInternalCalls(), false);
        Assert.assertNotNull(QueryProcessor.instance.getPrepared(prepared.statementId));

        // UT still referenced by table
        assertInvalidMessage("Cannot drop user type", "DROP TYPE " + type);

        execute("DROP TABLE %s");

        // UT still referenced by UDF
        assertInvalidMessage("as it is still used by function", "DROP TYPE " + type);

        Assert.assertNull(QueryProcessor.instance.getPrepared(prepared.statementId));

        // function stays
        Assert.assertEquals(1, Schema.instance.getFunctions(fNameName).size());
    }

    @Test
    public void testDuplicateArgNames() throws Throwable
    {
        assertInvalidMessage("duplicate argument names for given function",
                             "CREATE OR REPLACE FUNCTION " + KEYSPACE + ".scrinv(val double, val text) " +
                             "RETURNS NULL ON NULL INPUT " +
                             "RETURNS text " +
                             "LANGUAGE javascript\n" +
                             "AS '\"foo bar\";';");
    }

<<<<<<< HEAD
        createTable("CREATE TABLE %s (key int primary key, udt frozen<" + type + ">)");

        String fName = createFunction(KEYSPACE, type,
                                      "CREATE FUNCTION %s( udt " + type + " ) " +
                                      "RETURNS NULL ON NULL INPUT " +
                                      "RETURNS text " +
                                      "LANGUAGE java\n" +
                                      "AS $$return udt.getString(\"txt\");$$;");

        execute("INSERT INTO %s (key, udt) VALUES (1, {txt: 'one', i:1})");

        assertRows(execute("SELECT " + fName + "(udt) FROM %s WHERE key = 1"),
                   row("one"));

        execute("ALTER TYPE " + type + " RENAME txt TO str");

        assertInvalidMessage("txt is not a field defined in this UDT",
                             "SELECT " + fName + "(udt) FROM %s WHERE key = 1");

        execute("ALTER TYPE " + type + " RENAME str TO txt");

        assertRows(execute("SELECT " + fName + "(udt) FROM %s WHERE key = 1"),
                   row("one"));
    }

    @Test
    public void testJavaUserTypeAddFieldWithReplace() throws Throwable
    {
        String type = KEYSPACE + '.' + createType("CREATE TYPE %s (txt text, i int)");

        createTable("CREATE TABLE %s (key int primary key, udt frozen<" + type + ">)");

        String fName1replace = createFunction(KEYSPACE, type,
                                              "CREATE FUNCTION %s( udt " + type + ") " +
                                              "RETURNS NULL ON NULL INPUT " +
                                              "RETURNS text " +
                                              "LANGUAGE java\n" +
                                              "AS $$return udt.getString(\"txt\");$$;");
        String fName2replace = createFunction(KEYSPACE, type,
                                              "CREATE FUNCTION %s( udt " + type + " ) " +
                                              "CALLED ON NULL INPUT " +
                                              "RETURNS int " +
                                              "LANGUAGE java\n" +
                                              "AS $$return Integer.valueOf(udt.getInt(\"i\"));$$;");
        String fName3replace = createFunction(KEYSPACE, type,
                                              "CREATE FUNCTION %s( udt " + type + " ) " +
                                              "CALLED ON NULL INPUT " +
                                              "RETURNS double " +
                                              "LANGUAGE java\n" +
                                              "AS $$return Double.valueOf(udt.getDouble(\"added\"));$$;");
        String fName4replace = createFunction(KEYSPACE, type,
                                              "CREATE FUNCTION %s( udt " + type + " ) " +
                                              "RETURNS NULL ON NULL INPUT " +
                                              "RETURNS " + type + " " +
                                              "LANGUAGE java\n" +
                                              "AS $$return udt;$$;");

        String fName1noReplace = createFunction(KEYSPACE, type,
                                              "CREATE FUNCTION %s( udt " + type + " ) " +
                                              "RETURNS NULL ON NULL INPUT " +
                                              "RETURNS text " +
                                              "LANGUAGE java\n" +
                                              "AS $$return udt.getString(\"txt\");$$;");
        String fName2noReplace = createFunction(KEYSPACE, type,
                                              "CREATE FUNCTION %s( udt " + type + " ) " +
                                              "CALLED ON NULL INPUT " +
                                              "RETURNS int " +
                                              "LANGUAGE java\n" +
                                              "AS $$return Integer.valueOf(udt.getInt(\"i\"));$$;");
        String fName3noReplace = createFunction(KEYSPACE, type,
                                                "CREATE FUNCTION %s( udt " + type + " ) " +
                                                "CALLED ON NULL INPUT " +
                                                "RETURNS double " +
                                                "LANGUAGE java\n" +
                                                "AS $$return Double.valueOf(udt.getDouble(\"added\"));$$;");
        String fName4noReplace = createFunction(KEYSPACE, type,
                                                "CREATE FUNCTION %s( udt " + type + " ) " +
                                                "RETURNS NULL ON NULL INPUT " +
                                                "RETURNS " + type + " " +
                                                "LANGUAGE java\n" +
                                                "AS $$return udt;$$;");

        execute("INSERT INTO %s (key, udt) VALUES (1, {txt: 'one', i:1})");

        assertRows(execute("SELECT " + fName1replace + "(udt) FROM %s WHERE key = 1"),
                   row("one"));
        assertRows(execute("SELECT " + fName2replace + "(udt) FROM %s WHERE key = 1"),
                   row(1));

        // add field

        execute("ALTER TYPE " + type + " ADD added double");

        execute("INSERT INTO %s (key, udt) VALUES (2, {txt: 'two', i:2, added: 2})");

        // note: type references of functions remain at the state _before_ the type mutation
        // means we need to recreate the functions

        execute(String.format("CREATE OR REPLACE FUNCTION %s( udt %s ) " +
                              "RETURNS NULL ON NULL INPUT " +
                              "RETURNS text " +
                              "LANGUAGE java\n" +
                              "AS $$return " +
                              "     udt.getString(\"txt\");$$;",
                              fName1replace, type));
        Assert.assertEquals(1, Schema.instance.getFunctions(parseFunctionName(fName1replace)).size());
        execute(String.format("CREATE OR REPLACE FUNCTION %s( udt %s ) " +
                              "CALLED ON NULL INPUT " +
                              "RETURNS int " +
                              "LANGUAGE java\n" +
                              "AS $$return " +
                              "     Integer.valueOf(udt.getInt(\"i\"));$$;",
                              fName2replace, type));
        Assert.assertEquals(1, Schema.instance.getFunctions(parseFunctionName(fName2replace)).size());
        execute(String.format("CREATE OR REPLACE FUNCTION %s( udt %s ) " +
                              "CALLED ON NULL INPUT " +
                              "RETURNS double " +
                              "LANGUAGE java\n" +
                              "AS $$return " +
                              "     Double.valueOf(udt.getDouble(\"added\"));$$;",
                              fName3replace, type));
        Assert.assertEquals(1, Schema.instance.getFunctions(parseFunctionName(fName3replace)).size());
        execute(String.format("CREATE OR REPLACE FUNCTION %s( udt %s ) " +
                              "RETURNS NULL ON NULL INPUT " +
                              "RETURNS %s " +
                              "LANGUAGE java\n" +
                              "AS $$return " +
                              "     udt;$$;",
                              fName4replace, type, type));
        Assert.assertEquals(1, Schema.instance.getFunctions(parseFunctionName(fName4replace)).size());

        assertRows(execute("SELECT " + fName1replace + "(udt) FROM %s WHERE key = 2"),
                   row("two"));
        assertRows(execute("SELECT " + fName2replace + "(udt) FROM %s WHERE key = 2"),
                   row(2));
        assertRows(execute("SELECT " + fName3replace + "(udt) FROM %s WHERE key = 2"),
                   row(2d));
        assertRows(execute("SELECT " + fName3replace + "(udt) FROM %s WHERE key = 1"),
                   row(0d));

        // un-replaced functions will work since the user type has changed
        // and the UDF has exchanged the user type reference

        assertRows(execute("SELECT " + fName1noReplace + "(udt) FROM %s WHERE key = 2"),
                   row("two"));
        assertRows(execute("SELECT " + fName2noReplace + "(udt) FROM %s WHERE key = 2"),
                   row(2));
        assertRows(execute("SELECT " + fName3noReplace + "(udt) FROM %s WHERE key = 2"),
                   row(2d));
        assertRows(execute("SELECT " + fName3noReplace + "(udt) FROM %s WHERE key = 1"),
                   row(0d));

        execute("DROP FUNCTION " + fName1replace);
        execute("DROP FUNCTION " + fName2replace);
        execute("DROP FUNCTION " + fName3replace);
        execute("DROP FUNCTION " + fName4replace);
        execute("DROP FUNCTION " + fName1noReplace);
        execute("DROP FUNCTION " + fName2noReplace);
        execute("DROP FUNCTION " + fName3noReplace);
        execute("DROP FUNCTION " + fName4noReplace);
    }

    @Test
    public void testJavaUTCollections() throws Throwable
    {
        String type = KEYSPACE + '.' + createType("CREATE TYPE %s (txt text, i int)");

        createTable(String.format("CREATE TABLE %%s " +
                                  "(key int primary key, lst list<frozen<%s>>, st set<frozen<%s>>, mp map<int, frozen<%s>>)",
                                  type, type, type));

        String fName1 = createFunction(KEYSPACE, "list<frozen<" + type + ">>",
                              "CREATE FUNCTION %s( lst list<frozen<" + type + ">> ) " +
                              "RETURNS NULL ON NULL INPUT " +
                              "RETURNS text " +
                              "LANGUAGE java\n" +
                              "AS $$" +
                              "     com.datastax.driver.core.UDTValue udtVal = (com.datastax.driver.core.UDTValue)lst.get(1);" +
                              "     return udtVal.getString(\"txt\");$$;");
        String fName2 = createFunction(KEYSPACE, "set<frozen<" + type + ">>",
                                       "CREATE FUNCTION %s( st set<frozen<" + type + ">> ) " +
                                       "RETURNS NULL ON NULL INPUT " +
                                       "RETURNS text " +
                                       "LANGUAGE java\n" +
                                       "AS $$" +
                                       "     com.datastax.driver.core.UDTValue udtVal = (com.datastax.driver.core.UDTValue)st.iterator().next();" +
                                       "     return udtVal.getString(\"txt\");$$;");
        String fName3 = createFunction(KEYSPACE, "map<int, frozen<" + type + ">>",
                              "CREATE FUNCTION %s( mp map<int, frozen<" + type + ">> ) " +
                              "RETURNS NULL ON NULL INPUT " +
                              "RETURNS text " +
                              "LANGUAGE java\n" +
                              "AS $$" +
                              "     com.datastax.driver.core.UDTValue udtVal = (com.datastax.driver.core.UDTValue)mp.get(Integer.valueOf(3));" +
                              "     return udtVal.getString(\"txt\");$$;");

        execute("INSERT INTO %s (key, lst, st, mp) values (1, " +
                "[ {txt: 'one', i:1}, {txt: 'three', i:1}, {txt: 'one', i:1} ] , " +
                "{ {txt: 'one', i:1}, {txt: 'three', i:3}, {txt: 'two', i:2} }, " +
                "{ 1: {txt: 'one', i:1}, 2: {txt: 'one', i:3}, 3: {txt: 'two', i:2} })");

        assertRows(execute("SELECT " + fName1 + "(lst), " + fName2 + "(st), " + fName3 + "(mp) FROM %s WHERE key = 1"),
                   row("three", "one", "two"));

        for (int version : PROTOCOL_VERSIONS)
            assertRowsNet(version,
                          executeNet(version, "SELECT " + fName1 + "(lst), " + fName2 + "(st), " + fName3 + "(mp) FROM %s WHERE key = 1"),
                          row("three", "one", "two"));
    }

    @Test
    public void testDuplicateArgNames() throws Throwable
    {
        assertInvalidMessage("duplicate argument names for given function",
                             "CREATE OR REPLACE FUNCTION " + KEYSPACE + ".scrinv(val double, val text) " +
                             "RETURNS NULL ON NULL INPUT " +
                             "RETURNS text " +
                             "LANGUAGE javascript\n" +
                             "AS '\"foo bar\";';");
    }

    @Test
    public void testJavascriptCompileFailure() throws Throwable
    {
        assertInvalidMessage("Failed to compile function 'cql_test_keyspace.scrinv'",
                             "CREATE OR REPLACE FUNCTION " + KEYSPACE + ".scrinv(val double) " +
                             "RETURNS NULL ON NULL INPUT " +
                             "RETURNS double " +
                             "LANGUAGE javascript\n" +
                             "AS 'foo bar';");
    }

    @Test
    public void testScriptInvalidLanguage() throws Throwable
    {
        assertInvalidMessage("Invalid language 'artificial_intelligence' for function 'cql_test_keyspace.scrinv'",
                             "CREATE OR REPLACE FUNCTION " + KEYSPACE + ".scrinv(val double) " +
                             "RETURNS NULL ON NULL INPUT " +
                             "RETURNS double " +
                             "LANGUAGE artificial_intelligence\n" +
                             "AS 'question for 42?';");
    }

    static class TypesTestDef
=======
    private static class TypesTestDef
>>>>>>> 0b97c5d1
    {
        final String udfType;
        final String tableType;
        final String columnName;
        final Object referenceValue;

        String fCheckArgAndReturn;

        String fCalledOnNull;
        String fReturnsNullOnNull;

        TypesTestDef(String udfType, String tableType, String columnName, Object referenceValue)
        {
            this.udfType = udfType;
            this.tableType = tableType;
            this.columnName = columnName;
            this.referenceValue = referenceValue;
        }
    }

    @Test
    public void testTypesWithAndWithoutNulls() throws Throwable
    {
        // test various combinations of types against UDFs with CALLED ON NULL or RETURNS NULL ON NULL

        String type = createType("CREATE TYPE %s (txt text, i int)");

        TypesTestDef[] typeDefs =
        {
        //                udf type,            table type,                 column, reference value
        new TypesTestDef("timestamp", "timestamp", "ts", new Date()),
        new TypesTestDef("date", "date", "dt", 12345),
        new TypesTestDef("time", "time", "tim", 12345L),
        new TypesTestDef("uuid", "uuid", "uu", UUID.randomUUID()),
        new TypesTestDef("timeuuid", "timeuuid", "tu", UUIDGen.getTimeUUID()),
        new TypesTestDef("tinyint", "tinyint", "ti", (byte) 42),
        new TypesTestDef("smallint", "smallint", "si", (short) 43),
        new TypesTestDef("int", "int", "i", 44),
        new TypesTestDef("bigint", "bigint", "b", 45L),
        new TypesTestDef("float", "float", "f", 46f),
        new TypesTestDef("double", "double", "d", 47d),
        new TypesTestDef("boolean", "boolean", "x", true),
        new TypesTestDef("ascii", "ascii", "a", "tqbfjutld"),
        new TypesTestDef("text", "text", "t", "k\u00f6lsche jung"),
        //new TypesTestDef(type,                 "frozen<" + type + '>',     "u",    null),
        new TypesTestDef("tuple<int, text>", "frozen<tuple<int, text>>", "tup", tuple(1, "foo"))
        };

        String createTableDDL = "CREATE TABLE %s (key int PRIMARY KEY";
        String insertDML = "INSERT INTO %s (key";
        List<Object> values = new ArrayList<>();
        for (TypesTestDef typeDef : typeDefs)
        {
            createTableDDL += ", " + typeDef.columnName + ' ' + typeDef.tableType;
            insertDML += ", " + typeDef.columnName;
            String typeName = typeDef.udfType;
            typeDef.fCheckArgAndReturn = createFunction(KEYSPACE,
                                                        typeName,
                                                        "CREATE OR REPLACE FUNCTION %s(val " + typeName + ") " +
                                                        "CALLED ON NULL INPUT " +
                                                        "RETURNS " + typeName + ' ' +
                                                        "LANGUAGE java\n" +
                                                        "AS 'return val;';");
            typeDef.fCalledOnNull = createFunction(KEYSPACE,
                                                   typeName,
                                                   "CREATE OR REPLACE FUNCTION %s(val " + typeName + ") " +
                                                   "CALLED ON NULL INPUT " +
                                                   "RETURNS text " +
                                                   "LANGUAGE java\n" +
                                                   "AS 'return \"called\";';");
            typeDef.fReturnsNullOnNull = createFunction(KEYSPACE,
                                                        typeName,
                                                        "CREATE OR REPLACE FUNCTION %s(val " + typeName + ") " +
                                                        "RETURNS NULL ON NULL INPUT " +
                                                        "RETURNS text " +
                                                        "LANGUAGE java\n" +
                                                        "AS 'return \"called\";';");
            values.add(typeDef.referenceValue);
        }

        createTableDDL += ')';
        createTable(createTableDDL);

        insertDML += ") VALUES (1";
        for (TypesTestDef ignored : typeDefs)
            insertDML += ", ?";
        insertDML += ')';

        execute(insertDML, values.toArray());

        // second row with null values
        for (int i = 0; i < values.size(); i++)
            values.set(i, null);
        execute(insertDML.replace('1', '2'), values.toArray());

        // check argument input + return
        for (TypesTestDef typeDef : typeDefs)
        {
            assertRows(execute("SELECT " + typeDef.fCheckArgAndReturn + '(' + typeDef.columnName + ") FROM %s WHERE key = 1"),
                       row(new Object[]{ typeDef.referenceValue }));
        }

        // check for CALLED ON NULL INPUT with non-null arguments
        for (TypesTestDef typeDef : typeDefs)
        {
            assertRows(execute("SELECT " + typeDef.fCalledOnNull + '(' + typeDef.columnName + ") FROM %s WHERE key = 1"),
                       row(new Object[]{ "called" }));
        }

        // check for CALLED ON NULL INPUT with null arguments
        for (TypesTestDef typeDef : typeDefs)
        {
            assertRows(execute("SELECT " + typeDef.fCalledOnNull + '(' + typeDef.columnName + ") FROM %s WHERE key = 2"),
                       row(new Object[]{ "called" }));
        }

        // check for RETURNS NULL ON NULL INPUT with non-null arguments
        for (TypesTestDef typeDef : typeDefs)
        {
            assertRows(execute("SELECT " + typeDef.fReturnsNullOnNull + '(' + typeDef.columnName + ") FROM %s WHERE key = 1"),
                       row(new Object[]{ "called" }));
        }

        // check for RETURNS NULL ON NULL INPUT with null arguments
        for (TypesTestDef typeDef : typeDefs)
        {
            assertRows(execute("SELECT " + typeDef.fReturnsNullOnNull + '(' + typeDef.columnName + ") FROM %s WHERE key = 2"),
                       row(new Object[]{ null }));
        }

    }

    @Test
    public void testReplaceAllowNulls() throws Throwable
    {
        String fNulls = createFunction(KEYSPACE,
                                       "int",
                                       "CREATE OR REPLACE FUNCTION %s(val int) " +
                                       "CALLED ON NULL INPUT " +
                                       "RETURNS text " +
                                       "LANGUAGE java\n" +
                                       "AS 'return \"foo bar\";';");
        String fNoNulls = createFunction(KEYSPACE,
                                         "int",
                                         "CREATE OR REPLACE FUNCTION %s(val int) " +
                                         "RETURNS NULL ON NULL INPUT " +
                                         "RETURNS text " +
                                         "LANGUAGE java\n" +
                                         "AS 'return \"foo bar\";';");

        assertInvalid("CREATE OR REPLACE FUNCTION " + fNulls + "(val int) " +
                      "RETURNS NULL ON NULL INPUT " +
                      "RETURNS text " +
                      "LANGUAGE java\n" +
                      "AS 'return \"foo bar\";';");
        assertInvalid("CREATE OR REPLACE FUNCTION " + fNoNulls + "(val int) " +
                      "CALLED ON NULL INPUT " +
                      "RETURNS text " +
                      "LANGUAGE java\n" +
                      "AS 'return \"foo bar\";';");

        execute("CREATE OR REPLACE FUNCTION " + fNulls + "(val int) " +
                "CALLED ON NULL INPUT " +
                "RETURNS text " +
                "LANGUAGE java\n" +
                "AS 'return \"foo bar\";';");
        execute("CREATE OR REPLACE FUNCTION " + fNoNulls + "(val int) " +
                "RETURNS NULL ON NULL INPUT " +
                "RETURNS text " +
                "LANGUAGE java\n" +
                "AS 'return \"foo bar\";';");
    }

    @Test
    public void testBrokenFunction() throws Throwable
    {
        createTable("CREATE TABLE %s (key int primary key, dval double)");
        execute("INSERT INTO %s (key, dval) VALUES (?, ?)", 1, 1d);

        String fName = createFunction(KEYSPACE_PER_TEST, "double",
                                      "CREATE OR REPLACE FUNCTION %s(val double) " +
                                      "RETURNS NULL ON NULL INPUT " +
                                      "RETURNS double " +
                                      "LANGUAGE JAVA\n" +
                                      "AS 'throw new RuntimeException();';");

        KeyspaceMetadata ksm = Schema.instance.getKSMetaData(KEYSPACE_PER_TEST);
        UDFunction f = (UDFunction) ksm.functions.get(parseFunctionName(fName)).iterator().next();

        UDFunction broken = UDFunction.createBrokenFunction(f.name(),
                                                            f.argNames(),
                                                            f.argTypes(),
                                                            f.returnType(),
                                                            true,
                                                            "java",
                                                            f.body(),
                                                            new InvalidRequestException("foo bar is broken"));
        Schema.instance.setKeyspaceMetadata(ksm.withSwapped(ksm.functions.without(f.name(), f.argTypes()).with(broken)));

        assertInvalidThrowMessage("foo bar is broken", InvalidRequestException.class,
                                  "SELECT key, " + fName + "(dval) FROM %s");
    }

    @Test
    public void testFunctionExecutionExceptionNet() throws Throwable
    {
        createTable("CREATE TABLE %s (key int primary key, dval double)");
        execute("INSERT INTO %s (key, dval) VALUES (?, ?)", 1, 1d);

        String fName = createFunction(KEYSPACE_PER_TEST, "double",
                                      "CREATE OR REPLACE FUNCTION %s(val double) " +
                                      "RETURNS NULL ON NULL INPUT " +
                                      "RETURNS double " +
                                      "LANGUAGE JAVA\n" +
                                      "AS 'throw new RuntimeException();'");

        for (int version : PROTOCOL_VERSIONS)
        {
            try
            {
                assertRowsNet(version,
                              executeNet(version, "SELECT " + fName + "(dval) FROM %s WHERE key = 1"));
                Assert.fail();
            }
            catch (com.datastax.driver.core.exceptions.FunctionExecutionException fee)
            {
                // Java driver neither throws FunctionExecutionException nor does it set the exception code correctly
                Assert.assertTrue(version >= Server.VERSION_4);
            }
            catch (InvalidQueryException e)
            {
                Assert.assertTrue(version < Server.VERSION_4);
            }
        }
    }
<<<<<<< HEAD
    @Test
    public void testFunctionWithFrozenSetType() throws Throwable
    {
        createTable("CREATE TABLE %s (a int PRIMARY KEY, b frozen<set<int>>)");
        createIndex("CREATE INDEX ON %s (FULL(b))");

        execute("INSERT INTO %s (a, b) VALUES (?, ?)", 0, set());
        execute("INSERT INTO %s (a, b) VALUES (?, ?)", 1, set(1, 2, 3));
        execute("INSERT INTO %s (a, b) VALUES (?, ?)", 2, set(4, 5, 6));
        execute("INSERT INTO %s (a, b) VALUES (?, ?)", 3, set(7, 8, 9));

        assertInvalidMessage("The function arguments should not be frozen",
                             "CREATE OR REPLACE FUNCTION " + KEYSPACE + ".frozenSetArg(values frozen<set<int>>) " +
                             "CALLED ON NULL INPUT " +
                             "RETURNS int " +
                             "LANGUAGE java\n" +
                             "AS 'int sum = 0; for (Object value : values) {sum += value;} return sum;';");

        assertInvalidMessage("The function return type should not be frozen",
                             "CREATE OR REPLACE FUNCTION " + KEYSPACE + ".frozenReturnType(values set<int>) " +
                             "CALLED ON NULL INPUT " +
                             "RETURNS frozen<set<int>> " +
                             "LANGUAGE java\n" +
                             "AS 'return values;';");

        String functionName = createFunction(KEYSPACE,
                                             "set<int>",
                                             "CREATE FUNCTION %s (values set<int>) " +
                                             "CALLED ON NULL INPUT " +
                                             "RETURNS int " +
                                             "LANGUAGE java\n" +
                                             "AS 'int sum = 0; for (Object value : values) {sum += ((Integer) value);} return sum;';");

        assertRows(execute("SELECT a, " + functionName + "(b) FROM %s WHERE a = 0"), row(0, 0));
        assertRows(execute("SELECT a, " + functionName + "(b) FROM %s WHERE a = 1"), row(1, 6));
        assertRows(execute("SELECT a, " + functionName + "(b) FROM %s WHERE a = 2"), row(2, 15));
        assertRows(execute("SELECT a, " + functionName + "(b) FROM %s WHERE a = 3"), row(3, 24));

        functionName = createFunction(KEYSPACE,
                                      "set<int>",
                                             "CREATE FUNCTION %s (values set<int>) " +
                                             "CALLED ON NULL INPUT " +
                                             "RETURNS set<int> " +
                                             "LANGUAGE java\n" +
                                             "AS 'return values;';");

        assertRows(execute("SELECT a FROM %s WHERE b = " + functionName + "(?)", set(1, 2, 3)),
                   row(1));

        assertInvalidMessage("The function arguments should not be frozen",
                             "DROP FUNCTION " + functionName + "(frozen<set<int>>);");
    }

    @Test
    public void testFunctionWithFrozenListType() throws Throwable
    {
        createTable("CREATE TABLE %s (a int PRIMARY KEY, b frozen<list<int>>)");
        createIndex("CREATE INDEX ON %s (FULL(b))");

        execute("INSERT INTO %s (a, b) VALUES (?, ?)", 0, list());
        execute("INSERT INTO %s (a, b) VALUES (?, ?)", 1, list(1, 2, 3));
        execute("INSERT INTO %s (a, b) VALUES (?, ?)", 2, list(4, 5, 6));
        execute("INSERT INTO %s (a, b) VALUES (?, ?)", 3, list(7, 8, 9));

        assertInvalidMessage("The function arguments should not be frozen",
                             "CREATE OR REPLACE FUNCTION " + KEYSPACE + ".withFrozenArg(values frozen<list<int>>) " +
                             "CALLED ON NULL INPUT " +
                             "RETURNS int " +
                             "LANGUAGE java\n" +
                             "AS 'int sum = 0; for (Object value : values) {sum += value;} return sum;';");

        assertInvalidMessage("The function return type should not be frozen",
                             "CREATE OR REPLACE FUNCTION " + KEYSPACE + ".frozenReturnType(values list<int>) " +
                             "CALLED ON NULL INPUT " +
                             "RETURNS frozen<list<int>> " +
                             "LANGUAGE java\n" +
                             "AS 'return values;';");

        String functionName = createFunction(KEYSPACE,
                                             "list<int>",
                                             "CREATE FUNCTION %s (values list<int>) " +
                                             "CALLED ON NULL INPUT " +
                                             "RETURNS int " +
                                             "LANGUAGE java\n" +
                                             "AS 'int sum = 0; for (Object value : values) {sum += ((Integer) value);} return sum;';");

        assertRows(execute("SELECT a, " + functionName + "(b) FROM %s WHERE a = 0"), row(0, 0));
        assertRows(execute("SELECT a, " + functionName + "(b) FROM %s WHERE a = 1"), row(1, 6));
        assertRows(execute("SELECT a, " + functionName + "(b) FROM %s WHERE a = 2"), row(2, 15));
        assertRows(execute("SELECT a, " + functionName + "(b) FROM %s WHERE a = 3"), row(3, 24));

        functionName = createFunction(KEYSPACE,
                                      "list<int>",
                                      "CREATE FUNCTION %s (values list<int>) " +
                                      "CALLED ON NULL INPUT " +
                                      "RETURNS list<int> " +
                                      "LANGUAGE java\n" +
                                      "AS 'return values;';");

        assertRows(execute("SELECT a FROM %s WHERE b = " + functionName + "(?)", set(1, 2, 3)),
                   row(1));

        assertInvalidMessage("The function arguments should not be frozen",
                             "DROP FUNCTION " + functionName + "(frozen<list<int>>);");
    }

    @Test
    public void testFunctionWithFrozenMapType() throws Throwable
    {
        createTable("CREATE TABLE %s (a int PRIMARY KEY, b frozen<map<int, int>>)");
        createIndex("CREATE INDEX ON %s (FULL(b))");

        execute("INSERT INTO %s (a, b) VALUES (?, ?)", 0, map());
        execute("INSERT INTO %s (a, b) VALUES (?, ?)", 1, map(1, 1, 2, 2, 3, 3));
        execute("INSERT INTO %s (a, b) VALUES (?, ?)", 2, map(4, 4, 5, 5, 6, 6));
        execute("INSERT INTO %s (a, b) VALUES (?, ?)", 3, map(7, 7, 8, 8, 9, 9));

        assertInvalidMessage("The function arguments should not be frozen",
                             "CREATE OR REPLACE FUNCTION " + KEYSPACE + ".withFrozenArg(values frozen<map<int, int>>) " +
                             "CALLED ON NULL INPUT " +
                             "RETURNS int " +
                             "LANGUAGE java\n" +
                             "AS 'int sum = 0; for (Object value : values.values()) {sum += value;} return sum;';");

        assertInvalidMessage("The function return type should not be frozen",
                             "CREATE OR REPLACE FUNCTION " + KEYSPACE + ".frozenReturnType(values map<int, int>) " +
                             "CALLED ON NULL INPUT " +
                             "RETURNS frozen<map<int, int>> " +
                             "LANGUAGE java\n" +
                             "AS 'return values;';");

        String functionName = createFunction(KEYSPACE,
                                             "map<int, int>",
                                             "CREATE FUNCTION %s (values map<int, int>) " +
                                             "CALLED ON NULL INPUT " +
                                             "RETURNS int " +
                                             "LANGUAGE java\n" +
                                             "AS 'int sum = 0; for (Object value : values.values()) {sum += ((Integer) value);} return sum;';");

        assertRows(execute("SELECT a, " + functionName + "(b) FROM %s WHERE a = 0"), row(0, 0));
        assertRows(execute("SELECT a, " + functionName + "(b) FROM %s WHERE a = 1"), row(1, 6));
        assertRows(execute("SELECT a, " + functionName + "(b) FROM %s WHERE a = 2"), row(2, 15));
        assertRows(execute("SELECT a, " + functionName + "(b) FROM %s WHERE a = 3"), row(3, 24));

        functionName = createFunction(KEYSPACE,
                                      "map<int, int>",
                                      "CREATE FUNCTION %s (values map<int, int>) " +
                                      "CALLED ON NULL INPUT " +
                                      "RETURNS map<int, int> " +
                                      "LANGUAGE java\n" +
                                      "AS 'return values;';");

        assertRows(execute("SELECT a FROM %s WHERE b = " + functionName + "(?)", map(1, 1, 2, 2, 3, 3)),
                   row(1));

        assertInvalidMessage("The function arguments should not be frozen",
                             "DROP FUNCTION " + functionName + "(frozen<map<int, int>>);");
    }

    @Test
    public void testFunctionWithFrozenTupleType() throws Throwable
    {
        createTable("CREATE TABLE %s (a int PRIMARY KEY, b frozen<tuple<int, int>>)");
        createIndex("CREATE INDEX ON %s (b)");

        execute("INSERT INTO %s (a, b) VALUES (?, ?)", 0, tuple());
        execute("INSERT INTO %s (a, b) VALUES (?, ?)", 1, tuple(1, 2));
        execute("INSERT INTO %s (a, b) VALUES (?, ?)", 2, tuple(4, 5));
        execute("INSERT INTO %s (a, b) VALUES (?, ?)", 3, tuple(7, 8));

        assertInvalidMessage("The function arguments should not be frozen",
                             "CREATE OR REPLACE FUNCTION " + KEYSPACE + ".withFrozenArg(values frozen<tuple<int, int>>) " +
                             "CALLED ON NULL INPUT " +
                             "RETURNS text " +
                             "LANGUAGE java\n" +
                             "AS 'return values.toString();';");

        assertInvalidMessage("The function return type should not be frozen",
                             "CREATE OR REPLACE FUNCTION " + KEYSPACE + ".frozenReturnType(values tuple<int, int>) " +
                             "CALLED ON NULL INPUT " +
                             "RETURNS frozen<tuple<int, int>> " +
                             "LANGUAGE java\n" +
                             "AS 'return values;';");

        String functionName = createFunction(KEYSPACE,
                                             "tuple<int, int>",
                                             "CREATE FUNCTION %s (values tuple<int, int>) " +
                                             "CALLED ON NULL INPUT " +
                                             "RETURNS text " +
                                             "LANGUAGE java\n" +
                                             "AS 'return values.toString();';");

        assertRows(execute("SELECT a, " + functionName + "(b) FROM %s WHERE a = 0"), row(0, "(NULL,NULL)"));
        assertRows(execute("SELECT a, " + functionName + "(b) FROM %s WHERE a = 1"), row(1, "(1,2)"));
        assertRows(execute("SELECT a, " + functionName + "(b) FROM %s WHERE a = 2"), row(2, "(4,5)"));
        assertRows(execute("SELECT a, " + functionName + "(b) FROM %s WHERE a = 3"), row(3, "(7,8)"));

        functionName = createFunction(KEYSPACE,
                                      "tuple<int, int>",
                                      "CREATE FUNCTION %s (values tuple<int, int>) " +
                                      "CALLED ON NULL INPUT " +
                                      "RETURNS tuple<int, int> " +
                                      "LANGUAGE java\n" +
                                      "AS 'return values;';");

        assertRows(execute("SELECT a FROM %s WHERE b = " + functionName + "(?)", tuple(1, 2)),
                   row(1));

        assertInvalidMessage("The function arguments should not be frozen",
                             "DROP FUNCTION " + functionName + "(frozen<tuple<int, int>>);");
    }

    @Test
    public void testFunctionWithFrozenUDType() throws Throwable
    {
        String myType = createType("CREATE TYPE %s (f int)");
        createTable("CREATE TABLE %s (a int PRIMARY KEY, b frozen<" + myType + ">)");
        createIndex("CREATE INDEX ON %s (b)");

        execute("INSERT INTO %s (a, b) VALUES (?, {f : ?})", 0, 0);
        execute("INSERT INTO %s (a, b) VALUES (?, {f : ?})", 1, 1);
        execute("INSERT INTO %s (a, b) VALUES (?, {f : ?})", 2, 4);
        execute("INSERT INTO %s (a, b) VALUES (?, {f : ?})", 3, 7);

        assertInvalidMessage("The function arguments should not be frozen",
                             "CREATE OR REPLACE FUNCTION " + KEYSPACE + ".withFrozenArg(values frozen<" + myType + ">) " +
                             "CALLED ON NULL INPUT " +
                             "RETURNS text " +
                             "LANGUAGE java\n" +
                             "AS 'return values.toString();';");

        assertInvalidMessage("The function return type should not be frozen",
                             "CREATE OR REPLACE FUNCTION " + KEYSPACE + ".frozenReturnType(values " + myType + ") " +
                             "CALLED ON NULL INPUT " +
                             "RETURNS frozen<" + myType + "> " +
                             "LANGUAGE java\n" +
                             "AS 'return values;';");

        String functionName = createFunction(KEYSPACE,
                                             myType,
                                             "CREATE FUNCTION %s (values " + myType + ") " +
                                             "CALLED ON NULL INPUT " +
                                             "RETURNS text " +
                                             "LANGUAGE java\n" +
                                             "AS 'return values.toString();';");

        assertRows(execute("SELECT a, " + functionName + "(b) FROM %s WHERE a = 0"), row(0, "{f:0}"));
        assertRows(execute("SELECT a, " + functionName + "(b) FROM %s WHERE a = 1"), row(1, "{f:1}"));
        assertRows(execute("SELECT a, " + functionName + "(b) FROM %s WHERE a = 2"), row(2, "{f:4}"));
        assertRows(execute("SELECT a, " + functionName + "(b) FROM %s WHERE a = 3"), row(3, "{f:7}"));

        functionName = createFunction(KEYSPACE,
                                      myType,
                                      "CREATE FUNCTION %s (values " + myType + ") " +
                                      "CALLED ON NULL INPUT " +
                                      "RETURNS " + myType + " " +
                                      "LANGUAGE java\n" +
                                      "AS 'return values;';");

        assertRows(execute("SELECT a FROM %s WHERE b = " + functionName + "({f: ?})", 1),
                   row(1));

        assertInvalidMessage("The function arguments should not be frozen",
                             "DROP FUNCTION " + functionName + "(frozen<" + myType + ">);");
    }

    @Test
    public void testEmptyString() throws Throwable
    {
        createTable("CREATE TABLE %s (key int primary key, sval text, aval ascii, bval blob, empty_int int)");
        execute("INSERT INTO %s (key, sval, aval, bval, empty_int) VALUES (?, ?, ?, ?, blobAsInt(0x))", 1, "", "", ByteBuffer.allocate(0));

        String fNameSRC = createFunction(KEYSPACE_PER_TEST, "text",
                                         "CREATE OR REPLACE FUNCTION %s(val text) " +
                                         "CALLED ON NULL INPUT " +
                                         "RETURNS text " +
                                         "LANGUAGE JAVA\n" +
                                         "AS 'return val;'");

        String fNameSCC = createFunction(KEYSPACE_PER_TEST, "text",
                                         "CREATE OR REPLACE FUNCTION %s(val text) " +
                                         "CALLED ON NULL INPUT " +
                                         "RETURNS text " +
                                         "LANGUAGE JAVA\n" +
                                         "AS 'return \"\";'");

        String fNameSRN = createFunction(KEYSPACE_PER_TEST, "text",
                                         "CREATE OR REPLACE FUNCTION %s(val text) " +
                                         "RETURNS NULL ON NULL INPUT " +
                                         "RETURNS text " +
                                         "LANGUAGE JAVA\n" +
                                         "AS 'return val;'");

        String fNameSCN = createFunction(KEYSPACE_PER_TEST, "text",
                                         "CREATE OR REPLACE FUNCTION %s(val text) " +
                                         "RETURNS NULL ON NULL INPUT " +
                                         "RETURNS text " +
                                         "LANGUAGE JAVA\n" +
                                         "AS 'return \"\";'");

        String fNameBRC = createFunction(KEYSPACE_PER_TEST, "blob",
                                         "CREATE OR REPLACE FUNCTION %s(val blob) " +
                                         "CALLED ON NULL INPUT " +
                                         "RETURNS blob " +
                                         "LANGUAGE JAVA\n" +
                                         "AS 'return val;'");

        String fNameBCC = createFunction(KEYSPACE_PER_TEST, "blob",
                                         "CREATE OR REPLACE FUNCTION %s(val blob) " +
                                         "CALLED ON NULL INPUT " +
                                         "RETURNS blob " +
                                         "LANGUAGE JAVA\n" +
                                         "AS 'return ByteBuffer.allocate(0);'");

        String fNameBRN = createFunction(KEYSPACE_PER_TEST, "blob",
                                         "CREATE OR REPLACE FUNCTION %s(val blob) " +
                                         "RETURNS NULL ON NULL INPUT " +
                                         "RETURNS blob " +
                                         "LANGUAGE JAVA\n" +
                                         "AS 'return val;'");

        String fNameBCN = createFunction(KEYSPACE_PER_TEST, "blob",
                                         "CREATE OR REPLACE FUNCTION %s(val blob) " +
                                         "RETURNS NULL ON NULL INPUT " +
                                         "RETURNS blob " +
                                         "LANGUAGE JAVA\n" +
                                         "AS 'return ByteBuffer.allocate(0);'");

        String fNameIRC = createFunction(KEYSPACE_PER_TEST, "int",
                                         "CREATE OR REPLACE FUNCTION %s(val int) " +
                                         "CALLED ON NULL INPUT " +
                                         "RETURNS int " +
                                         "LANGUAGE JAVA\n" +
                                         "AS 'return val;'");

        String fNameICC = createFunction(KEYSPACE_PER_TEST, "int",
                                         "CREATE OR REPLACE FUNCTION %s(val int) " +
                                         "CALLED ON NULL INPUT " +
                                         "RETURNS int " +
                                         "LANGUAGE JAVA\n" +
                                         "AS 'return 0;'");

        String fNameIRN = createFunction(KEYSPACE_PER_TEST, "int",
                                         "CREATE OR REPLACE FUNCTION %s(val int) " +
                                         "RETURNS NULL ON NULL INPUT " +
                                         "RETURNS int " +
                                         "LANGUAGE JAVA\n" +
                                         "AS 'return val;'");

        String fNameICN = createFunction(KEYSPACE_PER_TEST, "int",
                                         "CREATE OR REPLACE FUNCTION %s(val int) " +
                                         "RETURNS NULL ON NULL INPUT " +
                                         "RETURNS int " +
                                         "LANGUAGE JAVA\n" +
                                         "AS 'return 0;'");

        assertRows(execute("SELECT " + fNameSRC + "(sval) FROM %s"), row(""));
        assertRows(execute("SELECT " + fNameSRN + "(sval) FROM %s"), row(""));
        assertRows(execute("SELECT " + fNameSCC + "(sval) FROM %s"), row(""));
        assertRows(execute("SELECT " + fNameSCN + "(sval) FROM %s"), row(""));
        assertRows(execute("SELECT " + fNameSRC + "(aval) FROM %s"), row(""));
        assertRows(execute("SELECT " + fNameSRN + "(aval) FROM %s"), row(""));
        assertRows(execute("SELECT " + fNameSCC + "(aval) FROM %s"), row(""));
        assertRows(execute("SELECT " + fNameSCN + "(aval) FROM %s"), row(""));
        assertRows(execute("SELECT " + fNameBRC + "(bval) FROM %s"), row(ByteBufferUtil.EMPTY_BYTE_BUFFER));
        assertRows(execute("SELECT " + fNameBRN + "(bval) FROM %s"), row(ByteBufferUtil.EMPTY_BYTE_BUFFER));
        assertRows(execute("SELECT " + fNameBCC + "(bval) FROM %s"), row(ByteBufferUtil.EMPTY_BYTE_BUFFER));
        assertRows(execute("SELECT " + fNameBCN + "(bval) FROM %s"), row(ByteBufferUtil.EMPTY_BYTE_BUFFER));
        assertRows(execute("SELECT " + fNameIRC + "(empty_int) FROM %s"), row(new Object[]{ null }));
        assertRows(execute("SELECT " + fNameIRN + "(empty_int) FROM %s"), row(new Object[]{ null }));
        assertRows(execute("SELECT " + fNameICC + "(empty_int) FROM %s"), row(0));
        assertRows(execute("SELECT " + fNameICN + "(empty_int) FROM %s"), row(new Object[]{ null }));
    }

    @Test
    public void testAllNativeTypes() throws Throwable
    {
        StringBuilder sig = new StringBuilder();
        StringBuilder args = new StringBuilder();
        for (CQL3Type.Native type : CQL3Type.Native.values())
        {
            if (type == CQL3Type.Native.EMPTY)
                continue;

            if (sig.length() > 0)
                sig.append(',');
            sig.append(type.toString());

            if (args.length() > 0)
                args.append(',');
            args.append("arg").append(type.toString()).append(' ').append(type.toString());
        }
        createFunction(KEYSPACE, sig.toString(),
                       "CREATE OR REPLACE FUNCTION %s(" + args + ") " +
                       "RETURNS NULL ON NULL INPUT " +
                       "RETURNS int " +
                       "LANGUAGE JAVA\n" +
                       "AS 'return 0;'");

        for (CQL3Type.Native type : CQL3Type.Native.values())
        {
            if (type == CQL3Type.Native.EMPTY)
                continue;

            createFunction(KEYSPACE_PER_TEST, type.toString(),
                           "CREATE OR REPLACE FUNCTION %s(val " + type.toString() + ") " +
                           "RETURNS NULL ON NULL INPUT " +
                           "RETURNS int " +
                           "LANGUAGE JAVA\n" +
                           "AS 'return 0;'");
        }
    }

    @Test
    public void testSecurityPermissions() throws Throwable
    {
        createTable("CREATE TABLE %s (key int primary key, dval double)");
        execute("INSERT INTO %s (key, dval) VALUES (?, ?)", 1, 1d);

        // Java UDFs

        try
        {
            String fName = createFunction(KEYSPACE_PER_TEST, "double",
                                          "CREATE OR REPLACE FUNCTION %s(val double) " +
                                          "RETURNS NULL ON NULL INPUT " +
                                          "RETURNS double " +
                                          "LANGUAGE JAVA\n" +
                                          "AS 'System.getProperty(\"foo.bar.baz\"); return 0d;';");
            execute("SELECT " + fName + "(dval) FROM %s WHERE key=1");
            Assert.fail();
        }
        catch (FunctionExecutionException e)
        {
            assertAccessControlException("System.getProperty(\"foo.bar.baz\"); return 0d;", e);
        }

        String[][] typesAndSources =
        {
        {"",                        "try { Class.forName(\"" + UDHelper.class.getName() + "\"); } catch (Exception e) { throw new RuntimeException(e); } return 0d;"},
        {"sun.misc.Unsafe",         "sun.misc.Unsafe.getUnsafe(); return 0d;"},
        {"",                        "try { Class.forName(\"sun.misc.Unsafe\"); } catch (Exception e) { throw new RuntimeException(e); } return 0d;"},
        {"java.nio.file.FileSystems", "try {" +
                                    "     java.nio.file.FileSystems.getDefault(); return 0d;" +
                                    "} catch (Exception t) {" +
                                    "     throw new RuntimeException(t);" +
                                    '}'},
        {"java.nio.channels.FileChannel", "try {" +
                                    "     java.nio.channels.FileChannel.open(java.nio.file.FileSystems.getDefault().getPath(\"/etc/passwd\")).close(); return 0d;" +
                                    "} catch (Exception t) {" +
                                    "     throw new RuntimeException(t);" +
                                    '}'},
        {"java.nio.channels.SocketChannel", "try {" +
                                    "     java.nio.channels.SocketChannel.open().close(); return 0d;" +
                                    "} catch (Exception t) {" +
                                    "     throw new RuntimeException(t);" +
                                    '}'},
        {"java.io.FileInputStream", "try {" +
                                    "     new java.io.FileInputStream(\"./foobar\").close(); return 0d;" +
                                    "} catch (Exception t) {" +
                                    "     throw new RuntimeException(t);" +
                                    '}'},
        {"java.lang.Runtime",       "try {" +
                                    "     java.lang.Runtime.getRuntime(); return 0d;" +
                                    "} catch (Exception t) {" +
                                    "     throw new RuntimeException(t);" +
                                    '}'},
        {"org.apache.cassandra.service.StorageService",
                                    "try {" +
                                    "     org.apache.cassandra.service.StorageService v = org.apache.cassandra.service.StorageService.instance; v.isShutdown(); return 0d;" +
                                    "} catch (Exception t) {" +
                                    "     throw new RuntimeException(t);" +
                                    '}'},
        {"java.net.ServerSocket",   "try {" +
                                    "     new java.net.ServerSocket().bind(); return 0d;" +
                                    "} catch (Exception t) {" +
                                    "     throw new RuntimeException(t);" +
                                    '}'},
        {"java.io.FileOutputStream","try {" +
                                    "     new java.io.FileOutputStream(\".foo\"); return 0d;" +
                                    "} catch (Exception t) {" +
                                    "     throw new RuntimeException(t);" +
                                    '}'},
        {"java.lang.Runtime",       "try {" +
                                    "     java.lang.Runtime.getRuntime().exec(\"/tmp/foo\"); return 0d;" +
                                    "} catch (Exception t) {" +
                                    "     throw new RuntimeException(t);" +
                                    '}'}
        };

        for (String[] typeAndSource : typesAndSources)
        {
            assertInvalidMessage(typeAndSource[0] + " cannot be resolved",
                                 "CREATE OR REPLACE FUNCTION " + KEYSPACE + ".invalid_class_access(val double) " +
                                 "RETURNS NULL ON NULL INPUT " +
                                 "RETURNS double " +
                                 "LANGUAGE JAVA\n" +
                                 "AS '" + typeAndSource[1] + "';");
        }

        // JavaScript UDFs

        try
        {
            String fName = createFunction(KEYSPACE_PER_TEST, "double",
                                          "CREATE OR REPLACE FUNCTION %s(val double) " +
                                          "RETURNS NULL ON NULL INPUT " +
                                          "RETURNS double " +
                                          "LANGUAGE javascript\n" +
                                          "AS 'org.apache.cassandra.service.StorageService.instance.isShutdown(); 0;';");
            execute("SELECT " + fName + "(dval) FROM %s WHERE key=1");
            Assert.fail("Javascript security check failed");
        }
        catch (FunctionExecutionException e)
        {
            assertAccessControlException("", e);
        }

        String[] javascript =
        {
        "java.lang.management.ManagmentFactory.getThreadMXBean(); 0;",
        "new java.io.FileInputStream(\"/tmp/foo\"); 0;",
        "new java.io.FileOutputStream(\"/tmp/foo\"); 0;",
        "java.nio.file.FileSystems.getDefault().createFileExclusively(\"./foo_bar_baz\"); 0;",
        "java.nio.channels.FileChannel.open(java.nio.file.FileSystems.getDefault().getPath(\"/etc/passwd\")); 0;",
        "java.nio.channels.SocketChannel.open(); 0;",
        "new java.net.ServerSocket().bind(null); 0;",
        "var thread = new java.lang.Thread(); thread.start(); 0;",
        "java.lang.System.getProperty(\"foo.bar.baz\"); 0;",
        "java.lang.Class.forName(\"java.lang.System\"); 0;",
        "java.lang.Runtime.getRuntime().exec(\"/tmp/foo\"); 0;",
        "java.lang.Runtime.getRuntime().loadLibrary(\"foobar\"); 0;",
        "java.lang.Runtime.getRuntime().loadLibrary(\"foobar\"); 0;",
        // TODO these (ugly) calls are still possible - these can consume CPU (as one could do with an evil loop, too)
//        "java.lang.Runtime.getRuntime().traceMethodCalls(true); 0;",
//        "java.lang.Runtime.getRuntime().gc(); 0;",
//        "java.lang.Runtime.getRuntime(); 0;",
        };

        for (String script : javascript)
        {
            try
            {
                String fName = createFunction(KEYSPACE_PER_TEST, "double",
                                              "CREATE OR REPLACE FUNCTION %s(val double) " +
                                              "RETURNS NULL ON NULL INPUT " +
                                              "RETURNS double " +
                                              "LANGUAGE javascript\n" +
                                              "AS '" + script + "';");
                execute("SELECT " + fName + "(dval) FROM %s WHERE key=1");
                Assert.fail("Javascript security check failed: " + script);
            }
            catch (FunctionExecutionException e)
            {
                assertAccessControlException(script, e);
            }
        }
    }

    private static void assertAccessControlException(String script, FunctionExecutionException e)
    {
        for (Throwable t = e; t != null && t != t.getCause(); t = t.getCause())
            if (t instanceof AccessControlException)
                return;
        Assert.fail("no AccessControlException for " + script + " (got " + e + ')');
    }

    @Test
    public void testAmokUDF() throws Throwable
    {
        createTable("CREATE TABLE %s (key int primary key, dval double)");
        execute("INSERT INTO %s (key, dval) VALUES (?, ?)", 1, 1d);

        long udfWarnTimeout = DatabaseDescriptor.getUserDefinedFunctionWarnTimeout();
        long udfFailTimeout = DatabaseDescriptor.getUserDefinedFunctionFailTimeout();
        int maxTries = 5;
        for (int i = 1; i <= maxTries; i++)
        {
            try
            {
                // short timeout
                DatabaseDescriptor.setUserDefinedFunctionWarnTimeout(10);
                DatabaseDescriptor.setUserDefinedFunctionFailTimeout(250);
                // don't kill the unit test... - default policy is "die"
                DatabaseDescriptor.setUserFunctionTimeoutPolicy(Config.UserFunctionTimeoutPolicy.ignore);

                ClientWarn.instance.captureWarnings();
                String fName = createFunction(KEYSPACE_PER_TEST, "double",
                                              "CREATE OR REPLACE FUNCTION %s(val double) " +
                                              "RETURNS NULL ON NULL INPUT " +
                                              "RETURNS double " +
                                              "LANGUAGE JAVA\n" +
                                              "AS 'long t=System.currentTimeMillis()+110; while (t>System.currentTimeMillis()) { }; return 0d;'");
                execute("SELECT " + fName + "(dval) FROM %s WHERE key=1");
                List<String> warnings = ClientWarn.instance.getWarnings();
                Assert.assertNotNull(warnings);
                Assert.assertFalse(warnings.isEmpty());
                ClientWarn.instance.resetWarnings();

                // Java UDF

                fName = createFunction(KEYSPACE_PER_TEST, "double",
                                       "CREATE OR REPLACE FUNCTION %s(val double) " +
                                       "RETURNS NULL ON NULL INPUT " +
                                       "RETURNS double " +
                                       "LANGUAGE JAVA\n" +
                                       "AS 'long t=System.currentTimeMillis()+500; while (t>System.currentTimeMillis()) { }; return 0d;';");
                assertInvalidMessage("ran longer than 250ms", "SELECT " + fName + "(dval) FROM %s WHERE key=1");

                // Javascript UDF

                fName = createFunction(KEYSPACE_PER_TEST, "double",
                                       "CREATE OR REPLACE FUNCTION %s(val double) " +
                                       "RETURNS NULL ON NULL INPUT " +
                                       "RETURNS double " +
                                       "LANGUAGE JAVASCRIPT\n" +
                                       "AS 'var t=java.lang.System.currentTimeMillis()+500; while (t>java.lang.System.currentTimeMillis()) { }; 0;';");
                assertInvalidMessage("ran longer than 250ms", "SELECT " + fName + "(dval) FROM %s WHERE key=1");

                return;
            }
            catch (Error | RuntimeException e)
            {
                if (i == maxTries)
                    throw e;
            }
            finally
            {
                // reset to defaults
                DatabaseDescriptor.setUserDefinedFunctionWarnTimeout(udfWarnTimeout);
                DatabaseDescriptor.setUserDefinedFunctionFailTimeout(udfFailTimeout);
            }
        }
    }
=======
>>>>>>> 0b97c5d1
}<|MERGE_RESOLUTION|>--- conflicted
+++ resolved
@@ -17,56 +17,29 @@
  */
 package org.apache.cassandra.cql3.validation.entities;
 
-<<<<<<< HEAD
 import java.nio.ByteBuffer;
-=======
->>>>>>> 0b97c5d1
 import java.util.ArrayList;
-import java.util.Arrays;
 import java.util.Date;
 import java.util.List;
-import java.util.Map;
-import java.util.Set;
-import java.util.TreeMap;
-import java.util.TreeSet;
-import java.util.UUID;
-import java.security.AccessControlException;
 
 import org.junit.Assert;
 import org.junit.Test;
 
-<<<<<<< HEAD
-import com.datastax.driver.core.*;
 import com.datastax.driver.core.exceptions.InvalidQueryException;
-import org.apache.cassandra.config.DatabaseDescriptor;
 import org.apache.cassandra.config.Schema;
-import org.apache.cassandra.cql3.CQL3Type;
-=======
-import com.datastax.driver.core.Row;
-import com.datastax.driver.core.exceptions.InvalidQueryException;
-import org.apache.cassandra.config.DatabaseDescriptor;
->>>>>>> 0b97c5d1
 import org.apache.cassandra.cql3.CQLTester;
 import org.apache.cassandra.cql3.QueryProcessor;
 import org.apache.cassandra.cql3.UntypedResultSet;
-import org.apache.cassandra.config.Config;
 import org.apache.cassandra.cql3.functions.FunctionName;
 import org.apache.cassandra.cql3.functions.UDFunction;
-import org.apache.cassandra.cql3.functions.UDHelper;
 import org.apache.cassandra.db.marshal.CollectionType;
-<<<<<<< HEAD
-import org.apache.cassandra.exceptions.FunctionExecutionException;
-=======
-import org.apache.cassandra.dht.ByteOrderedPartitioner;
->>>>>>> 0b97c5d1
 import org.apache.cassandra.exceptions.InvalidRequestException;
 import org.apache.cassandra.schema.KeyspaceMetadata;
 import org.apache.cassandra.service.ClientState;
-import org.apache.cassandra.service.ClientWarn;
 import org.apache.cassandra.transport.Event;
 import org.apache.cassandra.transport.Server;
 import org.apache.cassandra.transport.messages.ResultMessage;
-import org.apache.cassandra.utils.UUIDGen;
+import org.apache.cassandra.utils.ByteBufferUtil;
 
 public class UFTest extends CQLTester
 {
@@ -587,167 +560,6 @@
     }
 
     @Test
-<<<<<<< HEAD
-    public void testJavaFunctionNoParameters() throws Throwable
-    {
-        createTable("CREATE TABLE %s (key int primary key, val double)");
-
-        String functionBody = "\n  return 1L;\n";
-
-        String fName = createFunction(KEYSPACE, "",
-                                      "CREATE OR REPLACE FUNCTION %s() " +
-                                      "RETURNS NULL ON NULL INPUT " +
-                                      "RETURNS bigint " +
-                                      "LANGUAGE JAVA\n" +
-                                      "AS '" +functionBody + "';");
-
-        assertRows(execute("SELECT language, body FROM system_schema.functions WHERE keyspace_name=? AND function_name=?",
-                           KEYSPACE, parseFunctionName(fName).name),
-                   row("java", functionBody));
-
-        execute("INSERT INTO %s (key, val) VALUES (?, ?)", 1, 1d);
-        execute("INSERT INTO %s (key, val) VALUES (?, ?)", 2, 2d);
-        execute("INSERT INTO %s (key, val) VALUES (?, ?)", 3, 3d);
-        assertRows(execute("SELECT key, val, " + fName + "() FROM %s"),
-                   row(1, 1d, 1L),
-                   row(2, 2d, 1L),
-                   row(3, 3d, 1L)
-        );
-    }
-
-    @Test
-    public void testJavaFunctionInvalidBodies() throws Throwable
-    {
-        try
-        {
-            execute("CREATE OR REPLACE FUNCTION " + KEYSPACE + ".jfinv() " +
-                    "RETURNS NULL ON NULL INPUT " +
-                    "RETURNS bigint " +
-                    "LANGUAGE JAVA\n" +
-                    "AS '\n" +
-                    "foobarbaz" +
-                    "\n';");
-            Assert.fail();
-        }
-        catch (InvalidRequestException e)
-        {
-            Assert.assertTrue(e.getMessage(), e.getMessage().contains("Java source compilation failed"));
-            Assert.assertTrue(e.getMessage(), e.getMessage().contains("insert \";\" to complete BlockStatements"));
-        }
-
-        try
-        {
-            execute("CREATE OR REPLACE FUNCTION " + KEYSPACE + ".jfinv() " +
-                    "RETURNS NULL ON NULL INPUT " +
-                    "RETURNS bigint " +
-                    "LANGUAGE JAVA\n" +
-                    "AS '\n" +
-                    "foobarbaz;" +
-                    "\n';");
-            Assert.fail();
-        }
-        catch (InvalidRequestException e)
-        {
-            Assert.assertTrue(e.getMessage(), e.getMessage().contains("Java source compilation failed"));
-            Assert.assertTrue(e.getMessage(), e.getMessage().contains("foobarbaz cannot be resolved to a type"));
-        }
-    }
-
-    @Test
-    public void testJavaFunctionInvalidReturn() throws Throwable
-    {
-        assertInvalidMessage("system keyspace is not user-modifiable",
-                             "CREATE OR REPLACE FUNCTION jfir(val double) " +
-                             "RETURNS NULL ON NULL INPUT " +
-                             "RETURNS double " +
-                             "LANGUAGE JAVA\n" +
-                             "AS 'return 1L;';");
-    }
-
-    @Test
-    public void testJavaFunctionArgumentTypeMismatch() throws Throwable
-    {
-        createTable("CREATE TABLE %s (key int primary key, val bigint)");
-
-        String fName = createFunction(KEYSPACE, "double",
-                                      "CREATE OR REPLACE FUNCTION %s(val double)" +
-                                      "RETURNS NULL ON NULL INPUT " +
-                                      "RETURNS double " +
-                                      "LANGUAGE JAVA " +
-                                      "AS 'return Double.valueOf(val);';");
-
-        execute("INSERT INTO %s (key, val) VALUES (?, ?)", 1, 1L);
-        execute("INSERT INTO %s (key, val) VALUES (?, ?)", 2, 2L);
-        execute("INSERT INTO %s (key, val) VALUES (?, ?)", 3, 3L);
-        assertInvalidMessage("val cannot be passed as argument 0 of function",
-                             "SELECT key, val, " + fName + "(val) FROM %s");
-    }
-
-    @Test
-    public void testJavaFunction() throws Throwable
-    {
-        createTable("CREATE TABLE %s (key int primary key, val double)");
-
-        String functionBody = '\n' +
-                              "  // parameter val is of type java.lang.Double\n" +
-                              "  /* return type is of type java.lang.Double */\n" +
-                              "  if (val == null) {\n" +
-                              "    return null;\n" +
-                              "  }\n" +
-                              "  return Math.sin(val);\n";
-
-        String fName = createFunction(KEYSPACE, "double",
-                                      "CREATE OR REPLACE FUNCTION %s(val double) " +
-                                      "CALLED ON NULL INPUT " +
-                                      "RETURNS double " +
-                                      "LANGUAGE JAVA " +
-                                      "AS '" + functionBody + "';");
-
-        FunctionName fNameName = parseFunctionName(fName);
-
-        assertRows(execute("SELECT language, body FROM system_schema.functions WHERE keyspace_name=? AND function_name=?",
-                           fNameName.keyspace, fNameName.name),
-                   row("java", functionBody));
-
-        execute("INSERT INTO %s (key, val) VALUES (?, ?)", 1, 1d);
-        execute("INSERT INTO %s (key, val) VALUES (?, ?)", 2, 2d);
-        execute("INSERT INTO %s (key, val) VALUES (?, ?)", 3, 3d);
-        assertRows(execute("SELECT key, val, " + fName + "(val) FROM %s"),
-                   row(1, 1d, Math.sin(1d)),
-                   row(2, 2d, Math.sin(2d)),
-                   row(3, 3d, Math.sin(3d))
-        );
-    }
-
-    @Test
-    public void testJavaFunctionCounter() throws Throwable
-    {
-        createTable("CREATE TABLE %s (key int primary key, val counter)");
-
-        String fName = createFunction(KEYSPACE, "counter",
-                                      "CREATE OR REPLACE FUNCTION %s(val counter) " +
-                                      "CALLED ON NULL INPUT " +
-                                      "RETURNS bigint " +
-                                      "LANGUAGE JAVA " +
-                                      "AS 'return val + 1;';");
-
-        execute("UPDATE %s SET val = val + 1 WHERE key = 1");
-        assertRows(execute("SELECT key, val, " + fName + "(val) FROM %s"),
-                   row(1, 1L, 2L));
-        execute("UPDATE %s SET val = val + 1 WHERE key = 1");
-        assertRows(execute("SELECT key, val, " + fName + "(val) FROM %s"),
-                   row(1, 2L, 3L));
-        execute("UPDATE %s SET val = val + 2 WHERE key = 1");
-        assertRows(execute("SELECT key, val, " + fName + "(val) FROM %s"),
-                   row(1, 4L, 5L));
-        execute("UPDATE %s SET val = val - 2 WHERE key = 1");
-        assertRows(execute("SELECT key, val, " + fName + "(val) FROM %s"),
-                   row(1, 2L, 3L));
-    }
-
-    @Test
-=======
->>>>>>> 0b97c5d1
     public void testFunctionInTargetKeyspace() throws Throwable
     {
         createTable("CREATE TABLE %s (key int primary key, val double)");
@@ -875,143 +687,6 @@
     }
 
     @Test
-<<<<<<< HEAD
-    public void testJavaKeyspaceFunction() throws Throwable
-    {
-        createTable("CREATE TABLE %s (key int primary key, val double)");
-
-        String functionBody = '\n' +
-                              "  // parameter val is of type java.lang.Double\n" +
-                              "  /* return type is of type java.lang.Double */\n" +
-                              "  if (val == null) {\n" +
-                              "    return null;\n" +
-                              "  }\n" +
-                              "  return Math.sin( val );\n";
-
-        String fName = createFunction(KEYSPACE_PER_TEST, "double",
-                                     "CREATE OR REPLACE FUNCTION %s(val double) " +
-                                     "CALLED ON NULL INPUT " +
-                                     "RETURNS double " +
-                                     "LANGUAGE JAVA " +
-                                     "AS '" + functionBody + "';");
-
-        FunctionName fNameName = parseFunctionName(fName);
-
-        assertRows(execute("SELECT language, body FROM system_schema.functions WHERE keyspace_name=? AND function_name=?",
-                           fNameName.keyspace, fNameName.name),
-                   row("java", functionBody));
-
-        execute("INSERT INTO %s (key, val) VALUES (?, ?)", 1, 1d);
-        execute("INSERT INTO %s (key, val) VALUES (?, ?)", 2, 2d);
-        execute("INSERT INTO %s (key, val) VALUES (?, ?)", 3, 3d);
-        assertRows(execute("SELECT key, val, " + fName + "(val) FROM %s"),
-                   row(1, 1d, Math.sin(1d)),
-                   row(2, 2d, Math.sin(2d)),
-                   row(3, 3d, Math.sin(3d))
-        );
-    }
-
-    @Test
-    public void testJavaRuntimeException() throws Throwable
-    {
-        createTable("CREATE TABLE %s (key int primary key, val double)");
-
-        String functionBody = '\n' +
-                              "  throw new RuntimeException(\"oh no!\");\n";
-
-        String fName = createFunction(KEYSPACE_PER_TEST, "double",
-                                      "CREATE OR REPLACE FUNCTION %s(val double) " +
-                                      "RETURNS NULL ON NULL INPUT " +
-                                      "RETURNS double " +
-                                      "LANGUAGE JAVA\n" +
-                                      "AS '" + functionBody + "';");
-
-        FunctionName fNameName = parseFunctionName(fName);
-
-        assertRows(execute("SELECT language, body FROM system_schema.functions WHERE keyspace_name=? AND function_name=?",
-                           fNameName.keyspace, fNameName.name),
-                   row("java", functionBody));
-
-        execute("INSERT INTO %s (key, val) VALUES (?, ?)", 1, 1d);
-        execute("INSERT INTO %s (key, val) VALUES (?, ?)", 2, 2d);
-        execute("INSERT INTO %s (key, val) VALUES (?, ?)", 3, 3d);
-
-        // function throws a RuntimeException which is wrapped by FunctionExecutionException
-        assertInvalidThrowMessage("java.lang.RuntimeException: oh no", FunctionExecutionException.class,
-                                  "SELECT key, val, " + fName + "(val) FROM %s");
-    }
-
-    @Test
-    public void testJavaDollarQuotedFunction() throws Throwable
-    {
-        String functionBody = '\n' +
-                              "  // parameter val is of type java.lang.Double\n" +
-                              "  /* return type is of type java.lang.Double */\n" +
-                              "  if (input == null) {\n" +
-                              "    return null;\n" +
-                              "  }\n" +
-                              "  return \"'\"+Math.sin(input)+'\\\'';\n";
-
-        String fName = createFunction(KEYSPACE_PER_TEST, "double",
-                                      "CREATE FUNCTION %s( input double ) " +
-                                      "CALLED ON NULL INPUT " +
-                                      "RETURNS text " +
-                                      "LANGUAGE java\n" +
-                                      "AS $$" + functionBody + "$$;");
-
-        FunctionName fNameName = parseFunctionName(fName);
-
-        assertRows(execute("SELECT language, body FROM system_schema.functions WHERE keyspace_name=? AND function_name=?",
-                           fNameName.keyspace, fNameName.name),
-                   row("java", functionBody));
-    }
-
-    @Test
-    public void testJavaSimpleCollections() throws Throwable
-    {
-        createTable("CREATE TABLE %s (key int primary key, lst list<double>, st set<text>, mp map<int, boolean>)");
-
-        String fList = createFunction(KEYSPACE_PER_TEST, "list<double>",
-                                     "CREATE FUNCTION %s( lst list<double> ) " +
-                                     "RETURNS NULL ON NULL INPUT " +
-                                     "RETURNS list<double> " +
-                                     "LANGUAGE java\n" +
-                                     "AS $$return lst;$$;");
-        String fSet = createFunction(KEYSPACE_PER_TEST, "set<text>",
-                                     "CREATE FUNCTION %s( st set<text> ) " +
-                                     "RETURNS NULL ON NULL INPUT " +
-                                     "RETURNS set<text> " +
-                                     "LANGUAGE java\n" +
-                                     "AS $$return st;$$;");
-        String fMap = createFunction(KEYSPACE_PER_TEST, "map<int, boolean>",
-                                     "CREATE FUNCTION %s( mp map<int, boolean> ) " +
-                                     "RETURNS NULL ON NULL INPUT " +
-                                     "RETURNS map<int, boolean> " +
-                                     "LANGUAGE java\n" +
-                                     "AS $$return mp;$$;");
-
-        List<Double> list = Arrays.asList(1d, 2d, 3d);
-        Set<String> set = new TreeSet<>(Arrays.asList("one", "three", "two"));
-        Map<Integer, Boolean> map = new TreeMap<>();
-        map.put(1, true);
-        map.put(2, false);
-        map.put(3, true);
-
-        execute("INSERT INTO %s (key, lst, st, mp) VALUES (1, ?, ?, ?)", list, set, map);
-
-        assertRows(execute("SELECT " + fList + "(lst), " + fSet + "(st), " + fMap + "(mp) FROM %s WHERE key = 1"),
-                   row(list, set, map));
-
-        // same test - but via native protocol
-        for (int version : PROTOCOL_VERSIONS)
-            assertRowsNet(version,
-                          executeNet(version, "SELECT " + fList + "(lst), " + fSet + "(st), " + fMap + "(mp) FROM %s WHERE key = 1"),
-                          row(list, set, map));
-    }
-
-    @Test
-=======
->>>>>>> 0b97c5d1
     public void testWrongKeyspace() throws Throwable
     {
         String typeName = createType("CREATE TYPE %s (txt text, i int)");
@@ -1035,323 +710,6 @@
     }
 
     @Test
-    public void testComplexNullValues() throws Throwable
-    {
-        String type = KEYSPACE + '.' + createType("CREATE TYPE %s (txt text, i int)");
-
-        createTable("CREATE TABLE %s (key int primary key, lst list<double>, st set<text>, mp map<int, boolean>," +
-                    "tup frozen<tuple<double, text, int, boolean>>, udt frozen<" + type + ">)");
-
-        String fList = createFunction(KEYSPACE, "list<double>",
-                                      "CREATE FUNCTION %s( coll list<double> ) " +
-                                      "CALLED ON NULL INPUT " +
-                                      "RETURNS list<double> " +
-                                      "LANGUAGE java\n" +
-                                      "AS $$return coll;$$;");
-        String fSet = createFunction(KEYSPACE, "set<text>",
-                                     "CREATE FUNCTION %s( coll set<text> ) " +
-                                     "CALLED ON NULL INPUT " +
-                                     "RETURNS set<text> " +
-                                     "LANGUAGE java\n" +
-                                     "AS $$return coll;$$;");
-        String fMap = createFunction(KEYSPACE, "map<int, boolean>",
-                                     "CREATE FUNCTION %s( coll map<int, boolean> ) " +
-                                     "CALLED ON NULL INPUT " +
-                                     "RETURNS map<int, boolean> " +
-                                     "LANGUAGE java\n" +
-                                     "AS $$return coll;$$;");
-        String fTup = createFunction(KEYSPACE, "tuple<double, text, int, boolean>",
-                                     "CREATE FUNCTION %s( val tuple<double, text, int, boolean> ) " +
-                                     "CALLED ON NULL INPUT " +
-                                     "RETURNS tuple<double, text, int, boolean> " +
-                                     "LANGUAGE java\n" +
-                                     "AS $$return val;$$;");
-        String fUdt = createFunction(KEYSPACE, type,
-                                     "CREATE FUNCTION %s( val " + type + " ) " +
-                                     "CALLED ON NULL INPUT " +
-                                     "RETURNS " + type + " " +
-                                     "LANGUAGE java\n" +
-                                     "AS $$return val;$$;");
-        List<Double> list = Arrays.asList(1d, 2d, 3d);
-        Set<String> set = new TreeSet<>(Arrays.asList("one", "three", "two"));
-        Map<Integer, Boolean> map = new TreeMap<>();
-        map.put(1, true);
-        map.put(2, false);
-        map.put(3, true);
-        Object t = tuple(1d, "one", 42, false);
-
-        execute("INSERT INTO %s (key, lst, st, mp, tup, udt) VALUES (1, ?, ?, ?, ?, {txt: 'one', i:1})", list, set, map, t);
-        execute("INSERT INTO %s (key, lst, st, mp, tup, udt) VALUES (2, ?, ?, ?, ?, null)", null, null, null, null);
-
-        execute("SELECT " +
-                fList + "(lst), " +
-                fSet + "(st), " +
-                fMap + "(mp), " +
-                fTup + "(tup), " +
-                fUdt + "(udt) FROM %s WHERE key = 1");
-        UntypedResultSet.Row row = execute("SELECT " +
-                                           fList + "(lst) as l, " +
-                                           fSet + "(st) as s, " +
-                                           fMap + "(mp) as m, " +
-                                           fTup + "(tup) as t, " +
-                                           fUdt + "(udt) as u " +
-                                           "FROM %s WHERE key = 1").one();
-        Assert.assertNotNull(row.getBytes("l"));
-        Assert.assertNotNull(row.getBytes("s"));
-        Assert.assertNotNull(row.getBytes("m"));
-        Assert.assertNotNull(row.getBytes("t"));
-        Assert.assertNotNull(row.getBytes("u"));
-        row = execute("SELECT " +
-                      fList + "(lst) as l, " +
-                      fSet + "(st) as s, " +
-                      fMap + "(mp) as m, " +
-                      fTup + "(tup) as t, " +
-                      fUdt + "(udt) as u " +
-                      "FROM %s WHERE key = 2").one();
-        Assert.assertNull(row.getBytes("l"));
-        Assert.assertNull(row.getBytes("s"));
-        Assert.assertNull(row.getBytes("m"));
-        Assert.assertNull(row.getBytes("t"));
-        Assert.assertNull(row.getBytes("u"));
-
-        for (int version : PROTOCOL_VERSIONS)
-        {
-            Row r = executeNet(version, "SELECT " +
-                                        fList + "(lst) as l, " +
-                                        fSet + "(st) as s, " +
-                                        fMap + "(mp) as m, " +
-                                        fTup + "(tup) as t, " +
-                                        fUdt + "(udt) as u " +
-                                        "FROM %s WHERE key = 1").one();
-            Assert.assertNotNull(r.getBytesUnsafe("l"));
-            Assert.assertNotNull(r.getBytesUnsafe("s"));
-            Assert.assertNotNull(r.getBytesUnsafe("m"));
-            Assert.assertNotNull(r.getBytesUnsafe("t"));
-            Assert.assertNotNull(r.getBytesUnsafe("u"));
-            r = executeNet(version, "SELECT " +
-                                    fList + "(lst) as l, " +
-                                    fSet + "(st) as s, " +
-                                    fMap + "(mp) as m, " +
-                                    fTup + "(tup) as t, " +
-                                    fUdt + "(udt) as u " +
-                                    "FROM %s WHERE key = 2").one();
-            Assert.assertNull(r.getBytesUnsafe("l"));
-            Assert.assertNull(r.getBytesUnsafe("s"));
-            Assert.assertNull(r.getBytesUnsafe("m"));
-            Assert.assertNull(r.getBytesUnsafe("t"));
-            Assert.assertNull(r.getBytesUnsafe("u"));
-        }
-    }
-
-    @Test
-<<<<<<< HEAD
-    public void testJavaTupleType() throws Throwable
-    {
-        createTable("CREATE TABLE %s (key int primary key, tup frozen<tuple<double, text, int, boolean>>)");
-
-        String fName = createFunction(KEYSPACE, "tuple<double, text, int, boolean>",
-                                     "CREATE FUNCTION %s( tup tuple<double, text, int, boolean> ) " +
-                                     "RETURNS NULL ON NULL INPUT " +
-                                     "RETURNS tuple<double, text, int, boolean> " +
-                                     "LANGUAGE java\n" +
-                                     "AS $$return tup;$$;");
-
-        Object t = tuple(1d, "foo", 2, true);
-
-        execute("INSERT INTO %s (key, tup) VALUES (1, ?)", t);
-
-        assertRows(execute("SELECT tup FROM %s WHERE key = 1"),
-                   row(t));
-
-        assertRows(execute("SELECT " + fName + "(tup) FROM %s WHERE key = 1"),
-                   row(t));
-    }
-
-    @Test
-    public void testJavaTupleTypeCollection() throws Throwable
-    {
-        String tupleTypeDef = "tuple<double, list<double>, set<text>, map<int, boolean>>";
-
-        createTable("CREATE TABLE %s (key int primary key, tup frozen<" + tupleTypeDef + ">)");
-
-        String fTup0 = createFunction(KEYSPACE_PER_TEST, tupleTypeDef,
-                "CREATE FUNCTION %s( tup " + tupleTypeDef + " ) " +
-                "CALLED ON NULL INPUT " +
-                "RETURNS " + tupleTypeDef + ' ' +
-                "LANGUAGE java\n" +
-                "AS $$return " +
-                "       tup;$$;");
-        String fTup1 = createFunction(KEYSPACE_PER_TEST, tupleTypeDef,
-                "CREATE FUNCTION %s( tup " + tupleTypeDef + " ) " +
-                "CALLED ON NULL INPUT " +
-                "RETURNS double " +
-                "LANGUAGE java\n" +
-                "AS $$return " +
-                "       Double.valueOf(tup.getDouble(0));$$;");
-        String fTup2 = createFunction(KEYSPACE_PER_TEST, tupleTypeDef,
-                                      "CREATE FUNCTION %s( tup " + tupleTypeDef + " ) " +
-                                      "RETURNS NULL ON NULL INPUT " +
-                                      "RETURNS list<double> " +
-                                      "LANGUAGE java\n" +
-                                      "AS $$return " +
-                                      "       tup.getList(1, Double.class);$$;");
-        String fTup3 = createFunction(KEYSPACE_PER_TEST, tupleTypeDef,
-                "CREATE FUNCTION %s( tup " + tupleTypeDef + " ) " +
-                "RETURNS NULL ON NULL INPUT " +
-                "RETURNS set<text> " +
-                "LANGUAGE java\n" +
-                "AS $$return " +
-                "       tup.getSet(2, String.class);$$;");
-        String fTup4 = createFunction(KEYSPACE_PER_TEST, tupleTypeDef,
-                "CREATE FUNCTION %s( tup " + tupleTypeDef + " ) " +
-                "RETURNS NULL ON NULL INPUT " +
-                "RETURNS map<int, boolean> " +
-                "LANGUAGE java\n" +
-                "AS $$return " +
-                "       tup.getMap(3, Integer.class, Boolean.class);$$;");
-
-        List<Double> list = Arrays.asList(1d, 2d, 3d);
-        Set<String> set = new TreeSet<>(Arrays.asList("one", "three", "two"));
-        Map<Integer, Boolean> map = new TreeMap<>();
-        map.put(1, true);
-        map.put(2, false);
-        map.put(3, true);
-
-        Object t = tuple(1d, list, set, map);
-
-        execute("INSERT INTO %s (key, tup) VALUES (1, ?)", t);
-
-        assertRows(execute("SELECT " + fTup0 + "(tup) FROM %s WHERE key = 1"),
-                   row(t));
-        assertRows(execute("SELECT " + fTup1 + "(tup) FROM %s WHERE key = 1"),
-                   row(1d));
-        assertRows(execute("SELECT " + fTup2 + "(tup) FROM %s WHERE key = 1"),
-                   row(list));
-        assertRows(execute("SELECT " + fTup3 + "(tup) FROM %s WHERE key = 1"),
-                   row(set));
-        assertRows(execute("SELECT " + fTup4 + "(tup) FROM %s WHERE key = 1"),
-                   row(map));
-
-        // same test - but via native protocol
-        // we use protocol V3 here to encode the expected version because the server
-        // always serializes Collections using V3 - see CollectionSerializer's
-        // serialize and deserialize methods.
-        TupleType tType = tupleTypeOf(Server.VERSION_3,
-                                      DataType.cdouble(),
-                                      DataType.list(DataType.cdouble()),
-                                      DataType.set(DataType.text()),
-                                      DataType.map(DataType.cint(), DataType.cboolean()));
-        TupleValue tup = tType.newValue(1d, list, set, map);
-        for (int version : PROTOCOL_VERSIONS)
-        {
-            assertRowsNet(version,
-                          executeNet(version, "SELECT " + fTup0 + "(tup) FROM %s WHERE key = 1"),
-                          row(tup));
-            assertRowsNet(version,
-                          executeNet(version, "SELECT " + fTup1 + "(tup) FROM %s WHERE key = 1"),
-                          row(1d));
-            assertRowsNet(version,
-                          executeNet(version, "SELECT " + fTup2 + "(tup) FROM %s WHERE key = 1"),
-                          row(list));
-            assertRowsNet(version,
-                          executeNet(version, "SELECT " + fTup3 + "(tup) FROM %s WHERE key = 1"),
-                          row(set));
-            assertRowsNet(version,
-                          executeNet(version, "SELECT " + fTup4 + "(tup) FROM %s WHERE key = 1"),
-                          row(map));
-        }
-    }
-
-    @Test
-    public void testJavaUserTypeWithUse() throws Throwable
-    {
-        String type = createType("CREATE TYPE %s (txt text, i int)");
-        createTable("CREATE TABLE %s (key int primary key, udt frozen<" + KEYSPACE + '.' + type + ">)");
-        execute("INSERT INTO %s (key, udt) VALUES (1, {txt: 'one', i:1})");
-
-        for (int version : PROTOCOL_VERSIONS)
-        {
-            executeNet(version, "USE " + KEYSPACE);
-
-            executeNet(version,
-                       "CREATE FUNCTION f_use1( udt " + type + " ) " +
-                       "RETURNS NULL ON NULL INPUT " +
-                       "RETURNS " + type + " " +
-                       "LANGUAGE java " +
-                       "AS $$return " +
-                       "     udt;$$;");
-            try
-            {
-                List<Row> rowsNet = executeNet(version, "SELECT f_use1(udt) FROM %s WHERE key = 1").all();
-                Assert.assertEquals(1, rowsNet.size());
-                UDTValue udtVal = rowsNet.get(0).getUDTValue(0);
-                Assert.assertEquals("one", udtVal.getString("txt"));
-                Assert.assertEquals(1, udtVal.getInt("i"));
-            }
-            finally
-            {
-                executeNet(version, "DROP FUNCTION f_use1");
-            }
-        }
-    }
-
-    @Test
-    public void testJavaUserType() throws Throwable
-    {
-        String type = KEYSPACE + '.' + createType("CREATE TYPE %s (txt text, i int)");
-
-        createTable("CREATE TABLE %s (key int primary key, udt frozen<" + type + ">)");
-
-        String fUdt0 = createFunction(KEYSPACE, type,
-                                      "CREATE FUNCTION %s( udt " + type + " ) " +
-                                      "RETURNS NULL ON NULL INPUT " +
-                                      "RETURNS " + type + " " +
-                                      "LANGUAGE java " +
-                                      "AS $$return " +
-                                      "     udt;$$;");
-        String fUdt1 = createFunction(KEYSPACE, type,
-                                      "CREATE FUNCTION %s( udt " + type + ") " +
-                                      "RETURNS NULL ON NULL INPUT " +
-                                      "RETURNS text " +
-                                      "LANGUAGE java " +
-                                      "AS $$return " +
-                                      "     udt.getString(\"txt\");$$;");
-        String fUdt2 = createFunction(KEYSPACE, type,
-                                      "CREATE FUNCTION %s( udt " + type + ") " +
-                                      "CALLED ON NULL INPUT " +
-                                      "RETURNS int " +
-                                      "LANGUAGE java " +
-                                      "AS $$return " +
-                                      "     Integer.valueOf(udt.getInt(\"i\"));$$;");
-
-        execute("INSERT INTO %s (key, udt) VALUES (1, {txt: 'one', i:1})");
-
-        UntypedResultSet rows = execute("SELECT " + fUdt0 + "(udt) FROM %s WHERE key = 1");
-        Assert.assertEquals(1, rows.size());
-        assertRows(execute("SELECT " + fUdt1 + "(udt) FROM %s WHERE key = 1"),
-                   row("one"));
-        assertRows(execute("SELECT " + fUdt2 + "(udt) FROM %s WHERE key = 1"),
-                   row(1));
-
-        for (int version : PROTOCOL_VERSIONS)
-        {
-            List<Row> rowsNet = executeNet(version, "SELECT " + fUdt0 + "(udt) FROM %s WHERE key = 1").all();
-            Assert.assertEquals(1, rowsNet.size());
-            UDTValue udtVal = rowsNet.get(0).getUDTValue(0);
-            Assert.assertEquals("one", udtVal.getString("txt"));
-            Assert.assertEquals(1, udtVal.getInt("i"));
-            assertRowsNet(version,
-                          executeNet(version, "SELECT " + fUdt1 + "(udt) FROM %s WHERE key = 1"),
-                          row("one"));
-            assertRowsNet(version,
-                          executeNet(version, "SELECT " + fUdt2 + "(udt) FROM %s WHERE key = 1"),
-                          row(1));
-        }
-    }
-
-    @Test
-=======
->>>>>>> 0b97c5d1
     public void testUserTypeDrop() throws Throwable
     {
         String type = KEYSPACE + '.' + createType("CREATE TYPE %s (txt text, i int)");
@@ -1397,386 +755,6 @@
                              "RETURNS text " +
                              "LANGUAGE javascript\n" +
                              "AS '\"foo bar\";';");
-    }
-
-<<<<<<< HEAD
-        createTable("CREATE TABLE %s (key int primary key, udt frozen<" + type + ">)");
-
-        String fName = createFunction(KEYSPACE, type,
-                                      "CREATE FUNCTION %s( udt " + type + " ) " +
-                                      "RETURNS NULL ON NULL INPUT " +
-                                      "RETURNS text " +
-                                      "LANGUAGE java\n" +
-                                      "AS $$return udt.getString(\"txt\");$$;");
-
-        execute("INSERT INTO %s (key, udt) VALUES (1, {txt: 'one', i:1})");
-
-        assertRows(execute("SELECT " + fName + "(udt) FROM %s WHERE key = 1"),
-                   row("one"));
-
-        execute("ALTER TYPE " + type + " RENAME txt TO str");
-
-        assertInvalidMessage("txt is not a field defined in this UDT",
-                             "SELECT " + fName + "(udt) FROM %s WHERE key = 1");
-
-        execute("ALTER TYPE " + type + " RENAME str TO txt");
-
-        assertRows(execute("SELECT " + fName + "(udt) FROM %s WHERE key = 1"),
-                   row("one"));
-    }
-
-    @Test
-    public void testJavaUserTypeAddFieldWithReplace() throws Throwable
-    {
-        String type = KEYSPACE + '.' + createType("CREATE TYPE %s (txt text, i int)");
-
-        createTable("CREATE TABLE %s (key int primary key, udt frozen<" + type + ">)");
-
-        String fName1replace = createFunction(KEYSPACE, type,
-                                              "CREATE FUNCTION %s( udt " + type + ") " +
-                                              "RETURNS NULL ON NULL INPUT " +
-                                              "RETURNS text " +
-                                              "LANGUAGE java\n" +
-                                              "AS $$return udt.getString(\"txt\");$$;");
-        String fName2replace = createFunction(KEYSPACE, type,
-                                              "CREATE FUNCTION %s( udt " + type + " ) " +
-                                              "CALLED ON NULL INPUT " +
-                                              "RETURNS int " +
-                                              "LANGUAGE java\n" +
-                                              "AS $$return Integer.valueOf(udt.getInt(\"i\"));$$;");
-        String fName3replace = createFunction(KEYSPACE, type,
-                                              "CREATE FUNCTION %s( udt " + type + " ) " +
-                                              "CALLED ON NULL INPUT " +
-                                              "RETURNS double " +
-                                              "LANGUAGE java\n" +
-                                              "AS $$return Double.valueOf(udt.getDouble(\"added\"));$$;");
-        String fName4replace = createFunction(KEYSPACE, type,
-                                              "CREATE FUNCTION %s( udt " + type + " ) " +
-                                              "RETURNS NULL ON NULL INPUT " +
-                                              "RETURNS " + type + " " +
-                                              "LANGUAGE java\n" +
-                                              "AS $$return udt;$$;");
-
-        String fName1noReplace = createFunction(KEYSPACE, type,
-                                              "CREATE FUNCTION %s( udt " + type + " ) " +
-                                              "RETURNS NULL ON NULL INPUT " +
-                                              "RETURNS text " +
-                                              "LANGUAGE java\n" +
-                                              "AS $$return udt.getString(\"txt\");$$;");
-        String fName2noReplace = createFunction(KEYSPACE, type,
-                                              "CREATE FUNCTION %s( udt " + type + " ) " +
-                                              "CALLED ON NULL INPUT " +
-                                              "RETURNS int " +
-                                              "LANGUAGE java\n" +
-                                              "AS $$return Integer.valueOf(udt.getInt(\"i\"));$$;");
-        String fName3noReplace = createFunction(KEYSPACE, type,
-                                                "CREATE FUNCTION %s( udt " + type + " ) " +
-                                                "CALLED ON NULL INPUT " +
-                                                "RETURNS double " +
-                                                "LANGUAGE java\n" +
-                                                "AS $$return Double.valueOf(udt.getDouble(\"added\"));$$;");
-        String fName4noReplace = createFunction(KEYSPACE, type,
-                                                "CREATE FUNCTION %s( udt " + type + " ) " +
-                                                "RETURNS NULL ON NULL INPUT " +
-                                                "RETURNS " + type + " " +
-                                                "LANGUAGE java\n" +
-                                                "AS $$return udt;$$;");
-
-        execute("INSERT INTO %s (key, udt) VALUES (1, {txt: 'one', i:1})");
-
-        assertRows(execute("SELECT " + fName1replace + "(udt) FROM %s WHERE key = 1"),
-                   row("one"));
-        assertRows(execute("SELECT " + fName2replace + "(udt) FROM %s WHERE key = 1"),
-                   row(1));
-
-        // add field
-
-        execute("ALTER TYPE " + type + " ADD added double");
-
-        execute("INSERT INTO %s (key, udt) VALUES (2, {txt: 'two', i:2, added: 2})");
-
-        // note: type references of functions remain at the state _before_ the type mutation
-        // means we need to recreate the functions
-
-        execute(String.format("CREATE OR REPLACE FUNCTION %s( udt %s ) " +
-                              "RETURNS NULL ON NULL INPUT " +
-                              "RETURNS text " +
-                              "LANGUAGE java\n" +
-                              "AS $$return " +
-                              "     udt.getString(\"txt\");$$;",
-                              fName1replace, type));
-        Assert.assertEquals(1, Schema.instance.getFunctions(parseFunctionName(fName1replace)).size());
-        execute(String.format("CREATE OR REPLACE FUNCTION %s( udt %s ) " +
-                              "CALLED ON NULL INPUT " +
-                              "RETURNS int " +
-                              "LANGUAGE java\n" +
-                              "AS $$return " +
-                              "     Integer.valueOf(udt.getInt(\"i\"));$$;",
-                              fName2replace, type));
-        Assert.assertEquals(1, Schema.instance.getFunctions(parseFunctionName(fName2replace)).size());
-        execute(String.format("CREATE OR REPLACE FUNCTION %s( udt %s ) " +
-                              "CALLED ON NULL INPUT " +
-                              "RETURNS double " +
-                              "LANGUAGE java\n" +
-                              "AS $$return " +
-                              "     Double.valueOf(udt.getDouble(\"added\"));$$;",
-                              fName3replace, type));
-        Assert.assertEquals(1, Schema.instance.getFunctions(parseFunctionName(fName3replace)).size());
-        execute(String.format("CREATE OR REPLACE FUNCTION %s( udt %s ) " +
-                              "RETURNS NULL ON NULL INPUT " +
-                              "RETURNS %s " +
-                              "LANGUAGE java\n" +
-                              "AS $$return " +
-                              "     udt;$$;",
-                              fName4replace, type, type));
-        Assert.assertEquals(1, Schema.instance.getFunctions(parseFunctionName(fName4replace)).size());
-
-        assertRows(execute("SELECT " + fName1replace + "(udt) FROM %s WHERE key = 2"),
-                   row("two"));
-        assertRows(execute("SELECT " + fName2replace + "(udt) FROM %s WHERE key = 2"),
-                   row(2));
-        assertRows(execute("SELECT " + fName3replace + "(udt) FROM %s WHERE key = 2"),
-                   row(2d));
-        assertRows(execute("SELECT " + fName3replace + "(udt) FROM %s WHERE key = 1"),
-                   row(0d));
-
-        // un-replaced functions will work since the user type has changed
-        // and the UDF has exchanged the user type reference
-
-        assertRows(execute("SELECT " + fName1noReplace + "(udt) FROM %s WHERE key = 2"),
-                   row("two"));
-        assertRows(execute("SELECT " + fName2noReplace + "(udt) FROM %s WHERE key = 2"),
-                   row(2));
-        assertRows(execute("SELECT " + fName3noReplace + "(udt) FROM %s WHERE key = 2"),
-                   row(2d));
-        assertRows(execute("SELECT " + fName3noReplace + "(udt) FROM %s WHERE key = 1"),
-                   row(0d));
-
-        execute("DROP FUNCTION " + fName1replace);
-        execute("DROP FUNCTION " + fName2replace);
-        execute("DROP FUNCTION " + fName3replace);
-        execute("DROP FUNCTION " + fName4replace);
-        execute("DROP FUNCTION " + fName1noReplace);
-        execute("DROP FUNCTION " + fName2noReplace);
-        execute("DROP FUNCTION " + fName3noReplace);
-        execute("DROP FUNCTION " + fName4noReplace);
-    }
-
-    @Test
-    public void testJavaUTCollections() throws Throwable
-    {
-        String type = KEYSPACE + '.' + createType("CREATE TYPE %s (txt text, i int)");
-
-        createTable(String.format("CREATE TABLE %%s " +
-                                  "(key int primary key, lst list<frozen<%s>>, st set<frozen<%s>>, mp map<int, frozen<%s>>)",
-                                  type, type, type));
-
-        String fName1 = createFunction(KEYSPACE, "list<frozen<" + type + ">>",
-                              "CREATE FUNCTION %s( lst list<frozen<" + type + ">> ) " +
-                              "RETURNS NULL ON NULL INPUT " +
-                              "RETURNS text " +
-                              "LANGUAGE java\n" +
-                              "AS $$" +
-                              "     com.datastax.driver.core.UDTValue udtVal = (com.datastax.driver.core.UDTValue)lst.get(1);" +
-                              "     return udtVal.getString(\"txt\");$$;");
-        String fName2 = createFunction(KEYSPACE, "set<frozen<" + type + ">>",
-                                       "CREATE FUNCTION %s( st set<frozen<" + type + ">> ) " +
-                                       "RETURNS NULL ON NULL INPUT " +
-                                       "RETURNS text " +
-                                       "LANGUAGE java\n" +
-                                       "AS $$" +
-                                       "     com.datastax.driver.core.UDTValue udtVal = (com.datastax.driver.core.UDTValue)st.iterator().next();" +
-                                       "     return udtVal.getString(\"txt\");$$;");
-        String fName3 = createFunction(KEYSPACE, "map<int, frozen<" + type + ">>",
-                              "CREATE FUNCTION %s( mp map<int, frozen<" + type + ">> ) " +
-                              "RETURNS NULL ON NULL INPUT " +
-                              "RETURNS text " +
-                              "LANGUAGE java\n" +
-                              "AS $$" +
-                              "     com.datastax.driver.core.UDTValue udtVal = (com.datastax.driver.core.UDTValue)mp.get(Integer.valueOf(3));" +
-                              "     return udtVal.getString(\"txt\");$$;");
-
-        execute("INSERT INTO %s (key, lst, st, mp) values (1, " +
-                "[ {txt: 'one', i:1}, {txt: 'three', i:1}, {txt: 'one', i:1} ] , " +
-                "{ {txt: 'one', i:1}, {txt: 'three', i:3}, {txt: 'two', i:2} }, " +
-                "{ 1: {txt: 'one', i:1}, 2: {txt: 'one', i:3}, 3: {txt: 'two', i:2} })");
-
-        assertRows(execute("SELECT " + fName1 + "(lst), " + fName2 + "(st), " + fName3 + "(mp) FROM %s WHERE key = 1"),
-                   row("three", "one", "two"));
-
-        for (int version : PROTOCOL_VERSIONS)
-            assertRowsNet(version,
-                          executeNet(version, "SELECT " + fName1 + "(lst), " + fName2 + "(st), " + fName3 + "(mp) FROM %s WHERE key = 1"),
-                          row("three", "one", "two"));
-    }
-
-    @Test
-    public void testDuplicateArgNames() throws Throwable
-    {
-        assertInvalidMessage("duplicate argument names for given function",
-                             "CREATE OR REPLACE FUNCTION " + KEYSPACE + ".scrinv(val double, val text) " +
-                             "RETURNS NULL ON NULL INPUT " +
-                             "RETURNS text " +
-                             "LANGUAGE javascript\n" +
-                             "AS '\"foo bar\";';");
-    }
-
-    @Test
-    public void testJavascriptCompileFailure() throws Throwable
-    {
-        assertInvalidMessage("Failed to compile function 'cql_test_keyspace.scrinv'",
-                             "CREATE OR REPLACE FUNCTION " + KEYSPACE + ".scrinv(val double) " +
-                             "RETURNS NULL ON NULL INPUT " +
-                             "RETURNS double " +
-                             "LANGUAGE javascript\n" +
-                             "AS 'foo bar';");
-    }
-
-    @Test
-    public void testScriptInvalidLanguage() throws Throwable
-    {
-        assertInvalidMessage("Invalid language 'artificial_intelligence' for function 'cql_test_keyspace.scrinv'",
-                             "CREATE OR REPLACE FUNCTION " + KEYSPACE + ".scrinv(val double) " +
-                             "RETURNS NULL ON NULL INPUT " +
-                             "RETURNS double " +
-                             "LANGUAGE artificial_intelligence\n" +
-                             "AS 'question for 42?';");
-    }
-
-    static class TypesTestDef
-=======
-    private static class TypesTestDef
->>>>>>> 0b97c5d1
-    {
-        final String udfType;
-        final String tableType;
-        final String columnName;
-        final Object referenceValue;
-
-        String fCheckArgAndReturn;
-
-        String fCalledOnNull;
-        String fReturnsNullOnNull;
-
-        TypesTestDef(String udfType, String tableType, String columnName, Object referenceValue)
-        {
-            this.udfType = udfType;
-            this.tableType = tableType;
-            this.columnName = columnName;
-            this.referenceValue = referenceValue;
-        }
-    }
-
-    @Test
-    public void testTypesWithAndWithoutNulls() throws Throwable
-    {
-        // test various combinations of types against UDFs with CALLED ON NULL or RETURNS NULL ON NULL
-
-        String type = createType("CREATE TYPE %s (txt text, i int)");
-
-        TypesTestDef[] typeDefs =
-        {
-        //                udf type,            table type,                 column, reference value
-        new TypesTestDef("timestamp", "timestamp", "ts", new Date()),
-        new TypesTestDef("date", "date", "dt", 12345),
-        new TypesTestDef("time", "time", "tim", 12345L),
-        new TypesTestDef("uuid", "uuid", "uu", UUID.randomUUID()),
-        new TypesTestDef("timeuuid", "timeuuid", "tu", UUIDGen.getTimeUUID()),
-        new TypesTestDef("tinyint", "tinyint", "ti", (byte) 42),
-        new TypesTestDef("smallint", "smallint", "si", (short) 43),
-        new TypesTestDef("int", "int", "i", 44),
-        new TypesTestDef("bigint", "bigint", "b", 45L),
-        new TypesTestDef("float", "float", "f", 46f),
-        new TypesTestDef("double", "double", "d", 47d),
-        new TypesTestDef("boolean", "boolean", "x", true),
-        new TypesTestDef("ascii", "ascii", "a", "tqbfjutld"),
-        new TypesTestDef("text", "text", "t", "k\u00f6lsche jung"),
-        //new TypesTestDef(type,                 "frozen<" + type + '>',     "u",    null),
-        new TypesTestDef("tuple<int, text>", "frozen<tuple<int, text>>", "tup", tuple(1, "foo"))
-        };
-
-        String createTableDDL = "CREATE TABLE %s (key int PRIMARY KEY";
-        String insertDML = "INSERT INTO %s (key";
-        List<Object> values = new ArrayList<>();
-        for (TypesTestDef typeDef : typeDefs)
-        {
-            createTableDDL += ", " + typeDef.columnName + ' ' + typeDef.tableType;
-            insertDML += ", " + typeDef.columnName;
-            String typeName = typeDef.udfType;
-            typeDef.fCheckArgAndReturn = createFunction(KEYSPACE,
-                                                        typeName,
-                                                        "CREATE OR REPLACE FUNCTION %s(val " + typeName + ") " +
-                                                        "CALLED ON NULL INPUT " +
-                                                        "RETURNS " + typeName + ' ' +
-                                                        "LANGUAGE java\n" +
-                                                        "AS 'return val;';");
-            typeDef.fCalledOnNull = createFunction(KEYSPACE,
-                                                   typeName,
-                                                   "CREATE OR REPLACE FUNCTION %s(val " + typeName + ") " +
-                                                   "CALLED ON NULL INPUT " +
-                                                   "RETURNS text " +
-                                                   "LANGUAGE java\n" +
-                                                   "AS 'return \"called\";';");
-            typeDef.fReturnsNullOnNull = createFunction(KEYSPACE,
-                                                        typeName,
-                                                        "CREATE OR REPLACE FUNCTION %s(val " + typeName + ") " +
-                                                        "RETURNS NULL ON NULL INPUT " +
-                                                        "RETURNS text " +
-                                                        "LANGUAGE java\n" +
-                                                        "AS 'return \"called\";';");
-            values.add(typeDef.referenceValue);
-        }
-
-        createTableDDL += ')';
-        createTable(createTableDDL);
-
-        insertDML += ") VALUES (1";
-        for (TypesTestDef ignored : typeDefs)
-            insertDML += ", ?";
-        insertDML += ')';
-
-        execute(insertDML, values.toArray());
-
-        // second row with null values
-        for (int i = 0; i < values.size(); i++)
-            values.set(i, null);
-        execute(insertDML.replace('1', '2'), values.toArray());
-
-        // check argument input + return
-        for (TypesTestDef typeDef : typeDefs)
-        {
-            assertRows(execute("SELECT " + typeDef.fCheckArgAndReturn + '(' + typeDef.columnName + ") FROM %s WHERE key = 1"),
-                       row(new Object[]{ typeDef.referenceValue }));
-        }
-
-        // check for CALLED ON NULL INPUT with non-null arguments
-        for (TypesTestDef typeDef : typeDefs)
-        {
-            assertRows(execute("SELECT " + typeDef.fCalledOnNull + '(' + typeDef.columnName + ") FROM %s WHERE key = 1"),
-                       row(new Object[]{ "called" }));
-        }
-
-        // check for CALLED ON NULL INPUT with null arguments
-        for (TypesTestDef typeDef : typeDefs)
-        {
-            assertRows(execute("SELECT " + typeDef.fCalledOnNull + '(' + typeDef.columnName + ") FROM %s WHERE key = 2"),
-                       row(new Object[]{ "called" }));
-        }
-
-        // check for RETURNS NULL ON NULL INPUT with non-null arguments
-        for (TypesTestDef typeDef : typeDefs)
-        {
-            assertRows(execute("SELECT " + typeDef.fReturnsNullOnNull + '(' + typeDef.columnName + ") FROM %s WHERE key = 1"),
-                       row(new Object[]{ "called" }));
-        }
-
-        // check for RETURNS NULL ON NULL INPUT with null arguments
-        for (TypesTestDef typeDef : typeDefs)
-        {
-            assertRows(execute("SELECT " + typeDef.fReturnsNullOnNull + '(' + typeDef.columnName + ") FROM %s WHERE key = 2"),
-                       row(new Object[]{ null }));
-        }
-
     }
 
     @Test
@@ -1882,272 +860,6 @@
             }
         }
     }
-<<<<<<< HEAD
-    @Test
-    public void testFunctionWithFrozenSetType() throws Throwable
-    {
-        createTable("CREATE TABLE %s (a int PRIMARY KEY, b frozen<set<int>>)");
-        createIndex("CREATE INDEX ON %s (FULL(b))");
-
-        execute("INSERT INTO %s (a, b) VALUES (?, ?)", 0, set());
-        execute("INSERT INTO %s (a, b) VALUES (?, ?)", 1, set(1, 2, 3));
-        execute("INSERT INTO %s (a, b) VALUES (?, ?)", 2, set(4, 5, 6));
-        execute("INSERT INTO %s (a, b) VALUES (?, ?)", 3, set(7, 8, 9));
-
-        assertInvalidMessage("The function arguments should not be frozen",
-                             "CREATE OR REPLACE FUNCTION " + KEYSPACE + ".frozenSetArg(values frozen<set<int>>) " +
-                             "CALLED ON NULL INPUT " +
-                             "RETURNS int " +
-                             "LANGUAGE java\n" +
-                             "AS 'int sum = 0; for (Object value : values) {sum += value;} return sum;';");
-
-        assertInvalidMessage("The function return type should not be frozen",
-                             "CREATE OR REPLACE FUNCTION " + KEYSPACE + ".frozenReturnType(values set<int>) " +
-                             "CALLED ON NULL INPUT " +
-                             "RETURNS frozen<set<int>> " +
-                             "LANGUAGE java\n" +
-                             "AS 'return values;';");
-
-        String functionName = createFunction(KEYSPACE,
-                                             "set<int>",
-                                             "CREATE FUNCTION %s (values set<int>) " +
-                                             "CALLED ON NULL INPUT " +
-                                             "RETURNS int " +
-                                             "LANGUAGE java\n" +
-                                             "AS 'int sum = 0; for (Object value : values) {sum += ((Integer) value);} return sum;';");
-
-        assertRows(execute("SELECT a, " + functionName + "(b) FROM %s WHERE a = 0"), row(0, 0));
-        assertRows(execute("SELECT a, " + functionName + "(b) FROM %s WHERE a = 1"), row(1, 6));
-        assertRows(execute("SELECT a, " + functionName + "(b) FROM %s WHERE a = 2"), row(2, 15));
-        assertRows(execute("SELECT a, " + functionName + "(b) FROM %s WHERE a = 3"), row(3, 24));
-
-        functionName = createFunction(KEYSPACE,
-                                      "set<int>",
-                                             "CREATE FUNCTION %s (values set<int>) " +
-                                             "CALLED ON NULL INPUT " +
-                                             "RETURNS set<int> " +
-                                             "LANGUAGE java\n" +
-                                             "AS 'return values;';");
-
-        assertRows(execute("SELECT a FROM %s WHERE b = " + functionName + "(?)", set(1, 2, 3)),
-                   row(1));
-
-        assertInvalidMessage("The function arguments should not be frozen",
-                             "DROP FUNCTION " + functionName + "(frozen<set<int>>);");
-    }
-
-    @Test
-    public void testFunctionWithFrozenListType() throws Throwable
-    {
-        createTable("CREATE TABLE %s (a int PRIMARY KEY, b frozen<list<int>>)");
-        createIndex("CREATE INDEX ON %s (FULL(b))");
-
-        execute("INSERT INTO %s (a, b) VALUES (?, ?)", 0, list());
-        execute("INSERT INTO %s (a, b) VALUES (?, ?)", 1, list(1, 2, 3));
-        execute("INSERT INTO %s (a, b) VALUES (?, ?)", 2, list(4, 5, 6));
-        execute("INSERT INTO %s (a, b) VALUES (?, ?)", 3, list(7, 8, 9));
-
-        assertInvalidMessage("The function arguments should not be frozen",
-                             "CREATE OR REPLACE FUNCTION " + KEYSPACE + ".withFrozenArg(values frozen<list<int>>) " +
-                             "CALLED ON NULL INPUT " +
-                             "RETURNS int " +
-                             "LANGUAGE java\n" +
-                             "AS 'int sum = 0; for (Object value : values) {sum += value;} return sum;';");
-
-        assertInvalidMessage("The function return type should not be frozen",
-                             "CREATE OR REPLACE FUNCTION " + KEYSPACE + ".frozenReturnType(values list<int>) " +
-                             "CALLED ON NULL INPUT " +
-                             "RETURNS frozen<list<int>> " +
-                             "LANGUAGE java\n" +
-                             "AS 'return values;';");
-
-        String functionName = createFunction(KEYSPACE,
-                                             "list<int>",
-                                             "CREATE FUNCTION %s (values list<int>) " +
-                                             "CALLED ON NULL INPUT " +
-                                             "RETURNS int " +
-                                             "LANGUAGE java\n" +
-                                             "AS 'int sum = 0; for (Object value : values) {sum += ((Integer) value);} return sum;';");
-
-        assertRows(execute("SELECT a, " + functionName + "(b) FROM %s WHERE a = 0"), row(0, 0));
-        assertRows(execute("SELECT a, " + functionName + "(b) FROM %s WHERE a = 1"), row(1, 6));
-        assertRows(execute("SELECT a, " + functionName + "(b) FROM %s WHERE a = 2"), row(2, 15));
-        assertRows(execute("SELECT a, " + functionName + "(b) FROM %s WHERE a = 3"), row(3, 24));
-
-        functionName = createFunction(KEYSPACE,
-                                      "list<int>",
-                                      "CREATE FUNCTION %s (values list<int>) " +
-                                      "CALLED ON NULL INPUT " +
-                                      "RETURNS list<int> " +
-                                      "LANGUAGE java\n" +
-                                      "AS 'return values;';");
-
-        assertRows(execute("SELECT a FROM %s WHERE b = " + functionName + "(?)", set(1, 2, 3)),
-                   row(1));
-
-        assertInvalidMessage("The function arguments should not be frozen",
-                             "DROP FUNCTION " + functionName + "(frozen<list<int>>);");
-    }
-
-    @Test
-    public void testFunctionWithFrozenMapType() throws Throwable
-    {
-        createTable("CREATE TABLE %s (a int PRIMARY KEY, b frozen<map<int, int>>)");
-        createIndex("CREATE INDEX ON %s (FULL(b))");
-
-        execute("INSERT INTO %s (a, b) VALUES (?, ?)", 0, map());
-        execute("INSERT INTO %s (a, b) VALUES (?, ?)", 1, map(1, 1, 2, 2, 3, 3));
-        execute("INSERT INTO %s (a, b) VALUES (?, ?)", 2, map(4, 4, 5, 5, 6, 6));
-        execute("INSERT INTO %s (a, b) VALUES (?, ?)", 3, map(7, 7, 8, 8, 9, 9));
-
-        assertInvalidMessage("The function arguments should not be frozen",
-                             "CREATE OR REPLACE FUNCTION " + KEYSPACE + ".withFrozenArg(values frozen<map<int, int>>) " +
-                             "CALLED ON NULL INPUT " +
-                             "RETURNS int " +
-                             "LANGUAGE java\n" +
-                             "AS 'int sum = 0; for (Object value : values.values()) {sum += value;} return sum;';");
-
-        assertInvalidMessage("The function return type should not be frozen",
-                             "CREATE OR REPLACE FUNCTION " + KEYSPACE + ".frozenReturnType(values map<int, int>) " +
-                             "CALLED ON NULL INPUT " +
-                             "RETURNS frozen<map<int, int>> " +
-                             "LANGUAGE java\n" +
-                             "AS 'return values;';");
-
-        String functionName = createFunction(KEYSPACE,
-                                             "map<int, int>",
-                                             "CREATE FUNCTION %s (values map<int, int>) " +
-                                             "CALLED ON NULL INPUT " +
-                                             "RETURNS int " +
-                                             "LANGUAGE java\n" +
-                                             "AS 'int sum = 0; for (Object value : values.values()) {sum += ((Integer) value);} return sum;';");
-
-        assertRows(execute("SELECT a, " + functionName + "(b) FROM %s WHERE a = 0"), row(0, 0));
-        assertRows(execute("SELECT a, " + functionName + "(b) FROM %s WHERE a = 1"), row(1, 6));
-        assertRows(execute("SELECT a, " + functionName + "(b) FROM %s WHERE a = 2"), row(2, 15));
-        assertRows(execute("SELECT a, " + functionName + "(b) FROM %s WHERE a = 3"), row(3, 24));
-
-        functionName = createFunction(KEYSPACE,
-                                      "map<int, int>",
-                                      "CREATE FUNCTION %s (values map<int, int>) " +
-                                      "CALLED ON NULL INPUT " +
-                                      "RETURNS map<int, int> " +
-                                      "LANGUAGE java\n" +
-                                      "AS 'return values;';");
-
-        assertRows(execute("SELECT a FROM %s WHERE b = " + functionName + "(?)", map(1, 1, 2, 2, 3, 3)),
-                   row(1));
-
-        assertInvalidMessage("The function arguments should not be frozen",
-                             "DROP FUNCTION " + functionName + "(frozen<map<int, int>>);");
-    }
-
-    @Test
-    public void testFunctionWithFrozenTupleType() throws Throwable
-    {
-        createTable("CREATE TABLE %s (a int PRIMARY KEY, b frozen<tuple<int, int>>)");
-        createIndex("CREATE INDEX ON %s (b)");
-
-        execute("INSERT INTO %s (a, b) VALUES (?, ?)", 0, tuple());
-        execute("INSERT INTO %s (a, b) VALUES (?, ?)", 1, tuple(1, 2));
-        execute("INSERT INTO %s (a, b) VALUES (?, ?)", 2, tuple(4, 5));
-        execute("INSERT INTO %s (a, b) VALUES (?, ?)", 3, tuple(7, 8));
-
-        assertInvalidMessage("The function arguments should not be frozen",
-                             "CREATE OR REPLACE FUNCTION " + KEYSPACE + ".withFrozenArg(values frozen<tuple<int, int>>) " +
-                             "CALLED ON NULL INPUT " +
-                             "RETURNS text " +
-                             "LANGUAGE java\n" +
-                             "AS 'return values.toString();';");
-
-        assertInvalidMessage("The function return type should not be frozen",
-                             "CREATE OR REPLACE FUNCTION " + KEYSPACE + ".frozenReturnType(values tuple<int, int>) " +
-                             "CALLED ON NULL INPUT " +
-                             "RETURNS frozen<tuple<int, int>> " +
-                             "LANGUAGE java\n" +
-                             "AS 'return values;';");
-
-        String functionName = createFunction(KEYSPACE,
-                                             "tuple<int, int>",
-                                             "CREATE FUNCTION %s (values tuple<int, int>) " +
-                                             "CALLED ON NULL INPUT " +
-                                             "RETURNS text " +
-                                             "LANGUAGE java\n" +
-                                             "AS 'return values.toString();';");
-
-        assertRows(execute("SELECT a, " + functionName + "(b) FROM %s WHERE a = 0"), row(0, "(NULL,NULL)"));
-        assertRows(execute("SELECT a, " + functionName + "(b) FROM %s WHERE a = 1"), row(1, "(1,2)"));
-        assertRows(execute("SELECT a, " + functionName + "(b) FROM %s WHERE a = 2"), row(2, "(4,5)"));
-        assertRows(execute("SELECT a, " + functionName + "(b) FROM %s WHERE a = 3"), row(3, "(7,8)"));
-
-        functionName = createFunction(KEYSPACE,
-                                      "tuple<int, int>",
-                                      "CREATE FUNCTION %s (values tuple<int, int>) " +
-                                      "CALLED ON NULL INPUT " +
-                                      "RETURNS tuple<int, int> " +
-                                      "LANGUAGE java\n" +
-                                      "AS 'return values;';");
-
-        assertRows(execute("SELECT a FROM %s WHERE b = " + functionName + "(?)", tuple(1, 2)),
-                   row(1));
-
-        assertInvalidMessage("The function arguments should not be frozen",
-                             "DROP FUNCTION " + functionName + "(frozen<tuple<int, int>>);");
-    }
-
-    @Test
-    public void testFunctionWithFrozenUDType() throws Throwable
-    {
-        String myType = createType("CREATE TYPE %s (f int)");
-        createTable("CREATE TABLE %s (a int PRIMARY KEY, b frozen<" + myType + ">)");
-        createIndex("CREATE INDEX ON %s (b)");
-
-        execute("INSERT INTO %s (a, b) VALUES (?, {f : ?})", 0, 0);
-        execute("INSERT INTO %s (a, b) VALUES (?, {f : ?})", 1, 1);
-        execute("INSERT INTO %s (a, b) VALUES (?, {f : ?})", 2, 4);
-        execute("INSERT INTO %s (a, b) VALUES (?, {f : ?})", 3, 7);
-
-        assertInvalidMessage("The function arguments should not be frozen",
-                             "CREATE OR REPLACE FUNCTION " + KEYSPACE + ".withFrozenArg(values frozen<" + myType + ">) " +
-                             "CALLED ON NULL INPUT " +
-                             "RETURNS text " +
-                             "LANGUAGE java\n" +
-                             "AS 'return values.toString();';");
-
-        assertInvalidMessage("The function return type should not be frozen",
-                             "CREATE OR REPLACE FUNCTION " + KEYSPACE + ".frozenReturnType(values " + myType + ") " +
-                             "CALLED ON NULL INPUT " +
-                             "RETURNS frozen<" + myType + "> " +
-                             "LANGUAGE java\n" +
-                             "AS 'return values;';");
-
-        String functionName = createFunction(KEYSPACE,
-                                             myType,
-                                             "CREATE FUNCTION %s (values " + myType + ") " +
-                                             "CALLED ON NULL INPUT " +
-                                             "RETURNS text " +
-                                             "LANGUAGE java\n" +
-                                             "AS 'return values.toString();';");
-
-        assertRows(execute("SELECT a, " + functionName + "(b) FROM %s WHERE a = 0"), row(0, "{f:0}"));
-        assertRows(execute("SELECT a, " + functionName + "(b) FROM %s WHERE a = 1"), row(1, "{f:1}"));
-        assertRows(execute("SELECT a, " + functionName + "(b) FROM %s WHERE a = 2"), row(2, "{f:4}"));
-        assertRows(execute("SELECT a, " + functionName + "(b) FROM %s WHERE a = 3"), row(3, "{f:7}"));
-
-        functionName = createFunction(KEYSPACE,
-                                      myType,
-                                      "CREATE FUNCTION %s (values " + myType + ") " +
-                                      "CALLED ON NULL INPUT " +
-                                      "RETURNS " + myType + " " +
-                                      "LANGUAGE java\n" +
-                                      "AS 'return values;';");
-
-        assertRows(execute("SELECT a FROM %s WHERE b = " + functionName + "({f: ?})", 1),
-                   row(1));
-
-        assertInvalidMessage("The function arguments should not be frozen",
-                             "DROP FUNCTION " + functionName + "(frozen<" + myType + ">);");
-    }
 
     @Test
     public void testEmptyString() throws Throwable
@@ -2256,267 +968,4 @@
         assertRows(execute("SELECT " + fNameICC + "(empty_int) FROM %s"), row(0));
         assertRows(execute("SELECT " + fNameICN + "(empty_int) FROM %s"), row(new Object[]{ null }));
     }
-
-    @Test
-    public void testAllNativeTypes() throws Throwable
-    {
-        StringBuilder sig = new StringBuilder();
-        StringBuilder args = new StringBuilder();
-        for (CQL3Type.Native type : CQL3Type.Native.values())
-        {
-            if (type == CQL3Type.Native.EMPTY)
-                continue;
-
-            if (sig.length() > 0)
-                sig.append(',');
-            sig.append(type.toString());
-
-            if (args.length() > 0)
-                args.append(',');
-            args.append("arg").append(type.toString()).append(' ').append(type.toString());
-        }
-        createFunction(KEYSPACE, sig.toString(),
-                       "CREATE OR REPLACE FUNCTION %s(" + args + ") " +
-                       "RETURNS NULL ON NULL INPUT " +
-                       "RETURNS int " +
-                       "LANGUAGE JAVA\n" +
-                       "AS 'return 0;'");
-
-        for (CQL3Type.Native type : CQL3Type.Native.values())
-        {
-            if (type == CQL3Type.Native.EMPTY)
-                continue;
-
-            createFunction(KEYSPACE_PER_TEST, type.toString(),
-                           "CREATE OR REPLACE FUNCTION %s(val " + type.toString() + ") " +
-                           "RETURNS NULL ON NULL INPUT " +
-                           "RETURNS int " +
-                           "LANGUAGE JAVA\n" +
-                           "AS 'return 0;'");
-        }
-    }
-
-    @Test
-    public void testSecurityPermissions() throws Throwable
-    {
-        createTable("CREATE TABLE %s (key int primary key, dval double)");
-        execute("INSERT INTO %s (key, dval) VALUES (?, ?)", 1, 1d);
-
-        // Java UDFs
-
-        try
-        {
-            String fName = createFunction(KEYSPACE_PER_TEST, "double",
-                                          "CREATE OR REPLACE FUNCTION %s(val double) " +
-                                          "RETURNS NULL ON NULL INPUT " +
-                                          "RETURNS double " +
-                                          "LANGUAGE JAVA\n" +
-                                          "AS 'System.getProperty(\"foo.bar.baz\"); return 0d;';");
-            execute("SELECT " + fName + "(dval) FROM %s WHERE key=1");
-            Assert.fail();
-        }
-        catch (FunctionExecutionException e)
-        {
-            assertAccessControlException("System.getProperty(\"foo.bar.baz\"); return 0d;", e);
-        }
-
-        String[][] typesAndSources =
-        {
-        {"",                        "try { Class.forName(\"" + UDHelper.class.getName() + "\"); } catch (Exception e) { throw new RuntimeException(e); } return 0d;"},
-        {"sun.misc.Unsafe",         "sun.misc.Unsafe.getUnsafe(); return 0d;"},
-        {"",                        "try { Class.forName(\"sun.misc.Unsafe\"); } catch (Exception e) { throw new RuntimeException(e); } return 0d;"},
-        {"java.nio.file.FileSystems", "try {" +
-                                    "     java.nio.file.FileSystems.getDefault(); return 0d;" +
-                                    "} catch (Exception t) {" +
-                                    "     throw new RuntimeException(t);" +
-                                    '}'},
-        {"java.nio.channels.FileChannel", "try {" +
-                                    "     java.nio.channels.FileChannel.open(java.nio.file.FileSystems.getDefault().getPath(\"/etc/passwd\")).close(); return 0d;" +
-                                    "} catch (Exception t) {" +
-                                    "     throw new RuntimeException(t);" +
-                                    '}'},
-        {"java.nio.channels.SocketChannel", "try {" +
-                                    "     java.nio.channels.SocketChannel.open().close(); return 0d;" +
-                                    "} catch (Exception t) {" +
-                                    "     throw new RuntimeException(t);" +
-                                    '}'},
-        {"java.io.FileInputStream", "try {" +
-                                    "     new java.io.FileInputStream(\"./foobar\").close(); return 0d;" +
-                                    "} catch (Exception t) {" +
-                                    "     throw new RuntimeException(t);" +
-                                    '}'},
-        {"java.lang.Runtime",       "try {" +
-                                    "     java.lang.Runtime.getRuntime(); return 0d;" +
-                                    "} catch (Exception t) {" +
-                                    "     throw new RuntimeException(t);" +
-                                    '}'},
-        {"org.apache.cassandra.service.StorageService",
-                                    "try {" +
-                                    "     org.apache.cassandra.service.StorageService v = org.apache.cassandra.service.StorageService.instance; v.isShutdown(); return 0d;" +
-                                    "} catch (Exception t) {" +
-                                    "     throw new RuntimeException(t);" +
-                                    '}'},
-        {"java.net.ServerSocket",   "try {" +
-                                    "     new java.net.ServerSocket().bind(); return 0d;" +
-                                    "} catch (Exception t) {" +
-                                    "     throw new RuntimeException(t);" +
-                                    '}'},
-        {"java.io.FileOutputStream","try {" +
-                                    "     new java.io.FileOutputStream(\".foo\"); return 0d;" +
-                                    "} catch (Exception t) {" +
-                                    "     throw new RuntimeException(t);" +
-                                    '}'},
-        {"java.lang.Runtime",       "try {" +
-                                    "     java.lang.Runtime.getRuntime().exec(\"/tmp/foo\"); return 0d;" +
-                                    "} catch (Exception t) {" +
-                                    "     throw new RuntimeException(t);" +
-                                    '}'}
-        };
-
-        for (String[] typeAndSource : typesAndSources)
-        {
-            assertInvalidMessage(typeAndSource[0] + " cannot be resolved",
-                                 "CREATE OR REPLACE FUNCTION " + KEYSPACE + ".invalid_class_access(val double) " +
-                                 "RETURNS NULL ON NULL INPUT " +
-                                 "RETURNS double " +
-                                 "LANGUAGE JAVA\n" +
-                                 "AS '" + typeAndSource[1] + "';");
-        }
-
-        // JavaScript UDFs
-
-        try
-        {
-            String fName = createFunction(KEYSPACE_PER_TEST, "double",
-                                          "CREATE OR REPLACE FUNCTION %s(val double) " +
-                                          "RETURNS NULL ON NULL INPUT " +
-                                          "RETURNS double " +
-                                          "LANGUAGE javascript\n" +
-                                          "AS 'org.apache.cassandra.service.StorageService.instance.isShutdown(); 0;';");
-            execute("SELECT " + fName + "(dval) FROM %s WHERE key=1");
-            Assert.fail("Javascript security check failed");
-        }
-        catch (FunctionExecutionException e)
-        {
-            assertAccessControlException("", e);
-        }
-
-        String[] javascript =
-        {
-        "java.lang.management.ManagmentFactory.getThreadMXBean(); 0;",
-        "new java.io.FileInputStream(\"/tmp/foo\"); 0;",
-        "new java.io.FileOutputStream(\"/tmp/foo\"); 0;",
-        "java.nio.file.FileSystems.getDefault().createFileExclusively(\"./foo_bar_baz\"); 0;",
-        "java.nio.channels.FileChannel.open(java.nio.file.FileSystems.getDefault().getPath(\"/etc/passwd\")); 0;",
-        "java.nio.channels.SocketChannel.open(); 0;",
-        "new java.net.ServerSocket().bind(null); 0;",
-        "var thread = new java.lang.Thread(); thread.start(); 0;",
-        "java.lang.System.getProperty(\"foo.bar.baz\"); 0;",
-        "java.lang.Class.forName(\"java.lang.System\"); 0;",
-        "java.lang.Runtime.getRuntime().exec(\"/tmp/foo\"); 0;",
-        "java.lang.Runtime.getRuntime().loadLibrary(\"foobar\"); 0;",
-        "java.lang.Runtime.getRuntime().loadLibrary(\"foobar\"); 0;",
-        // TODO these (ugly) calls are still possible - these can consume CPU (as one could do with an evil loop, too)
-//        "java.lang.Runtime.getRuntime().traceMethodCalls(true); 0;",
-//        "java.lang.Runtime.getRuntime().gc(); 0;",
-//        "java.lang.Runtime.getRuntime(); 0;",
-        };
-
-        for (String script : javascript)
-        {
-            try
-            {
-                String fName = createFunction(KEYSPACE_PER_TEST, "double",
-                                              "CREATE OR REPLACE FUNCTION %s(val double) " +
-                                              "RETURNS NULL ON NULL INPUT " +
-                                              "RETURNS double " +
-                                              "LANGUAGE javascript\n" +
-                                              "AS '" + script + "';");
-                execute("SELECT " + fName + "(dval) FROM %s WHERE key=1");
-                Assert.fail("Javascript security check failed: " + script);
-            }
-            catch (FunctionExecutionException e)
-            {
-                assertAccessControlException(script, e);
-            }
-        }
-    }
-
-    private static void assertAccessControlException(String script, FunctionExecutionException e)
-    {
-        for (Throwable t = e; t != null && t != t.getCause(); t = t.getCause())
-            if (t instanceof AccessControlException)
-                return;
-        Assert.fail("no AccessControlException for " + script + " (got " + e + ')');
-    }
-
-    @Test
-    public void testAmokUDF() throws Throwable
-    {
-        createTable("CREATE TABLE %s (key int primary key, dval double)");
-        execute("INSERT INTO %s (key, dval) VALUES (?, ?)", 1, 1d);
-
-        long udfWarnTimeout = DatabaseDescriptor.getUserDefinedFunctionWarnTimeout();
-        long udfFailTimeout = DatabaseDescriptor.getUserDefinedFunctionFailTimeout();
-        int maxTries = 5;
-        for (int i = 1; i <= maxTries; i++)
-        {
-            try
-            {
-                // short timeout
-                DatabaseDescriptor.setUserDefinedFunctionWarnTimeout(10);
-                DatabaseDescriptor.setUserDefinedFunctionFailTimeout(250);
-                // don't kill the unit test... - default policy is "die"
-                DatabaseDescriptor.setUserFunctionTimeoutPolicy(Config.UserFunctionTimeoutPolicy.ignore);
-
-                ClientWarn.instance.captureWarnings();
-                String fName = createFunction(KEYSPACE_PER_TEST, "double",
-                                              "CREATE OR REPLACE FUNCTION %s(val double) " +
-                                              "RETURNS NULL ON NULL INPUT " +
-                                              "RETURNS double " +
-                                              "LANGUAGE JAVA\n" +
-                                              "AS 'long t=System.currentTimeMillis()+110; while (t>System.currentTimeMillis()) { }; return 0d;'");
-                execute("SELECT " + fName + "(dval) FROM %s WHERE key=1");
-                List<String> warnings = ClientWarn.instance.getWarnings();
-                Assert.assertNotNull(warnings);
-                Assert.assertFalse(warnings.isEmpty());
-                ClientWarn.instance.resetWarnings();
-
-                // Java UDF
-
-                fName = createFunction(KEYSPACE_PER_TEST, "double",
-                                       "CREATE OR REPLACE FUNCTION %s(val double) " +
-                                       "RETURNS NULL ON NULL INPUT " +
-                                       "RETURNS double " +
-                                       "LANGUAGE JAVA\n" +
-                                       "AS 'long t=System.currentTimeMillis()+500; while (t>System.currentTimeMillis()) { }; return 0d;';");
-                assertInvalidMessage("ran longer than 250ms", "SELECT " + fName + "(dval) FROM %s WHERE key=1");
-
-                // Javascript UDF
-
-                fName = createFunction(KEYSPACE_PER_TEST, "double",
-                                       "CREATE OR REPLACE FUNCTION %s(val double) " +
-                                       "RETURNS NULL ON NULL INPUT " +
-                                       "RETURNS double " +
-                                       "LANGUAGE JAVASCRIPT\n" +
-                                       "AS 'var t=java.lang.System.currentTimeMillis()+500; while (t>java.lang.System.currentTimeMillis()) { }; 0;';");
-                assertInvalidMessage("ran longer than 250ms", "SELECT " + fName + "(dval) FROM %s WHERE key=1");
-
-                return;
-            }
-            catch (Error | RuntimeException e)
-            {
-                if (i == maxTries)
-                    throw e;
-            }
-            finally
-            {
-                // reset to defaults
-                DatabaseDescriptor.setUserDefinedFunctionWarnTimeout(udfWarnTimeout);
-                DatabaseDescriptor.setUserDefinedFunctionFailTimeout(udfFailTimeout);
-            }
-        }
-    }
-=======
->>>>>>> 0b97c5d1
 }