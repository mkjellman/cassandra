/*
 * Licensed to the Apache Software Foundation (ASF) under one
 * or more contributor license agreements.  See the NOTICE file
 * distributed with this work for additional information
 * regarding copyright ownership.  The ASF licenses this file
 * to you under the Apache License, Version 2.0 (the
 * "License"); you may not use this file except in compliance
 * with the License.  You may obtain a copy of the License at
 *
 *     http://www.apache.org/licenses/LICENSE-2.0
 *
 * Unless required by applicable law or agreed to in writing, software
 * distributed under the License is distributed on an "AS IS" BASIS,
 * WITHOUT WARRANTIES OR CONDITIONS OF ANY KIND, either express or implied.
 * See the License for the specific language governing permissions and
 * limitations under the License.
 */
package org.apache.cassandra.io.sstable;

import java.io.IOException;
import java.util.ArrayList;
import java.util.Arrays;
import java.util.Collection;
import java.util.List;

import com.google.common.collect.Iterables;

import org.junit.BeforeClass;
import org.junit.Test;

import org.apache.cassandra.SchemaLoader;
import org.apache.cassandra.Util;
import org.apache.cassandra.schema.TableMetadata;
import org.apache.cassandra.db.ColumnFamilyStore;
import org.apache.cassandra.db.DataRange;
import org.apache.cassandra.db.DecoratedKey;
import org.apache.cassandra.db.Keyspace;
import org.apache.cassandra.db.PartitionPosition;
import org.apache.cassandra.db.RowUpdateBuilder;
import org.apache.cassandra.db.Slices;
import org.apache.cassandra.db.filter.ClusteringIndexSliceFilter;
import org.apache.cassandra.db.filter.ColumnFilter;
import org.apache.cassandra.dht.AbstractBounds;
import org.apache.cassandra.dht.ByteOrderedPartitioner;
import org.apache.cassandra.dht.Range;
import org.apache.cassandra.dht.Token;
import org.apache.cassandra.io.sstable.format.SSTableReader;
import org.apache.cassandra.io.sstable.format.SSTableReadsListener;
import org.apache.cassandra.schema.KeyspaceParams;
import org.apache.cassandra.utils.ByteBufferUtil;

import static org.apache.cassandra.dht.AbstractBounds.isEmpty;
import static org.junit.Assert.assertEquals;
import static org.junit.Assert.assertFalse;
import static org.junit.Assert.assertTrue;

public class SSTableScannerTest
{
    public static final String KEYSPACE = "SSTableScannerTest";
    public static final String TABLE = "Standard1";

    @BeforeClass
    public static void defineSchema() throws Exception
    {
        SchemaLoader.prepareServer();
        SchemaLoader.createKeyspace(KEYSPACE,
                                    KeyspaceParams.simple(1),
                                    SchemaLoader.standardCFMD(KEYSPACE, TABLE));
    }

    private static String toKey(int key)
    {
        return String.format("%03d", key);
    }

    // we produce all DataRange variations that produce an inclusive start and exclusive end range
    private static Iterable<DataRange> dataRanges(TableMetadata metadata, int start, int end)
    {
        if (end < start)
            return dataRanges(metadata, start, end, false, true);
        return Iterables.concat(dataRanges(metadata, start, end, false, false),
                                dataRanges(metadata, start, end, false, true),
                                dataRanges(metadata, start, end, true, false),
                                dataRanges(metadata, start, end, true, true)
        );
    }

    private static Iterable<DataRange> dataRanges(TableMetadata metadata, int start, int end, boolean inclusiveStart, boolean inclusiveEnd)
    {
        List<DataRange> ranges = new ArrayList<>();
        if (start == end + 1)
        {
            assert !inclusiveStart && inclusiveEnd;
            ranges.add(dataRange(metadata, min(start), false, max(end), true));
            ranges.add(dataRange(metadata, min(start), false, min(end + 1), true));
            ranges.add(dataRange(metadata, max(start - 1), false, max(end), true));
            ranges.add(dataRange(metadata, dk(start - 1), false, dk(start - 1), true));
        }
        else
        {
            for (PartitionPosition s : starts(start, inclusiveStart))
            {
                for (PartitionPosition e : ends(end, inclusiveEnd))
                {
                    if (end < start && e.compareTo(s) > 0)
                        continue;
                    if (!isEmpty(new AbstractBounds.Boundary<>(s, inclusiveStart), new AbstractBounds.Boundary<>(e, inclusiveEnd)))
                        continue;
                    ranges.add(dataRange(metadata, s, inclusiveStart, e, inclusiveEnd));
                }
            }
        }
        return ranges;
    }

    private static Iterable<PartitionPosition> starts(int key, boolean inclusive)
    {
        return Arrays.asList(min(key), max(key - 1), dk(inclusive ? key : key - 1));
    }

    private static Iterable<PartitionPosition> ends(int key, boolean inclusive)
    {
        return Arrays.asList(max(key), min(key + 1), dk(inclusive ? key : key + 1));
    }

    private static DecoratedKey dk(int key)
    {
        return Util.dk(toKey(key));
    }

    private static Token token(int key)
    {
        return key == Integer.MIN_VALUE ? ByteOrderedPartitioner.MINIMUM : new ByteOrderedPartitioner.BytesToken(toKey(key).getBytes());
    }

    private static PartitionPosition min(int key)
    {
        return token(key).minKeyBound();
    }

    private static PartitionPosition max(int key)
    {
        return token(key).maxKeyBound();
    }

    private static DataRange dataRange(TableMetadata metadata, PartitionPosition start, boolean startInclusive, PartitionPosition end, boolean endInclusive)
    {
        Slices.Builder sb = new Slices.Builder(metadata.comparator);
        ClusteringIndexSliceFilter filter = new ClusteringIndexSliceFilter(sb.build(), false);

        return new DataRange(AbstractBounds.bounds(start, startInclusive, end, endInclusive), filter);
    }

    private static Range<Token> rangeFor(int start, int end)
    {
        return new Range<Token>(new ByteOrderedPartitioner.BytesToken(toKey(start).getBytes()),
                                end == Integer.MIN_VALUE ? ByteOrderedPartitioner.MINIMUM : new ByteOrderedPartitioner.BytesToken(toKey(end).getBytes()));
    }

    private static Collection<Range<Token>> makeRanges(int ... keys)
    {
        Collection<Range<Token>> ranges = new ArrayList<Range<Token>>(keys.length / 2);
        for (int i = 0; i < keys.length; i += 2)
            ranges.add(rangeFor(keys[i], keys[i + 1]));
        return ranges;
    }

    private static void insertRowWithKey(TableMetadata metadata, int key)
    {
        long timestamp = System.currentTimeMillis();

        new RowUpdateBuilder(metadata, timestamp, toKey(key))
            .clustering("col")
            .add("val", ByteBufferUtil.EMPTY_BYTE_BUFFER)
            .build()
            .applyUnsafe();

    }

    private static void assertScanMatches(SSTableReader sstable, int scanStart, int scanEnd, int ... boundaries)
    {
        assert boundaries.length % 2 == 0;
        for (DataRange range : dataRanges(sstable.metadata(), scanStart, scanEnd))
        {
<<<<<<< HEAD
            try(ISSTableScanner scanner = sstable.getScanner(ColumnFilter.all(sstable.metadata()), range))
=======
            try(ISSTableScanner scanner = sstable.getScanner(ColumnFilter.all(sstable.metadata), range, false, SSTableReadsListener.NOOP_LISTENER))
>>>>>>> 5c9db9af
            {
                for (int b = 0; b < boundaries.length; b += 2)
                    for (int i = boundaries[b]; i <= boundaries[b + 1]; i++)
                        assertEquals(toKey(i), new String(scanner.next().partitionKey().getKey().array()));
                assertFalse(scanner.hasNext());
            }
            catch (Exception e)
            {
                throw new RuntimeException(e);
            }
        }
    }

    private static void assertScanEmpty(SSTableReader sstable, int scanStart, int scanEnd)
    {
        assertScanMatches(sstable, scanStart, scanEnd);
    }

    @Test
    public void testSingleDataRange() throws IOException
    {
        Keyspace keyspace = Keyspace.open(KEYSPACE);
        ColumnFamilyStore store = keyspace.getColumnFamilyStore(TABLE);
        store.clearUnsafe();

        // disable compaction while flushing
        store.disableAutoCompaction();

        for (int i = 2; i < 10; i++)
            insertRowWithKey(store.metadata(), i);
        store.forceBlockingFlush();

        assertEquals(1, store.getLiveSSTables().size());
        SSTableReader sstable = store.getLiveSSTables().iterator().next();

        // full range scan
        ISSTableScanner scanner = sstable.getScanner();
        for (int i = 2; i < 10; i++)
            assertEquals(toKey(i), new String(scanner.next().partitionKey().getKey().array()));

        scanner.close();

        // a simple read of a chunk in the middle
        assertScanMatches(sstable, 3, 6, 3, 6);

        // start of range edge conditions
        assertScanMatches(sstable, 1, 9, 2, 9);
        assertScanMatches(sstable, 2, 9, 2, 9);
        assertScanMatches(sstable, 3, 9, 3, 9);

        // end of range edge conditions
        assertScanMatches(sstable, 1, 8, 2, 8);
        assertScanMatches(sstable, 1, 9, 2, 9);
        assertScanMatches(sstable, 1, 9, 2, 9);

        // single item ranges
        assertScanMatches(sstable, 2, 2, 2, 2);
        assertScanMatches(sstable, 5, 5, 5, 5);
        assertScanMatches(sstable, 9, 9, 9, 9);

        // empty ranges
        assertScanEmpty(sstable, 0, 1);
        assertScanEmpty(sstable, 10, 11);

        // wrapping, starts in middle
        assertScanMatches(sstable, 5, 3, 2, 3, 5, 9);
        assertScanMatches(sstable, 5, 2, 2, 2, 5, 9);
        assertScanMatches(sstable, 5, 1, 5, 9);
        assertScanMatches(sstable, 5, Integer.MIN_VALUE, 5, 9);
        // wrapping, starts at end
        assertScanMatches(sstable, 9, 8, 2, 8, 9, 9);
        assertScanMatches(sstable, 9, 3, 2, 3, 9, 9);
        assertScanMatches(sstable, 9, 2, 2, 2, 9, 9);
        assertScanMatches(sstable, 9, 1, 9, 9);
        assertScanMatches(sstable, 9, Integer.MIN_VALUE, 9, 9);
        assertScanMatches(sstable, 8, 3, 2, 3, 8, 9);
        assertScanMatches(sstable, 8, 2, 2, 2, 8, 9);
        assertScanMatches(sstable, 8, 1, 8, 9);
        assertScanMatches(sstable, 8, Integer.MIN_VALUE, 8, 9);
        // wrapping, starts past end
        assertScanMatches(sstable, 10, 9, 2, 9);
        assertScanMatches(sstable, 10, 5, 2, 5);
        assertScanMatches(sstable, 10, 2, 2, 2);
        assertScanEmpty(sstable, 10, 1);
        assertScanEmpty(sstable, 10, Integer.MIN_VALUE);
        assertScanMatches(sstable, 11, 10, 2, 9);
        assertScanMatches(sstable, 11, 9, 2, 9);
        assertScanMatches(sstable, 11, 5, 2, 5);
        assertScanMatches(sstable, 11, 2, 2, 2);
        assertScanEmpty(sstable, 11, 1);
        assertScanEmpty(sstable, 11, Integer.MIN_VALUE);
        // wrapping, starts at start
        assertScanMatches(sstable, 3, 1, 3, 9);
        assertScanMatches(sstable, 3, Integer.MIN_VALUE, 3, 9);
        assertScanMatches(sstable, 2, 1, 2, 9);
        assertScanMatches(sstable, 2, Integer.MIN_VALUE, 2, 9);
        assertScanMatches(sstable, 1, 0, 2, 9);
        assertScanMatches(sstable, 1, Integer.MIN_VALUE, 2, 9);
        // wrapping, starts before
        assertScanMatches(sstable, 1, -1, 2, 9);
        assertScanMatches(sstable, 1, Integer.MIN_VALUE, 2, 9);
        assertScanMatches(sstable, 1, 0, 2, 9);
    }

    private static void assertScanContainsRanges(ISSTableScanner scanner, int ... rangePairs) throws IOException
    {
        assert rangePairs.length % 2 == 0;

        for (int pairIdx = 0; pairIdx < rangePairs.length; pairIdx += 2)
        {
            int rangeStart = rangePairs[pairIdx];
            int rangeEnd = rangePairs[pairIdx + 1];

            for (int expected = rangeStart; expected <= rangeEnd; expected++)
            {
                assertTrue(String.format("Expected to see key %03d", expected), scanner.hasNext());
                assertEquals(toKey(expected), new String(scanner.next().partitionKey().getKey().array()));
            }
        }
        assertFalse(scanner.hasNext());
        scanner.close();
    }

    @Test
    public void testMultipleRanges() throws IOException
    {
        Keyspace keyspace = Keyspace.open(KEYSPACE);
        ColumnFamilyStore store = keyspace.getColumnFamilyStore(TABLE);
        store.clearUnsafe();

        // disable compaction while flushing
        store.disableAutoCompaction();

        for (int i = 0; i < 3; i++)
            for (int j = 2; j < 10; j++)
                insertRowWithKey(store.metadata(), i * 100 + j);
        store.forceBlockingFlush();

        assertEquals(1, store.getLiveSSTables().size());
        SSTableReader sstable = store.getLiveSSTables().iterator().next();

        // full range scan
        ISSTableScanner fullScanner = sstable.getScanner();
        assertScanContainsRanges(fullScanner,
                                 2, 9,
                                 102, 109,
                                 202, 209);


        // scan all three ranges separately
        ISSTableScanner scanner = sstable.getScanner(makeRanges(1, 9,
                                                                   101, 109,
                                                                   201, 209));
        assertScanContainsRanges(scanner,
                                 2, 9,
                                 102, 109,
                                 202, 209);

        // skip the first range
        scanner = sstable.getScanner(makeRanges(101, 109,
                                                201, 209));
        assertScanContainsRanges(scanner,
                                 102, 109,
                                 202, 209);

        // skip the second range
        scanner = sstable.getScanner(makeRanges(1, 9,
                                                201, 209));
        assertScanContainsRanges(scanner,
                                 2, 9,
                                 202, 209);


        // skip the last range
        scanner = sstable.getScanner(makeRanges(1, 9,
                                                101, 109));
        assertScanContainsRanges(scanner,
                                 2, 9,
                                 102, 109);

        // the first scanned range stops short of the actual data in the first range
        scanner = sstable.getScanner(makeRanges(1, 5,
                                                101, 109,
                                                201, 209));
        assertScanContainsRanges(scanner,
                                 2, 5,
                                 102, 109,
                                 202, 209);

        // the first scanned range requests data beyond actual data in the first range
        scanner = sstable.getScanner(makeRanges(1, 20,
                                                101, 109,
                                                201, 209));
        assertScanContainsRanges(scanner,
                                 2, 9,
                                 102, 109,
                                 202, 209);


        // the middle scan range splits the outside two data ranges
        scanner = sstable.getScanner(makeRanges(1, 5,
                                                6, 205,
                                                206, 209));
        assertScanContainsRanges(scanner,
                                 2, 5,
                                 7, 9,
                                 102, 109,
                                 202, 205,
                                 207, 209);

        // empty ranges
        scanner = sstable.getScanner(makeRanges(0, 1,
                                                2, 20,
                                                101, 109,
                                                150, 159,
                                                201, 209,
                                                1000, 1001));
        assertScanContainsRanges(scanner,
                                 3, 9,
                                 102, 109,
                                 202, 209);

        // out of order ranges
        scanner = sstable.getScanner(makeRanges(201, 209,
                                                1, 20,
                                                201, 209,
                                                101, 109,
                                                1000, 1001,
                                                150, 159));
        assertScanContainsRanges(scanner,
                                 2, 9,
                                 102, 109,
                                 202, 209);

        // only empty ranges
        scanner = sstable.getScanner(makeRanges(0, 1,
                                                150, 159,
                                                250, 259));
        assertFalse(scanner.hasNext());

        // no ranges is equivalent to a full scan
        scanner = sstable.getScanner(new ArrayList<Range<Token>>());
        assertFalse(scanner.hasNext());
    }

    @Test
    public void testSingleKeyMultipleRanges() throws IOException
    {
        Keyspace keyspace = Keyspace.open(KEYSPACE);
        ColumnFamilyStore store = keyspace.getColumnFamilyStore(TABLE);
        store.clearUnsafe();

        // disable compaction while flushing
        store.disableAutoCompaction();

        insertRowWithKey(store.metadata(), 205);
        store.forceBlockingFlush();

        assertEquals(1, store.getLiveSSTables().size());
        SSTableReader sstable = store.getLiveSSTables().iterator().next();

        // full range scan
        ISSTableScanner fullScanner = sstable.getScanner();
        assertScanContainsRanges(fullScanner, 205, 205);

        // scan three ranges separately
        ISSTableScanner scanner = sstable.getScanner(makeRanges(101, 109,
                                                                   201, 209));

        // this will currently fail
        assertScanContainsRanges(scanner, 205, 205);
    }
}<|MERGE_RESOLUTION|>--- conflicted
+++ resolved
@@ -182,11 +182,9 @@
         assert boundaries.length % 2 == 0;
         for (DataRange range : dataRanges(sstable.metadata(), scanStart, scanEnd))
         {
-<<<<<<< HEAD
-            try(ISSTableScanner scanner = sstable.getScanner(ColumnFilter.all(sstable.metadata()), range))
-=======
-            try(ISSTableScanner scanner = sstable.getScanner(ColumnFilter.all(sstable.metadata), range, false, SSTableReadsListener.NOOP_LISTENER))
->>>>>>> 5c9db9af
+            try(ISSTableScanner scanner = sstable.getScanner(ColumnFilter.all(sstable.metadata()),
+                                                             range,
+                                                             SSTableReadsListener.NOOP_LISTENER))
             {
                 for (int b = 0; b < boundaries.length; b += 2)
                     for (int i = boundaries[b]; i <= boundaries[b + 1]; i++)
