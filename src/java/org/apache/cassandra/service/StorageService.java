/**
 * Licensed to the Apache Software Foundation (ASF) under one
 * or more contributor license agreements.  See the NOTICE file
 * distributed with this work for additional information
 * regarding copyright ownership.  The ASF licenses this file
 * to you under the Apache License, Version 2.0 (the
 * "License"); you may not use this file except in compliance
 * with the License.  You may obtain a copy of the License at
 *
 *     http://www.apache.org/licenses/LICENSE-2.0
 *
 * Unless required by applicable law or agreed to in writing, software
 * distributed under the License is distributed on an "AS IS" BASIS,
 * WITHOUT WARRANTIES OR CONDITIONS OF ANY KIND, either express or implied.
 * See the License for the specific language governing permissions and
 * limitations under the License.
 */

package org.apache.cassandra.service;

import java.io.IOError;
import java.io.IOException;
import java.lang.management.ManagementFactory;
import java.net.InetAddress;
import java.net.UnknownHostException;
import java.nio.ByteBuffer;
import java.util.*;
import java.util.concurrent.*;
import javax.management.MBeanServer;
import javax.management.ObjectName;

import com.google.common.base.Charsets;
import com.google.common.collect.HashMultimap;
import com.google.common.collect.Multimap;
import org.apache.log4j.Level;
import org.apache.commons.lang.StringUtils;
import org.slf4j.Logger;
import org.slf4j.LoggerFactory;

import org.apache.cassandra.concurrent.*;
import org.apache.cassandra.config.*;
import org.apache.cassandra.db.*;
import org.apache.cassandra.db.migration.AddKeyspace;
import org.apache.cassandra.db.migration.Migration;
import org.apache.cassandra.dht.BootStrapper;
import org.apache.cassandra.dht.IPartitioner;
import org.apache.cassandra.dht.Range;
import org.apache.cassandra.dht.Token;
import org.apache.cassandra.gms.*;
import org.apache.cassandra.io.DeletionService;
import org.apache.cassandra.io.util.FileUtils;
import org.apache.cassandra.locator.AbstractReplicationStrategy;
import org.apache.cassandra.locator.IEndpointSnitch;
import org.apache.cassandra.locator.TokenMetadata;
import org.apache.cassandra.net.IAsyncResult;
import org.apache.cassandra.net.Message;
import org.apache.cassandra.net.MessagingService;
import org.apache.cassandra.net.ResponseVerbHandler;
import org.apache.cassandra.service.AntiEntropyService.TreeRequestVerbHandler;
import org.apache.cassandra.streaming.*;
import org.apache.cassandra.thrift.Constants;
import org.apache.cassandra.thrift.UnavailableException;
import org.apache.cassandra.utils.ByteBufferUtil;
import org.apache.cassandra.utils.FBUtilities;
import org.apache.cassandra.utils.SkipNullRepresenter;
import org.apache.cassandra.utils.WrappedRunnable;
import org.yaml.snakeyaml.Dumper;
import org.yaml.snakeyaml.DumperOptions;
import org.yaml.snakeyaml.Yaml;
import org.yaml.snakeyaml.nodes.Tag;

/*
 * This abstraction contains the token/identifier of this node
 * on the identifier space. This token gets gossiped around.
 * This class will also maintain histograms of the load information
 * of other nodes in the cluster.
 */
public class StorageService implements IEndpointStateChangeSubscriber, StorageServiceMBean
{
    private static Logger logger_ = LoggerFactory.getLogger(StorageService.class);     

    public static final int RING_DELAY = 30 * 1000; // delay after which we assume ring has stablized

    /* All verb handler identifiers */
    public enum Verb
    {
        MUTATION,
        BINARY,
        READ_REPAIR,
        READ,
        REQUEST_RESPONSE, // client-initiated reads and writes
        STREAM_INITIATE, // Deprecated
        STREAM_INITIATE_DONE, // Deprecated
        STREAM_REPLY,
        STREAM_REQUEST,
        RANGE_SLICE,
        BOOTSTRAP_TOKEN,
        TREE_REQUEST,
        TREE_RESPONSE,
        JOIN, // Deprecated
        GOSSIP_DIGEST_SYN,
        GOSSIP_DIGEST_ACK,
        GOSSIP_DIGEST_ACK2,
        DEFINITIONS_ANNOUNCE,
        DEFINITIONS_UPDATE_RESPONSE,
        TRUNCATE,
        SCHEMA_CHECK,
        INDEX_SCAN,
        REPLICATION_FINISHED,
        INTERNAL_RESPONSE, // responses to internal calls
        REPLICATE_ON_WRITE,
        ;
        // remember to add new verbs at the end, since we serialize by ordinal
    }
    public static final Verb[] VERBS = Verb.values();

    public static final EnumMap<StorageService.Verb, Stage> verbStages = new EnumMap<StorageService.Verb, Stage>(StorageService.Verb.class)
    {{
        put(Verb.MUTATION, Stage.MUTATION);
        put(Verb.BINARY, Stage.MUTATION);
        put(Verb.READ_REPAIR, Stage.MUTATION);
        put(Verb.READ, Stage.READ);
        put(Verb.REQUEST_RESPONSE, Stage.REQUEST_RESPONSE);
        put(Verb.STREAM_REPLY, Stage.MISC); // TODO does this really belong on misc? I've just copied old behavior here
        put(Verb.STREAM_REQUEST, Stage.STREAM);
        put(Verb.RANGE_SLICE, Stage.READ);
        put(Verb.BOOTSTRAP_TOKEN, Stage.MISC);
        put(Verb.TREE_REQUEST, Stage.ANTI_ENTROPY);
        put(Verb.TREE_RESPONSE, Stage.ANTI_ENTROPY);
        put(Verb.GOSSIP_DIGEST_ACK, Stage.GOSSIP);
        put(Verb.GOSSIP_DIGEST_ACK2, Stage.GOSSIP);
        put(Verb.GOSSIP_DIGEST_SYN, Stage.GOSSIP);
        put(Verb.DEFINITIONS_ANNOUNCE, Stage.READ);
        put(Verb.DEFINITIONS_UPDATE_RESPONSE, Stage.READ);
        put(Verb.TRUNCATE, Stage.MUTATION);
        put(Verb.SCHEMA_CHECK, Stage.MIGRATION);
        put(Verb.INDEX_SCAN, Stage.READ);
        put(Verb.REPLICATION_FINISHED, Stage.MISC);
        put(Verb.INTERNAL_RESPONSE, Stage.INTERNAL_RESPONSE);
        put(Verb.REPLICATE_ON_WRITE, Stage.REPLICATE_ON_WRITE);
    }};


    public static final RetryingScheduledThreadPoolExecutor scheduledTasks = new RetryingScheduledThreadPoolExecutor("ScheduledTasks");

    private static IPartitioner partitioner_ = DatabaseDescriptor.getPartitioner();
    public static VersionedValue.VersionedValueFactory valueFactory = new VersionedValue.VersionedValueFactory(partitioner_);
    
    public static final StorageService instance = new StorageService();

    public static IPartitioner getPartitioner() {
        return partitioner_;
    }

    public Collection<Range> getLocalRanges(String table)
    {
        return getRangesForEndpoint(table, FBUtilities.getLocalAddress());
    }

    public Range getLocalPrimaryRange()
    {
        return getPrimaryRangeForEndpoint(FBUtilities.getLocalAddress());
    }

    /* This abstraction maintains the token/endpoint metadata information */
    private TokenMetadata tokenMetadata_ = new TokenMetadata();

    /* This thread pool does consistency checks when the client doesn't care about consistency */
    private ExecutorService consistencyManager_ = new JMXEnabledThreadPoolExecutor(DatabaseDescriptor.getConsistencyThreads(),
                                                                                   DatabaseDescriptor.getConsistencyThreads(),
                                                                                   StageManager.KEEPALIVE,
                                                                                   TimeUnit.SECONDS,
                                                                                   new LinkedBlockingQueue<Runnable>(),
                                                                                   new NamedThreadFactory("ReadRepair"),
                                                                                   "request");

    private Set<InetAddress> replicatingNodes;
    private InetAddress removingNode;

    /* Are we starting this node in bootstrap mode? */
    private boolean isBootstrapMode;
    /* when intialized as a client, we shouldn't write to the system table. */
    private boolean isClientMode;
    private boolean initialized;
    private String operationMode;
    private MigrationManager migrationManager = new MigrationManager();

    /* Used for tracking drain progress */
    private volatile int totalCFs, remainingCFs;

    public void finishBootstrapping()
    {
        isBootstrapMode = false;
        setToken(getLocalToken());
        logger_.info("Bootstrap/move completed! Now serving reads.");
    }

    /** This method updates the local token on disk  */
    public void setToken(Token token)
    {
        if (logger_.isDebugEnabled())
            logger_.debug("Setting token to {}", token);
        SystemTable.updateToken(token);
        tokenMetadata_.updateNormalToken(token, FBUtilities.getLocalAddress());
        Gossiper.instance.addLocalApplicationState(ApplicationState.STATUS, valueFactory.normal(getLocalToken()));
        setMode("Normal", false);
    }

    public StorageService()
    {
        MBeanServer mbs = ManagementFactory.getPlatformMBeanServer();
        try
        {
            mbs.registerMBean(this, new ObjectName("org.apache.cassandra.db:type=StorageService"));
        }
        catch (Exception e)
        {
            throw new RuntimeException(e);
        }

        /* register the verb handlers */
<<<<<<< HEAD
        MessagingService.instance.registerVerbHandlers(Verb.BINARY, new BinaryVerbHandler());
        MessagingService.instance.registerVerbHandlers(Verb.MUTATION, new RowMutationVerbHandler());
        MessagingService.instance.registerVerbHandlers(Verb.READ_REPAIR, new ReadRepairVerbHandler());
        MessagingService.instance.registerVerbHandlers(Verb.READ, new ReadVerbHandler());
        MessagingService.instance.registerVerbHandlers(Verb.REPLICATE_ON_WRITE, new ReplicateOnWriteVerbHandler());
        MessagingService.instance.registerVerbHandlers(Verb.RANGE_SLICE, new RangeSliceVerbHandler());
        MessagingService.instance.registerVerbHandlers(Verb.INDEX_SCAN, new IndexScanVerbHandler());
        // see BootStrapper for a summary of how the bootstrap verbs interact
        MessagingService.instance.registerVerbHandlers(Verb.BOOTSTRAP_TOKEN, new BootStrapper.BootstrapTokenVerbHandler());
        MessagingService.instance.registerVerbHandlers(Verb.STREAM_REQUEST, new StreamRequestVerbHandler() );
        MessagingService.instance.registerVerbHandlers(Verb.STREAM_REPLY, new StreamReplyVerbHandler());
        MessagingService.instance.registerVerbHandlers(Verb.REPLICATION_FINISHED, new ReplicationFinishedVerbHandler());
        MessagingService.instance.registerVerbHandlers(Verb.REQUEST_RESPONSE, new ResponseVerbHandler());
        MessagingService.instance.registerVerbHandlers(Verb.INTERNAL_RESPONSE, new ResponseVerbHandler());
        MessagingService.instance.registerVerbHandlers(Verb.TREE_REQUEST, new TreeRequestVerbHandler());
        MessagingService.instance.registerVerbHandlers(Verb.TREE_RESPONSE, new AntiEntropyService.TreeResponseVerbHandler());

        MessagingService.instance.registerVerbHandlers(Verb.GOSSIP_DIGEST_SYN, new GossipDigestSynVerbHandler());
        MessagingService.instance.registerVerbHandlers(Verb.GOSSIP_DIGEST_ACK, new GossipDigestAckVerbHandler());
        MessagingService.instance.registerVerbHandlers(Verb.GOSSIP_DIGEST_ACK2, new GossipDigestAck2VerbHandler());
=======
        MessagingService.instance().registerVerbHandlers(Verb.BINARY, new BinaryVerbHandler());
        MessagingService.instance().registerVerbHandlers(Verb.MUTATION, new RowMutationVerbHandler());
        MessagingService.instance().registerVerbHandlers(Verb.READ_REPAIR, new ReadRepairVerbHandler());
        MessagingService.instance().registerVerbHandlers(Verb.READ, new ReadVerbHandler());
        MessagingService.instance().registerVerbHandlers(Verb.RANGE_SLICE, new RangeSliceVerbHandler());
        MessagingService.instance().registerVerbHandlers(Verb.INDEX_SCAN, new IndexScanVerbHandler());
        // see BootStrapper for a summary of how the bootstrap verbs interact
        MessagingService.instance().registerVerbHandlers(Verb.BOOTSTRAP_TOKEN, new BootStrapper.BootstrapTokenVerbHandler());
        MessagingService.instance().registerVerbHandlers(Verb.STREAM_REQUEST, new StreamRequestVerbHandler());
        MessagingService.instance().registerVerbHandlers(Verb.STREAM_REPLY, new StreamReplyVerbHandler());
        MessagingService.instance().registerVerbHandlers(Verb.REPLICATION_FINISHED, new ReplicationFinishedVerbHandler());
        MessagingService.instance().registerVerbHandlers(Verb.REQUEST_RESPONSE, new ResponseVerbHandler());
        MessagingService.instance().registerVerbHandlers(Verb.INTERNAL_RESPONSE, new ResponseVerbHandler());
        MessagingService.instance().registerVerbHandlers(Verb.TREE_REQUEST, new TreeRequestVerbHandler());
        MessagingService.instance().registerVerbHandlers(Verb.TREE_RESPONSE, new AntiEntropyService.TreeResponseVerbHandler());

        MessagingService.instance().registerVerbHandlers(Verb.GOSSIP_DIGEST_SYN, new GossipDigestSynVerbHandler());
        MessagingService.instance().registerVerbHandlers(Verb.GOSSIP_DIGEST_ACK, new GossipDigestAckVerbHandler());
        MessagingService.instance().registerVerbHandlers(Verb.GOSSIP_DIGEST_ACK2, new GossipDigestAck2VerbHandler());
>>>>>>> 37ec7d32
        
        MessagingService.instance().registerVerbHandlers(Verb.DEFINITIONS_ANNOUNCE, new DefinitionsAnnounceVerbHandler());
        MessagingService.instance().registerVerbHandlers(Verb.DEFINITIONS_UPDATE_RESPONSE, new DefinitionsUpdateResponseVerbHandler());
        MessagingService.instance().registerVerbHandlers(Verb.TRUNCATE, new TruncateVerbHandler());
        MessagingService.instance().registerVerbHandlers(Verb.SCHEMA_CHECK, new SchemaCheckVerbHandler());

        // spin up the streaming serivice so it is available for jmx tools.
        if (StreamingService.instance == null)
            throw new RuntimeException("Streaming service is unavailable.");
    }

    public void stopClient()
    {
        Gossiper.instance.unregister(migrationManager);
        Gossiper.instance.unregister(this);
        Gossiper.instance.stop();
        MessagingService.shutdown();
        StageManager.shutdownNow();
    }
    
    public boolean isInitialized() 
    { 
        return initialized; 
    }

    public synchronized void initClient() throws IOException
    {
        if (initialized)
        {
            if (!isClientMode)
                throw new UnsupportedOperationException("StorageService does not support switching modes.");
            return;
        }
        initialized = true;
        isClientMode = true;
        logger_.info("Starting up client gossip");
        setMode("Client", false);
        Gossiper.instance.register(this);
        Gossiper.instance.start(FBUtilities.getLocalAddress(), (int)(System.currentTimeMillis() / 1000)); // needed for node-ring gathering.
        MessagingService.instance().listen(FBUtilities.getLocalAddress());
        
        // sleep a while to allow gossip to warm up (the other nodes need to know about this one before they can reply).
        try
        {
            Thread.sleep(5000L);
        }
        catch (Exception ex)
        {
            throw new IOError(ex);
        }
        MigrationManager.announce(DatabaseDescriptor.getDefsVersion(), DatabaseDescriptor.getSeeds());
    }

    public synchronized void initServer() throws IOException, org.apache.cassandra.config.ConfigurationException
    {
        logger_.info("Cassandra version: " + FBUtilities.getReleaseVersionString());
        logger_.info("Thrift API version: " + Constants.VERSION);

        if (initialized)
        {
            if (isClientMode)
                throw new UnsupportedOperationException("StorageService does not support switching modes.");
            return;
        }
        initialized = true;
        isClientMode = false;

        try
        {
            GCInspector.instance.start();
        }
        catch (Throwable t)
        {
            logger_.warn("Unable to start GCInspector (currently only supported on the Sun JVM)");
        }

        if (Boolean.parseBoolean(System.getProperty("cassandra.load_ring_state", "true")))
        {
            logger_.info("Loading persisted ring state");
            for (Map.Entry<Token, InetAddress> entry : SystemTable.loadTokens().entrySet())
            {
                tokenMetadata_.updateNormalToken(entry.getKey(), entry.getValue());
                Gossiper.instance.addSavedEndpoint(entry.getValue());
            }
        }

        logger_.info("Starting up server gossip");

        // have to start the gossip service before we can see any info on other nodes.  this is necessary
        // for bootstrap to get the load info it needs.
        // (we won't be part of the storage ring though until we add a nodeId to our state, below.)
        Gossiper.instance.register(this);
        Gossiper.instance.register(migrationManager);
        Gossiper.instance.start(FBUtilities.getLocalAddress(), SystemTable.incrementAndGetGeneration()); // needed for node-ring gathering.

        MessagingService.instance().listen(FBUtilities.getLocalAddress());
        StorageLoadBalancer.instance.startBroadcasting();
        MigrationManager.announce(DatabaseDescriptor.getDefsVersion(), DatabaseDescriptor.getSeeds());

        if (DatabaseDescriptor.isAutoBootstrap()
                && DatabaseDescriptor.getSeeds().contains(FBUtilities.getLocalAddress())
                && !SystemTable.isBootstrapped())
            logger_.info("This node will not auto bootstrap because it is configured to be a seed node.");

        Token token;
        boolean bootstrapped = false;
        if (DatabaseDescriptor.isAutoBootstrap()
            && !(DatabaseDescriptor.getSeeds().contains(FBUtilities.getLocalAddress()) || SystemTable.isBootstrapped()))
        {
            setMode("Joining: getting load information", true);
            StorageLoadBalancer.instance.waitForLoadInfo();
            if (logger_.isDebugEnabled())
                logger_.debug("... got load info");
            if (tokenMetadata_.isMember(FBUtilities.getLocalAddress()))
            {
                String s = "This node is already a member of the token ring; bootstrap aborted. (If replacing a dead node, remove the old one from the ring first.)";
                throw new UnsupportedOperationException(s);
            }
            setMode("Joining: getting bootstrap token", true);
            token = BootStrapper.getBootstrapToken(tokenMetadata_, StorageLoadBalancer.instance.getLoadInfo());
            // don't bootstrap if there are no tables defined.
            if (DatabaseDescriptor.getNonSystemTables().size() > 0)
            {
                bootstrap(token);
                assert !isBootstrapMode; // bootstrap will block until finished
                bootstrapped = true;
                SystemTable.setBootstrapped(true); // first startup is only chance to bootstrap
            }
            // else nothing to do, go directly to participating in ring
        }
        else
        {
            token = SystemTable.getSavedToken();
            if (token == null)
            {
                String initialToken = DatabaseDescriptor.getInitialToken();
                if (initialToken == null)
                {
                    token = partitioner_.getRandomToken();
                    logger_.warn("Generated random token " + token + ". Random tokens will result in an unbalanced ring; see http://wiki.apache.org/cassandra/Operations");
                }
                else
                {
                    token = partitioner_.getTokenFactory().fromString(initialToken);
                    logger_.info("Saved token not found. Using " + token + " from configuration");
                }
            }
            else
            {
                logger_.info("Using saved token " + token);
            }
        } 

        SystemTable.setBootstrapped(true); // first startup is only chance to bootstrap
        setToken(token);
        assert tokenMetadata_.sortedTokens().size() > 0;
    }

    private void setMode(String m, boolean log)
    {
        operationMode = m;
        if (log)
            logger_.info(m);
    }

    private void bootstrap(Token token) throws IOException
    {
        isBootstrapMode = true;
        SystemTable.updateToken(token); // DON'T use setToken, that makes us part of the ring locally which is incorrect until we are done bootstrapping
        Gossiper.instance.addLocalApplicationState(ApplicationState.STATUS, valueFactory.bootstrapping(token));
        setMode("Joining: sleeping " + RING_DELAY + " ms for pending range setup", true);
        try
        {
            Thread.sleep(RING_DELAY);
        }
        catch (InterruptedException e)
        {
            throw new AssertionError(e);
        }
        setMode("Bootstrapping", true);
        new BootStrapper(FBUtilities.getLocalAddress(), token, tokenMetadata_).bootstrap(); // handles token update
    }

    public boolean isBootstrapMode()
    {
        return isBootstrapMode;
    }

    public TokenMetadata getTokenMetadata()
    {
        return tokenMetadata_;
    }

    /**
     * This method performs the requisite operations to make
     * sure that the N replicas are in sync. We do this in the
     * background when we do not care much about consistency.
     */
    public void doConsistencyCheck(Row row, ReadCommand command, InetAddress dataSource)
    {
        List<InetAddress> endpoints = StorageService.instance.getLiveNaturalEndpoints(command.table, command.key);
        if (endpoints.size() > 1)
            consistencyManager_.submit(new ConsistencyChecker(command, row, endpoints, dataSource));
    }

    /**
     * for a keyspace, return the ranges and corresponding hosts for a given keyspace.
     * @param keyspace
     * @return
     */
    public Map<Range, List<String>> getRangeToEndpointMap(String keyspace)
    {
        // some people just want to get a visual representation of things. Allow null and set it to the first
        // non-system table.
        if (keyspace == null)
            keyspace = DatabaseDescriptor.getNonSystemTables().get(0);

        /* All the ranges for the tokens */
        Map<Range, List<String>> map = new HashMap<Range, List<String>>();
        for (Map.Entry<Range,List<InetAddress>> entry : getRangeToAddressMap(keyspace).entrySet())
        {
            map.put(entry.getKey(), stringify(entry.getValue()));
        }
        return map;
    }

    public Map<Range, List<String>> getPendingRangeToEndpointMap(String keyspace)
    {
        // some people just want to get a visual representation of things. Allow null and set it to the first
        // non-system table.
        if (keyspace == null)
            keyspace = DatabaseDescriptor.getNonSystemTables().get(0);

        Map<Range, List<String>> map = new HashMap<Range, List<String>>();
        for (Map.Entry<Range, Collection<InetAddress>> entry : tokenMetadata_.getPendingRanges(keyspace).entrySet())
        {
            List<InetAddress> l = new ArrayList<InetAddress>(entry.getValue());
            map.put(entry.getKey(), stringify(l));
        }
        return map;
    }

    public Map<Range, List<InetAddress>> getRangeToAddressMap(String keyspace)
    {
        List<Range> ranges = getAllRanges(tokenMetadata_.sortedTokens());
        return constructRangeToEndpointMap(keyspace, ranges);
    }

    public Map<Token, String> getTokenToEndpointMap()
    {
        Map<Token, InetAddress> mapInetAddress = tokenMetadata_.getTokenToEndpointMap();
        Map<Token, String> mapString = new HashMap<Token, String>(mapInetAddress.size());
        for (Map.Entry<Token, InetAddress> entry : mapInetAddress.entrySet())
        {
            mapString.put(entry.getKey(), entry.getValue().getHostAddress());
        }
        return mapString;
    }

    /**
     * Construct the range to endpoint mapping based on the true view
     * of the world.
     * @param ranges
     * @return mapping of ranges to the replicas responsible for them.
    */
    private Map<Range, List<InetAddress>> constructRangeToEndpointMap(String keyspace, List<Range> ranges)
    {
        Map<Range, List<InetAddress>> rangeToEndpointMap = new HashMap<Range, List<InetAddress>>();
        for (Range range : ranges)
        {
            rangeToEndpointMap.put(range, Table.open(keyspace).getReplicationStrategy().getNaturalEndpoints(range.right));
        }
        return rangeToEndpointMap;
    }

    /*
     * onChange only ever sees one ApplicationState piece change at a time, so we perform a kind of state machine here.
     * We are concerned with two events: knowing the token associated with an endpoint, and knowing its operation mode.
     * Nodes can start in either bootstrap or normal mode, and from bootstrap mode can change mode to normal.
     * A node in bootstrap mode needs to have pendingranges set in TokenMetadata; a node in normal mode
     * should instead be part of the token ring.
     * 
     * Normal MOVE_STATE progression of a node should be like this:
     * STATE_BOOTSTRAPPING,token
     *   if bootstrapping. stays this way until all files are received.
     * STATE_NORMAL,token 
     *   ready to serve reads and writes.
     * STATE_NORMAL,token,REMOVE_TOKEN,token
     *   specialized normal state in which this node acts as a proxy to tell the cluster about a dead node whose
     *   token is being removed. this value becomes the permanent state of this node (unless it coordinates another
     *   removetoken in the future).
     * STATE_LEAVING,token 
     *   get ready to leave the cluster as part of a decommission or move
     * STATE_LEFT,token 
     *   set after decommission or move is completed.
     * 
     * Note: Any time a node state changes from STATE_NORMAL, it will not be visible to new nodes. So it follows that
     * you should never bootstrap a new node during a removetoken, decommission or move.
     */
    public void onChange(InetAddress endpoint, ApplicationState state, VersionedValue value)
    {
        if (state != ApplicationState.STATUS)
            return;

        String apStateValue = value.value;
        String[] pieces = apStateValue.split(VersionedValue.DELIMITER_STR, -1);
        assert (pieces.length > 0);

        String moveName = pieces[0];

        if (moveName.equals(VersionedValue.STATUS_BOOTSTRAPPING))
            handleStateBootstrap(endpoint, pieces);
        else if (moveName.equals(VersionedValue.STATUS_NORMAL))
            handleStateNormal(endpoint, pieces);
        else if (moveName.equals(VersionedValue.STATUS_LEAVING))
            handleStateLeaving(endpoint, pieces);
        else if (moveName.equals(VersionedValue.STATUS_LEFT))
            handleStateLeft(endpoint, pieces);
    }

    /**
     * Handle node bootstrap
     *
     * @param endpoint bootstrapping node
     * @param pieces STATE_BOOTSTRAPPING,bootstrap token as string
     */
    private void handleStateBootstrap(InetAddress endpoint, String[] pieces)
    {
        assert pieces.length == 2;
        Token token = getPartitioner().getTokenFactory().fromString(pieces[1]);

        if (logger_.isDebugEnabled())
            logger_.debug("Node " + endpoint + " state bootstrapping, token " + token);

        // if this node is present in token metadata, either we have missed intermediate states
        // or the node had crashed. Print warning if needed, clear obsolete stuff and
        // continue.
        if (tokenMetadata_.isMember(endpoint))
        {
            // If isLeaving is false, we have missed both LEAVING and LEFT. However, if
            // isLeaving is true, we have only missed LEFT. Waiting time between completing
            // leave operation and rebootstrapping is relatively short, so the latter is quite
            // common (not enough time for gossip to spread). Therefore we report only the
            // former in the log.
            if (!tokenMetadata_.isLeaving(endpoint))
                logger_.info("Node " + endpoint + " state jump to bootstrap");
            tokenMetadata_.removeEndpoint(endpoint);
        }

        tokenMetadata_.addBootstrapToken(token, endpoint);
        calculatePendingRanges();
    }

    /**
     * Handle node move to normal state. That is, node is entering token ring and participating
     * in reads.
     *
     * @param endpoint node
     * @param pieces STATE_NORMAL,token[,other_state,token]
     */
    private void handleStateNormal(InetAddress endpoint, String[] pieces)
    {
        assert pieces.length >= 2;
        Token token = getPartitioner().getTokenFactory().fromString(pieces[1]);

        if (logger_.isDebugEnabled())
            logger_.debug("Node " + endpoint + " state normal, token " + token);

        if (tokenMetadata_.isMember(endpoint))
            logger_.info("Node " + endpoint + " state jump to normal");

        // we don't want to update if this node is responsible for the token and it has a later startup time than endpoint.
        InetAddress currentNode = tokenMetadata_.getEndpoint(token);
        if (currentNode == null)
        {
            logger_.debug("New node " + endpoint + " at token " + token);
            tokenMetadata_.updateNormalToken(token, endpoint);
            if (!isClientMode)
                SystemTable.updateToken(endpoint, token);
        }
        else if (endpoint.equals(currentNode))
        {
            // nothing to do
        }
        else if (Gossiper.instance.compareEndpointStartup(endpoint, currentNode) > 0)
        {
            logger_.info(String.format("Nodes %s and %s have the same token %s.  %s is the new owner",
                                       endpoint, currentNode, token, endpoint));
            tokenMetadata_.updateNormalToken(token, endpoint);
            if (!isClientMode)
                SystemTable.updateToken(endpoint, token);
        }
        else
        {
            logger_.info(String.format("Nodes %s and %s have the same token %s.  Ignoring %s",
                                       endpoint, currentNode, token, endpoint));
        }

        if (pieces.length > 2)
        {
            assert pieces.length == 4;
            handleStateRemoving(endpoint, getPartitioner().getTokenFactory().fromString(pieces[3]), pieces[2]);
        }

        calculatePendingRanges();
    }

    /**
     * Handle node preparing to leave the ring
     *
     * @param endpoint node
     * @param pieces STATE_LEAVING,token
     */
    private void handleStateLeaving(InetAddress endpoint, String[] pieces)
    {
        assert pieces.length == 2;
        String moveValue = pieces[1];
        Token token = getPartitioner().getTokenFactory().fromString(moveValue);

        if (logger_.isDebugEnabled())
            logger_.debug("Node " + endpoint + " state leaving, token " + token);

        // If the node is previously unknown or tokens do not match, update tokenmetadata to
        // have this node as 'normal' (it must have been using this token before the
        // leave). This way we'll get pending ranges right.
        if (!tokenMetadata_.isMember(endpoint))
        {
            logger_.info("Node " + endpoint + " state jump to leaving");
            tokenMetadata_.updateNormalToken(token, endpoint);
        }
        else if (!tokenMetadata_.getToken(endpoint).equals(token))
        {
            logger_.warn("Node " + endpoint + " 'leaving' token mismatch. Long network partition?");
            tokenMetadata_.updateNormalToken(token, endpoint);
        }

        // at this point the endpoint is certainly a member with this token, so let's proceed
        // normally
        tokenMetadata_.addLeavingEndpoint(endpoint);
        calculatePendingRanges();
    }

    /**
     * Handle node leaving the ring. This can be either because of decommission or loadbalance
     *
     * @param endpoint If reason for leaving is decommission or loadbalance
     * endpoint is the leaving node.
     * @param pieces STATE_LEFT,token
     */
    private void handleStateLeft(InetAddress endpoint, String[] pieces)
    {
        assert pieces.length == 2;
        Token token = getPartitioner().getTokenFactory().fromString(pieces[1]);

        if (logger_.isDebugEnabled())
            logger_.debug("Node " + endpoint + " state left, token " + token);

        excise(token, endpoint);
    }

    /**
     * Handle node being actively removed from the ring.
     *
     * @param endpoint node
     */
    private void handleStateRemoving(InetAddress endpoint, Token removeToken, String state)
    {
        InetAddress removeEndpoint = tokenMetadata_.getEndpoint(removeToken);
        
        if (removeEndpoint == null)
            return;
        
        if (removeEndpoint.equals(FBUtilities.getLocalAddress()))
        {
            logger_.info("Received removeToken gossip about myself. Is this node a replacement for a removed one?");
            return;
        }

        if (VersionedValue.REMOVED_TOKEN.equals(state))
        {
            excise(removeToken, removeEndpoint);
        }
        else if (VersionedValue.REMOVING_TOKEN.equals(state))
        {
            if (logger_.isDebugEnabled())
                logger_.debug("Token " + removeToken + " removed manually (endpoint was " + removeEndpoint + ")");

            // Note that the endpoint is being removed
            tokenMetadata_.addLeavingEndpoint(removeEndpoint);
            calculatePendingRanges();

            // grab any data we are now responsible for and notify responsible node
            restoreReplicaCount(removeEndpoint, endpoint);
        }
    }

    private void excise(Token token, InetAddress endpoint)
    {
        Gossiper.instance.removeEndpoint(endpoint);
        tokenMetadata_.removeEndpoint(endpoint);
        HintedHandOffManager.deleteHintsForEndPoint(endpoint);
        tokenMetadata_.removeBootstrapToken(token);
        calculatePendingRanges();
        if (!isClientMode)
        {
            logger_.info("Removing token " + token + " for " + endpoint);
            SystemTable.removeToken(token);
        }
    }

    /**
     * Calculate pending ranges according to bootsrapping and leaving nodes. Reasoning is:
     *
     * (1) When in doubt, it is better to write too much to a node than too little. That is, if
     * there are multiple nodes moving, calculate the biggest ranges a node could have. Cleaning
     * up unneeded data afterwards is better than missing writes during movement.
     * (2) When a node leaves, ranges for other nodes can only grow (a node might get additional
     * ranges, but it will not lose any of its current ranges as a result of a leave). Therefore
     * we will first remove _all_ leaving tokens for the sake of calculation and then check what
     * ranges would go where if all nodes are to leave. This way we get the biggest possible
     * ranges with regard current leave operations, covering all subsets of possible final range
     * values.
     * (3) When a node bootstraps, ranges of other nodes can only get smaller. Without doing
     * complex calculations to see if multiple bootstraps overlap, we simply base calculations
     * on the same token ring used before (reflecting situation after all leave operations have
     * completed). Bootstrapping nodes will be added and removed one by one to that metadata and
     * checked what their ranges would be. This will give us the biggest possible ranges the
     * node could have. It might be that other bootstraps make our actual final ranges smaller,
     * but it does not matter as we can clean up the data afterwards.
     *
     * NOTE: This is heavy and ineffective operation. This will be done only once when a node
     * changes state in the cluster, so it should be manageable.
     */
    private void calculatePendingRanges()
    {
        for (String table : DatabaseDescriptor.getNonSystemTables())
            calculatePendingRanges(Table.open(table).getReplicationStrategy(), table);
    }

    // public & static for testing purposes
    public static void calculatePendingRanges(AbstractReplicationStrategy strategy, String table)
    {
        TokenMetadata tm = StorageService.instance.getTokenMetadata();
        Multimap<Range, InetAddress> pendingRanges = HashMultimap.create();
        Map<Token, InetAddress> bootstrapTokens = tm.getBootstrapTokens();
        Set<InetAddress> leavingEndpoints = tm.getLeavingEndpoints();

        if (bootstrapTokens.isEmpty() && leavingEndpoints.isEmpty())
        {
            if (logger_.isDebugEnabled())
                logger_.debug("No bootstrapping or leaving nodes -> empty pending ranges for {}", table);
            tm.setPendingRanges(table, pendingRanges);
            return;
        }

        Multimap<InetAddress, Range> addressRanges = strategy.getAddressRanges();

        // Copy of metadata reflecting the situation after all leave operations are finished.
        TokenMetadata allLeftMetadata = tm.cloneAfterAllLeft();

        // get all ranges that will be affected by leaving nodes
        Set<Range> affectedRanges = new HashSet<Range>();
        for (InetAddress endpoint : leavingEndpoints)
            affectedRanges.addAll(addressRanges.get(endpoint));

        // for each of those ranges, find what new nodes will be responsible for the range when
        // all leaving nodes are gone.
        for (Range range : affectedRanges)
        {
            Collection<InetAddress> currentEndpoints = strategy.calculateNaturalEndpoints(range.right, tm);
            Collection<InetAddress> newEndpoints = strategy.calculateNaturalEndpoints(range.right, allLeftMetadata);
            newEndpoints.removeAll(currentEndpoints);
            pendingRanges.putAll(range, newEndpoints);
        }

        // At this stage pendingRanges has been updated according to leave operations. We can
        // now finish the calculation by checking bootstrapping nodes.

        // For each of the bootstrapping nodes, simply add and remove them one by one to
        // allLeftMetadata and check in between what their ranges would be.
        for (Map.Entry<Token, InetAddress> entry : bootstrapTokens.entrySet())
        {
            InetAddress endpoint = entry.getValue();

            allLeftMetadata.updateNormalToken(entry.getKey(), endpoint);
            for (Range range : strategy.getAddressRanges(allLeftMetadata).get(endpoint))
                pendingRanges.put(range, endpoint);
            allLeftMetadata.removeEndpoint(endpoint);
        }

        tm.setPendingRanges(table, pendingRanges);

        if (logger_.isDebugEnabled())
            logger_.debug("Pending ranges:\n" + (pendingRanges.isEmpty() ? "<empty>" : tm.printPendingRanges()));
    }

    /**
     * Finds living endpoints responsible for the given ranges
     *
     * @param table the table ranges belong to
     * @param ranges the ranges to find sources for
     * @return multimap of addresses to ranges the address is responsible for
     */
    private Multimap<InetAddress, Range> getNewSourceRanges(String table, Set<Range> ranges) 
    {
        InetAddress myAddress = FBUtilities.getLocalAddress();
        Multimap<Range, InetAddress> rangeAddresses = Table.open(table).getReplicationStrategy().getRangeAddresses(tokenMetadata_);
        Multimap<InetAddress, Range> sourceRanges = HashMultimap.create();
        IFailureDetector failureDetector = FailureDetector.instance;

        // find alive sources for our new ranges
        for (Range range : ranges)
        {
            Collection<InetAddress> possibleRanges = rangeAddresses.get(range);
            IEndpointSnitch snitch = DatabaseDescriptor.getEndpointSnitch();
            List<InetAddress> sources = snitch.getSortedListByProximity(myAddress, possibleRanges);

            assert (!sources.contains(myAddress));

            for (InetAddress source : sources)
            {
                if (failureDetector.isAlive(source))
                {
                    sourceRanges.put(source, range);
                    break;
                }
            } 
        }
        return sourceRanges;
    }

    /**
     * Sends a notification to a node indicating we have finished replicating data.
     * 
     * @param local the local address
     * @param remote node to send notification to
     */
    private void sendReplicationNotification(InetAddress local, InetAddress remote)
    {
        // notify the remote token
        Message msg = new Message(local, StorageService.Verb.REPLICATION_FINISHED, new byte[0]);
        IFailureDetector failureDetector = FailureDetector.instance;
        while (failureDetector.isAlive(remote))
        {
            IAsyncResult iar = MessagingService.instance().sendRR(msg, remote);
            try 
            {
                iar.get(DatabaseDescriptor.getRpcTimeout(), TimeUnit.MILLISECONDS);
                return; // done
            }
            catch(TimeoutException e)
            {
                // try again
            }
        }
    }

    /**
     * Called when an endpoint is removed from the ring. This function checks
     * whether this node becomes responsible for new ranges as a
     * consequence and streams data if needed.
     *
     * This is rather ineffective, but it does not matter so much
     * since this is called very seldom
     *
     * @param endpoint the node that left
     */
    private void restoreReplicaCount(InetAddress endpoint, final InetAddress notifyEndpoint)
    {
        final Multimap<InetAddress, String> fetchSources = HashMultimap.create();
        Multimap<String, Map.Entry<InetAddress, Collection<Range>>> rangesToFetch = HashMultimap.create();

        final InetAddress myAddress = FBUtilities.getLocalAddress();

        for (String table : DatabaseDescriptor.getNonSystemTables())
        {
            Multimap<Range, InetAddress> changedRanges = getChangedRangesForLeaving(table, endpoint); 
            Set<Range> myNewRanges = new HashSet<Range>();
            for (Map.Entry<Range, InetAddress> entry : changedRanges.entries())
            {
                if (entry.getValue().equals(myAddress))
                    myNewRanges.add(entry.getKey());
            }
            Multimap<InetAddress, Range> sourceRanges = getNewSourceRanges(table, myNewRanges);
            for (Map.Entry<InetAddress, Collection<Range>> entry : sourceRanges.asMap().entrySet())
            {
                fetchSources.put(entry.getKey(), table);
                rangesToFetch.put(table, entry);
            }
        }

        for (final String table : rangesToFetch.keySet())
        {
            for (Map.Entry<InetAddress, Collection<Range>> entry : rangesToFetch.get(table))
            {
                final InetAddress source = entry.getKey();
                Collection<Range> ranges = entry.getValue();
                final Runnable callback = new Runnable()
                {
                    public void run()
                    {
                        synchronized (fetchSources)
                        {
                            fetchSources.remove(source, table);
                            if (fetchSources.isEmpty())
                                sendReplicationNotification(myAddress, notifyEndpoint);
                        }
                    }
                };
                if (logger_.isDebugEnabled())
                    logger_.debug("Requesting from " + source + " ranges " + StringUtils.join(ranges, ", "));
                StreamIn.requestRanges(source, table, ranges, callback, OperationType.RESTORE_REPLICA_COUNT);
            }
        }
    }

    // needs to be modified to accept either a table or ARS.
    private Multimap<Range, InetAddress> getChangedRangesForLeaving(String table, InetAddress endpoint)
    {
        // First get all ranges the leaving endpoint is responsible for
        Collection<Range> ranges = getRangesForEndpoint(table, endpoint);

        if (logger_.isDebugEnabled())
            logger_.debug("Node " + endpoint + " ranges [" + StringUtils.join(ranges, ", ") + "]");

        Map<Range, List<InetAddress>> currentReplicaEndpoints = new HashMap<Range, List<InetAddress>>();

        // Find (for each range) all nodes that store replicas for these ranges as well
        for (Range range : ranges)
            currentReplicaEndpoints.put(range, Table.open(table).getReplicationStrategy().calculateNaturalEndpoints(range.right, tokenMetadata_));

        TokenMetadata temp = tokenMetadata_.cloneAfterAllLeft();

        // endpoint might or might not be 'leaving'. If it was not leaving (that is, removetoken
        // command was used), it is still present in temp and must be removed.
        if (temp.isMember(endpoint))
            temp.removeEndpoint(endpoint);

        Multimap<Range, InetAddress> changedRanges = HashMultimap.create();

        // Go through the ranges and for each range check who will be
        // storing replicas for these ranges when the leaving endpoint
        // is gone. Whoever is present in newReplicaEndpoins list, but
        // not in the currentReplicaEndpoins list, will be needing the
        // range.
        for (Range range : ranges)
        {
            Collection<InetAddress> newReplicaEndpoints = Table.open(table).getReplicationStrategy().calculateNaturalEndpoints(range.right, temp);
            newReplicaEndpoints.removeAll(currentReplicaEndpoints.get(range));
            if (logger_.isDebugEnabled())
                if (newReplicaEndpoints.isEmpty())
                    logger_.debug("Range " + range + " already in all replicas");
                else
                    logger_.debug("Range " + range + " will be responsibility of " + StringUtils.join(newReplicaEndpoints, ", "));
            changedRanges.putAll(range, newReplicaEndpoints);
        }

        return changedRanges;
    }

    public void onJoin(InetAddress endpoint, EndpointState epState)
    {
        for (Map.Entry<ApplicationState, VersionedValue> entry : epState.getApplicationStateMap().entrySet())
        {
            onChange(endpoint, entry.getKey(), entry.getValue());
        }
    }

    public void onAlive(InetAddress endpoint, EndpointState state)
    {
        if (!isClientMode)
            deliverHints(endpoint);
    }

    public void onRemove(InetAddress endpoint)
    {
        tokenMetadata_.removeEndpoint(endpoint);
        calculatePendingRanges();
    }

    public void onDead(InetAddress endpoint, EndpointState state)
    {
        MessagingService.instance().convict(endpoint);
    }

    /** raw load value */
    public double getLoad()
    {
        double bytes = 0;
        for (String tableName : DatabaseDescriptor.getTables())
        {
            Table table = Table.open(tableName);
            for (ColumnFamilyStore cfs : table.getColumnFamilyStores())
                bytes += cfs.getLiveDiskSpaceUsed();
        }
        return bytes;
    }

    public String getLoadString()
    {
        return FileUtils.stringifyFileSize(getLoad());
    }

    public Map<String, String> getLoadMap()
    {
        Map<String, String> map = new HashMap<String, String>();
        for (Map.Entry<InetAddress,Double> entry : StorageLoadBalancer.instance.getLoadInfo().entrySet())
        {
            map.put(entry.getKey().getHostAddress(), FileUtils.stringifyFileSize(entry.getValue()));
        }
        // gossiper doesn't see its own updates, so we need to special-case the local node
        map.put(FBUtilities.getLocalAddress().getHostAddress(), getLoadString());
        return map;
    }

    /**
     * Deliver hints to the specified node when it has crashed
     * and come back up/ marked as alive after a network partition
    */
    public final void deliverHints(InetAddress endpoint)
    {
        HintedHandOffManager.instance.deliverHints(endpoint);
    }

    public final void deliverHints(String host) throws UnknownHostException
    {
        HintedHandOffManager.instance.deliverHints(host);
    }

    public Token getLocalToken()
    {
        Token token = SystemTable.getSavedToken();
        assert token != null; // should not be called before initServer sets this
        return token;
    }

    /* These methods belong to the MBean interface */

    public String getToken()
    {
        return getLocalToken().toString();
    }

    public String getReleaseVersion()
    {
        return FBUtilities.getReleaseVersionString();
    }

    public List<String> getLeavingNodes()
    {
        return stringify(tokenMetadata_.getLeavingEndpoints());
    }

    public List<String> getJoiningNodes()
    {
        return stringify(tokenMetadata_.getBootstrapTokens().values());
    }

    public List<String> getLiveNodes()
    {
        return stringify(Gossiper.instance.getLiveMembers());
    }

    public List<String> getUnreachableNodes()
    {
        return stringify(Gossiper.instance.getUnreachableMembers());
    }

    private List<String> stringify(Iterable<InetAddress> endpoints)
    {
        List<String> stringEndpoints = new ArrayList<String>();
        for (InetAddress ep : endpoints)
        {
            stringEndpoints.add(ep.getHostAddress());
        }
        return stringEndpoints;
    }

    public int getCurrentGenerationNumber()
    {
        return Gossiper.instance.getCurrentGenerationNumber(FBUtilities.getLocalAddress());
    }

    public void forceTableCleanup(String tableName, String... columnFamilies) throws IOException, ExecutionException, InterruptedException
    {
        if (tableName.equals("system"))
            throw new RuntimeException("Cleanup of the system table is neither necessary nor wise");
                    
        for (ColumnFamilyStore cfStore : getValidColumnFamilies(tableName, columnFamilies))
        {
            cfStore.forceCleanup();
        }
    }

    public void forceTableCompaction(String tableName, String... columnFamilies) throws IOException, ExecutionException, InterruptedException
    {
        for (ColumnFamilyStore cfStore : getValidColumnFamilies(tableName, columnFamilies))
        {
            cfStore.forceMajorCompaction();
        }
    }

    /**
     * Takes the snapshot for a given table.
     *
     * @param tableName the name of the table.
     * @param tag   the tag given to the snapshot (null is permissible)
     */
    public void takeSnapshot(String tableName, String tag) throws IOException
    {
        Table tableInstance = getValidTable(tableName);
        tableInstance.snapshot(tag);
    }

    private Table getValidTable(String tableName) throws IOException
    {
        if (!DatabaseDescriptor.getTables().contains(tableName))
        {
            throw new IOException("Table " + tableName + "does not exist");
        }
        return Table.open(tableName);
    }

    /**
     * Takes a snapshot for every table.
     *
     * @param tag the tag given to the snapshot (null is permissible)
     */
    public void takeAllSnapshot(String tag) throws IOException
    {
        for (Table table : Table.all())
            table.snapshot(tag);
    }

    /**
     * Remove all the existing snapshots.
     */
    public void clearSnapshot() throws IOException
    {
        for (Table table : Table.all())
            table.clearSnapshot();

        if (logger_.isDebugEnabled())
            logger_.debug("Cleared out all snapshot directories");
    }

    public Iterable<ColumnFamilyStore> getValidColumnFamilies(String tableName, String... cfNames) throws IOException
    {
        Table table = getValidTable(tableName);

        if (cfNames.length == 0)
            // all stores are interesting
            return table.getColumnFamilyStores();

        // filter out interesting stores
        Set<ColumnFamilyStore> valid = new HashSet<ColumnFamilyStore>();
        for (String cfName : cfNames)
        {
            ColumnFamilyStore cfStore = table.getColumnFamilyStore(cfName);
            if (cfStore == null)
            {
                // this means there was a cf passed in that is not recognized in the keyspace. report it and continue.
                logger_.warn(String.format("Invalid column family specified: %s. Proceeding with others.", cfName));
                continue;
            }
            valid.add(cfStore);
        }
        return valid;
    }

    /**
     * Flush all memtables for a table and column families.
     * @param tableName
     * @param columnFamilies
     * @throws IOException
     */
    public void forceTableFlush(final String tableName, final String... columnFamilies)
                throws IOException, ExecutionException, InterruptedException
    {
        for (ColumnFamilyStore cfStore : getValidColumnFamilies(tableName, columnFamilies))
        {
            logger_.debug("Forcing binary flush on keyspace " + tableName + ", CF " + cfStore.getColumnFamilyName());
            cfStore.forceFlushBinary();
            logger_.debug("Forcing flush on keyspace " + tableName + ", CF " + cfStore.getColumnFamilyName());
            cfStore.forceBlockingFlush();
        }
    }

    /**
     * Trigger proactive repair for a table and column families.
     * @param tableName
     * @param columnFamilies
     * @throws IOException
     */
    public void forceTableRepair(final String tableName, final String... columnFamilies) throws IOException
    {
        String[] families;
        if (columnFamilies.length == 0)
        {
            ArrayList<String> names = new ArrayList<String>();
            for (ColumnFamilyStore cfStore : getValidColumnFamilies(tableName)) {
                names.add(cfStore.getColumnFamilyName());
            }
            families = names.toArray(new String[] {});
        }
        else
        {
            families = columnFamilies;
        }
        AntiEntropyService.RepairSession sess = AntiEntropyService.instance.getRepairSession(tableName, families);
        
        try
        {
            sess.start();
            // block until the repair has completed
            sess.join();
        }
        catch (InterruptedException e)
        {
            throw new IOException("Repair session " + sess + " failed.", e);
        }
    }

    /* End of MBean interface methods */

    /**
     * This method returns the predecessor of the endpoint ep on the identifier
     * space.
     */
    InetAddress getPredecessor(InetAddress ep)
    {
        Token token = tokenMetadata_.getToken(ep);
        return tokenMetadata_.getEndpoint(tokenMetadata_.getPredecessor(token));
    }

    /*
     * This method returns the successor of the endpoint ep on the identifier
     * space.
     */
    public InetAddress getSuccessor(InetAddress ep)
    {
        Token token = tokenMetadata_.getToken(ep);
        return tokenMetadata_.getEndpoint(tokenMetadata_.getSuccessor(token));
    }

    /**
     * Get the primary range for the specified endpoint.
     * @param ep endpoint we are interested in.
     * @return range for the specified endpoint.
     */
    public Range getPrimaryRangeForEndpoint(InetAddress ep)
    {
        return tokenMetadata_.getPrimaryRangeFor(tokenMetadata_.getToken(ep));
    }

    /**
     * Get all ranges an endpoint is responsible for.
     * @param ep endpoint we are interested in.
     * @return ranges for the specified endpoint.
     */
    Collection<Range> getRangesForEndpoint(String table, InetAddress ep)
    {
        return Table.open(table).getReplicationStrategy().getAddressRanges().get(ep);
    }

    /**
     * Get all ranges that span the ring given a set
     * of tokens. All ranges are in sorted order of
     * ranges.
     * @return ranges in sorted order
    */
    public List<Range> getAllRanges(List<Token> sortedTokens)
    {
        if (logger_.isDebugEnabled())
            logger_.debug("computing ranges for " + StringUtils.join(sortedTokens, ", "));

        if (sortedTokens.isEmpty()) 
            return Collections.emptyList();
        List<Range> ranges = new ArrayList<Range>();
        int size = sortedTokens.size();
        for (int i = 1; i < size; ++i)
        {
            Range range = new Range(sortedTokens.get(i - 1), sortedTokens.get(i));
            ranges.add(range);
        }
        Range range = new Range(sortedTokens.get(size - 1), sortedTokens.get(0));
        ranges.add(range);

        return ranges;
    }

    /**
     * This method returns the N endpoints that are responsible for storing the
     * specified key i.e for replication.
     *
     * @param key - key for which we need to find the endpoint return value -
     * the endpoint responsible for this key
     */
    public List<InetAddress> getNaturalEndpoints(String table, ByteBuffer key)
    {
        return getNaturalEndpoints(table, partitioner_.getToken(key));
    }

    /**
     * This method returns the N endpoints that are responsible for storing the
     * specified key i.e for replication.
     *
     * @param token - token for which we need to find the endpoint return value -
     * the endpoint responsible for this token
     */
    public List<InetAddress> getNaturalEndpoints(String table, Token token)
    {
        return Table.open(table).getReplicationStrategy().getNaturalEndpoints(token);
    }

    /**
     * This method attempts to return N endpoints that are responsible for storing the
     * specified key i.e for replication.
     *
     * @param key - key for which we need to find the endpoint return value -
     * the endpoint responsible for this key
     */
    public List<InetAddress> getLiveNaturalEndpoints(String table, ByteBuffer key)
    {
        return getLiveNaturalEndpoints(table, partitioner_.getToken(key));
    }

    public List<InetAddress> getLiveNaturalEndpoints(String table, Token token)
    {
        List<InetAddress> liveEps = new ArrayList<InetAddress>();
        List<InetAddress> endpoints = Table.open(table).getReplicationStrategy().getNaturalEndpoints(token);

        for (InetAddress endpoint : endpoints)
        {
            if (FailureDetector.instance.isAlive(endpoint))
                liveEps.add(endpoint);
        }

        return liveEps;
    }

    /**
     * This function finds the closest live endpoint that contains a given key.
     */
    public InetAddress findSuitableEndpoint(String table, ByteBuffer key) throws IOException, UnavailableException
    {
        List<InetAddress> endpoints = getNaturalEndpoints(table, key);
        DatabaseDescriptor.getEndpointSnitch().sortByProximity(FBUtilities.getLocalAddress(), endpoints);
        if (logger_.isDebugEnabled())
            logger_.debug("Sorted endpoints are " + StringUtils.join(endpoints, ","));
        for (InetAddress endpoint : endpoints)
        {
            if (FailureDetector.instance.isAlive(endpoint))
                return endpoint;
        }
        throw new UnavailableException(); // no nodes that could contain key are alive
    }

    public void setLog4jLevel(String classQualifier, String rawLevel)
    {
        Level level = Level.toLevel(rawLevel);
        org.apache.log4j.Logger.getLogger(classQualifier).setLevel(level);
        logger_.info("set log level to " + level + " for classes under '" + classQualifier + "' (if the level doesn't look like '" + rawLevel + "' then log4j couldn't parse '" + rawLevel + "')");
    }

    /**
     * @return list of Tokens (_not_ keys!) breaking up the data this node is responsible for into pieces of roughly keysPerSplit
     */ 
    public List<Token> getSplits(String table, String cfName, Range range, int keysPerSplit)
    {
        List<Token> tokens = new ArrayList<Token>();
        // we use the actual Range token for the first and last brackets of the splits to ensure correctness
        tokens.add(range.left);

        List<DecoratedKey> keys = new ArrayList<DecoratedKey>();
        Table t = Table.open(table);
        ColumnFamilyStore cfs = t.getColumnFamilyStore(cfName);
        for (DecoratedKey sample : cfs.allKeySamples())
        {
            if (range.contains(sample.token))
                keys.add(sample);
        }
        FBUtilities.sortSampledKeys(keys, range);
        int splits = keys.size() * DatabaseDescriptor.getIndexInterval() / keysPerSplit;

        if (keys.size() >= splits)
        {
            for (int i = 1; i < splits; i++)
            {
                int index = i * (keys.size() / splits);
                tokens.add(keys.get(index).token);
            }
        }

        tokens.add(range.right);
        return tokens;
    }

    /** return a token to which if a node bootstraps it will get about 1/2 of this node's range */
    public Token getBootstrapToken()
    {
        Range range = getLocalPrimaryRange();
        List<DecoratedKey> keys = new ArrayList<DecoratedKey>();
        for (ColumnFamilyStore cfs : ColumnFamilyStore.all())
        {
            for (DecoratedKey key : cfs.allKeySamples())
            {
                if (range.contains(key.token))
                    keys.add(key);
            }
        }
        FBUtilities.sortSampledKeys(keys, range);

        if (keys.size() < 3)
            return partitioner_.midpoint(range.left, range.right);
        else
            return keys.get(keys.size() / 2).token;
    }

    /**
     * Broadcast leaving status and update local tokenMetadata_ accordingly
     */
    private void startLeaving()
    {
        Gossiper.instance.addLocalApplicationState(ApplicationState.STATUS, valueFactory.leaving(getLocalToken()));
        tokenMetadata_.addLeavingEndpoint(FBUtilities.getLocalAddress());
        calculatePendingRanges();
    }

    public void decommission() throws InterruptedException
    {
        if (!tokenMetadata_.isMember(FBUtilities.getLocalAddress()))
            throw new UnsupportedOperationException("local node is not a member of the token ring yet");
        if (tokenMetadata_.cloneAfterAllLeft().sortedTokens().size() < 2)
            throw new UnsupportedOperationException("no other normal nodes in the ring; decommission would be pointless");
        for (String table : DatabaseDescriptor.getNonSystemTables())
        {
            if (tokenMetadata_.getPendingRanges(table, FBUtilities.getLocalAddress()).size() > 0)
                throw new UnsupportedOperationException("data is currently moving to this node; unable to leave the ring");
        }

        if (logger_.isDebugEnabled())
            logger_.debug("DECOMMISSIONING");
        startLeaving();
        setMode("Leaving: sleeping " + RING_DELAY + " ms for pending range setup", true);
        Thread.sleep(RING_DELAY);

        Runnable finishLeaving = new Runnable()
        {
            public void run()
            {
                Gossiper.instance.stop();
                MessagingService.shutdown();
                StageManager.shutdownNow();
                setMode("Decommissioned", true);
                // let op be responsible for killing the process
            }
        };
        unbootstrap(finishLeaving);
    }

    private void leaveRing()
    {
        SystemTable.setBootstrapped(false);
        tokenMetadata_.removeEndpoint(FBUtilities.getLocalAddress());
        calculatePendingRanges();

        Gossiper.instance.addLocalApplicationState(ApplicationState.STATUS, valueFactory.left(getLocalToken()));
        try
        {
            Thread.sleep(2 * Gossiper.intervalInMillis_);
        }
        catch (InterruptedException e)
        {
            throw new AssertionError(e);
        }
    }

    private void unbootstrap(final Runnable onFinish)
    {
        final CountDownLatch latch = new CountDownLatch(DatabaseDescriptor.getNonSystemTables().size());
        for (final String table : DatabaseDescriptor.getNonSystemTables())
        {
            Multimap<Range, InetAddress> rangesMM = getChangedRangesForLeaving(table, FBUtilities.getLocalAddress());
            if (logger_.isDebugEnabled())
                logger_.debug("Ranges needing transfer are [" + StringUtils.join(rangesMM.keySet(), ",") + "]");
            if (rangesMM.isEmpty())
            {
                latch.countDown();
                continue;
            }

            setMode("Leaving: streaming data to other nodes", true);
            final Set<Map.Entry<Range, InetAddress>> pending = new HashSet<Map.Entry<Range, InetAddress>>(rangesMM.entries());
            for (final Map.Entry<Range, InetAddress> entry : rangesMM.entries())
            {
                final Range range = entry.getKey();
                final InetAddress newEndpoint = entry.getValue();
                final Runnable callback = new Runnable()
                {
                    public void run()
                    {
                        synchronized(pending)
                        {
                            pending.remove(entry);
                            if (pending.isEmpty())
                                latch.countDown();
                        }
                    }
                };
                StageManager.getStage(Stage.STREAM).execute(new Runnable()
                {
                    public void run()
                    {
                        // TODO each call to transferRanges re-flushes, this is potentially a lot of waste
                        StreamOut.transferRanges(newEndpoint, table, Arrays.asList(range), callback, OperationType.UNBOOTSTRAP);
                    }
                });
            }
        }

        // wait for the transfer runnables to signal the latch.
        logger_.debug("waiting for stream aks.");
        try
        {
            latch.await();
        }
        catch (InterruptedException e)
        {
            throw new RuntimeException(e);
        }
        logger_.debug("stream acks all received.");
        leaveRing();
        onFinish.run();
    }

    public void move(String newToken) throws IOException, InterruptedException
    {
        move(partitioner_.getTokenFactory().fromString(newToken));
    }

    public void loadBalance() throws IOException, InterruptedException
    {
        move((Token)null);
    }

    /**
     * move the node to new token or find a new token to boot to according to load
     *
     * @param token new token to boot to, or if null, find balanced token to boot to
     */
    private void move(final Token token) throws IOException, InterruptedException
    {
        for (String table : DatabaseDescriptor.getTables())
        {
            if (tokenMetadata_.getPendingRanges(table, FBUtilities.getLocalAddress()).size() > 0)
                throw new UnsupportedOperationException("data is currently moving to this node; unable to leave the ring");
        }
        if (token != null && tokenMetadata_.sortedTokens().contains(token))
            throw new IOException("target token " + token + " is already owned by another node");

        if (logger_.isDebugEnabled())
            logger_.debug("Leaving: old token was " + getLocalToken());
        startLeaving();
        setMode("Leaving: sleeping " + RING_DELAY + " ms for pending range setup", true);
        Thread.sleep(RING_DELAY);

        Runnable finishMoving = new WrappedRunnable()
        {
            public void runMayThrow() throws IOException
            {
                Token bootstrapToken = token;
                if (bootstrapToken == null)
                {
                    StorageLoadBalancer.instance.waitForLoadInfo();
                    bootstrapToken = BootStrapper.getBalancedToken(tokenMetadata_, StorageLoadBalancer.instance.getLoadInfo());
                }
                logger_.info("re-bootstrapping to new token {}", bootstrapToken);
                bootstrap(bootstrapToken);
            }
        };
        unbootstrap(finishMoving);
    }

    /**
     * Get the status of a token removal.
     */
    public String getRemovalStatus()
    {
        if (removingNode == null) {
            return "No token removals in process.";
        }
        return String.format("Removing token (%s). Waiting for replication confirmation from [%s].",
                             tokenMetadata_.getToken(removingNode),
                             StringUtils.join(replicatingNodes, ","));
    }

    /**
     * Force a remove operation to complete. This may be necessary if a remove operation
     * blocks forever due to node/stream failure.
     */
    public void forceRemoveCompletion()
    {
        if (!replicatingNodes.isEmpty())
            logger_.warn("Removal not confirmed for for " + StringUtils.join(this.replicatingNodes, ","));
        replicatingNodes.clear();
    }

    /**
     * Remove a node that has died.
     *
     * @param tokenString token for the node
     */
    public void removeToken(String tokenString)
    {
        InetAddress myAddress = FBUtilities.getLocalAddress();
        Token localToken = tokenMetadata_.getToken(myAddress);
        Token token = partitioner_.getTokenFactory().fromString(tokenString);
        InetAddress endpoint = tokenMetadata_.getEndpoint(token);

        if (endpoint == null)
            throw new UnsupportedOperationException("Token not found.");

        if (endpoint.equals(myAddress))
             throw new UnsupportedOperationException("Cannot remove node's own token");

        if (Gossiper.instance.getLiveMembers().contains(endpoint))
            throw new UnsupportedOperationException("Node " + endpoint + " is alive and owns this token. Use decommission command to remove it from the ring");

        // A leaving endpoint that is dead is already being removed.
        if (tokenMetadata_.isLeaving(endpoint)) 
            throw new UnsupportedOperationException("Node " + endpoint + " is already being removed.");

        if (replicatingNodes != null)
            throw new UnsupportedOperationException("This node is already processing a removal. Wait for it to complete.");

        // Find the endpoints that are going to become responsible for data
        replicatingNodes = Collections.synchronizedSet(new HashSet<InetAddress>());
        for (String table : DatabaseDescriptor.getNonSystemTables())
        {
            // if the replication factor is 1 the data is lost so we shouldn't wait for confirmation
            if (Table.open(table).getReplicationStrategy().getReplicationFactor() == 1)
                continue;

            // get all ranges that change ownership (that is, a node needs
            // to take responsibility for new range)
            Multimap<Range, InetAddress> changedRanges = getChangedRangesForLeaving(table, endpoint);
            IFailureDetector failureDetector = FailureDetector.instance;
            for (InetAddress ep : changedRanges.values())
            {
                if (failureDetector.isAlive(ep))
                    replicatingNodes.add(ep);
                else
                    logger_.warn("Endpoint " + ep + " is down and will not receive data for re-replication of " + endpoint);
            }
        }
        removingNode = endpoint;

        tokenMetadata_.addLeavingEndpoint(endpoint);
        calculatePendingRanges();
        // bundle two states together. include this nodes state to keep the status quo, 
        // but indicate the leaving token so that it can be dealt with.
        Gossiper.instance.addLocalApplicationState(ApplicationState.STATUS, valueFactory.removingNonlocal(localToken, token));

        // kick off streaming commands
        restoreReplicaCount(endpoint, myAddress);

        // wait for ReplicationFinishedVerbHandler to signal we're done
        while (!replicatingNodes.isEmpty())
        {
            try
            {
                Thread.sleep(100);
            }
            catch (InterruptedException e)
            {
                throw new AssertionError(e);
            }
        }

        excise(token, endpoint);

        // indicate the token has left
        Gossiper.instance.addLocalApplicationState(ApplicationState.STATUS, valueFactory.removedNonlocal(localToken, token));

        replicatingNodes = null;
        removingNode = null;
    }

    public void confirmReplication(InetAddress node)
    {
        assert replicatingNodes != null;
        replicatingNodes.remove(node);
    }

    public boolean isClientMode()
    {
        return isClientMode;
    }

    public synchronized void requestGC()
    {
        if (hasUnreclaimedSpace())
        {
            logger_.info("requesting GC to free disk space");
            System.gc();
            try
            {
                Thread.sleep(1000);
            }
            catch (InterruptedException e)
            {
                throw new AssertionError(e);
            }
        }
    }

    private boolean hasUnreclaimedSpace()
    {
        for (ColumnFamilyStore cfs : ColumnFamilyStore.all())
        {
            if (cfs.hasUnreclaimedSpace())
                return true;
        }
        return false;
    }

    public String getOperationMode()
    {
        return operationMode;
    }

    public String getDrainProgress()
    {
        return String.format("Drained %s/%s ColumnFamilies", remainingCFs, totalCFs);
    }

    /** shuts node off to writes, empties memtables and the commit log. */
    public synchronized void drain() throws IOException, InterruptedException, ExecutionException
    {
        ExecutorService mutationStage = StageManager.getStage(Stage.MUTATION);
        if (mutationStage.isTerminated())
        {
            logger_.warn("Cannot drain node (did it already happen?)");
            return;
        }
        setMode("Starting drain process", true);
        Gossiper.instance.stop();
        setMode("Draining: shutting down MessageService", false);
        MessagingService.shutdown();
        setMode("Draining: emptying MessageService pools", false);
        MessagingService.waitFor();

        setMode("Draining: clearing mutation stage", false);
        mutationStage.shutdown();
        mutationStage.awaitTermination(3600, TimeUnit.SECONDS);

        // lets flush.
        setMode("Draining: flushing column families", false);
        List<ColumnFamilyStore> cfses = new ArrayList<ColumnFamilyStore>();
        for (String tableName : DatabaseDescriptor.getNonSystemTables())
        {
            Table table = Table.open(tableName);
            cfses.addAll(table.getColumnFamilyStores());
        }
        totalCFs = remainingCFs = cfses.size();
        for (ColumnFamilyStore cfs : cfses)
        {
            cfs.forceBlockingFlush();
            remainingCFs--;
        }

        ColumnFamilyStore.postFlushExecutor.shutdown();
        ColumnFamilyStore.postFlushExecutor.awaitTermination(60, TimeUnit.SECONDS);

        // want to make sure that any segments deleted as a result of flushing are gone.
        DeletionService.waitFor();

        setMode("Node is drained", true);
    }

    /**
     * load schema from yaml. This can only be done on a fresh system.
     * @throws ConfigurationException
     * @throws IOException
     */
    public void loadSchemaFromYAML() throws ConfigurationException, IOException
    { 
        // validate
        final Collection<KSMetaData> tables = DatabaseDescriptor.readTablesFromYaml();
        for (KSMetaData table : tables)
        {
            if (!table.name.matches(Migration.NAME_VALIDATOR_REGEX))
                throw new ConfigurationException("Invalid table name: " + table.name);
            for (CFMetaData cfm : table.cfMetaData().values())
                if (!Migration.isLegalName(cfm.cfName))
                    throw new ConfigurationException("Invalid column family name: " + cfm.cfName);
        }
        
        Callable<Migration> call = new Callable<Migration>()
        {
            public Migration call() throws Exception
            {
                // blow up if there is a schema saved.
                if (DatabaseDescriptor.getDefsVersion().timestamp() > 0 || Migration.getLastMigrationId() != null)
                    throw new ConfigurationException("Cannot import schema when one already exists");
             
                Migration migration = null;
                for (KSMetaData table : tables)
                {
                    migration = new AddKeyspace(table); 
                    migration.apply();
                }
                return migration;
            }
        };
        Migration migration;
        try
        {
            migration = StageManager.getStage(Stage.MIGRATION).submit(call).get();
        }
        catch (InterruptedException e)
        {
            throw new RuntimeException(e);
        }
        catch (ExecutionException e)
        {
            if (e.getCause() instanceof ConfigurationException)
                throw (ConfigurationException)e.getCause();
            else if (e.getCause() instanceof IOException)
                throw (IOException)e.getCause();
            else if (e.getCause() instanceof Exception)
                throw new ConfigurationException(e.getCause().getMessage(), (Exception)e.getCause());
            else
                throw new RuntimeException(e);
        }
        
        assert DatabaseDescriptor.getDefsVersion().timestamp() > 0;
        DefsTable.dumpToStorage(DatabaseDescriptor.getDefsVersion());
        // flush system and definition tables.
        Collection<Future> flushers = new ArrayList<Future>();
        flushers.addAll(Table.open(Table.SYSTEM_TABLE).flush());
        for (Future f : flushers)
        {
            try
            {
                f.get();
            }
            catch (Exception e)
            {
                ConfigurationException ce = new ConfigurationException(e.getMessage());
                ce.initCause(e);
                throw ce;
            }
        }
        
        // we don't want to announce after every Migration.apply(). keep track of the last one and then announce the
        // current version.
        if (migration != null)
            migration.announce();
        
    }

    public String exportSchema() throws IOException
    {
        List<RawKeyspace> keyspaces = new ArrayList<RawKeyspace>();
        for (String ksname : DatabaseDescriptor.getNonSystemTables())
        {
            KSMetaData ksm = DatabaseDescriptor.getTableDefinition(ksname);
            RawKeyspace rks = new RawKeyspace();
            rks.name = ksm.name;
            rks.replica_placement_strategy = ksm.strategyClass.getName();
            rks.replication_factor = ksm.replicationFactor;
            rks.column_families = new RawColumnFamily[ksm.cfMetaData().size()];
            int i = 0;
            for (CFMetaData cfm : ksm.cfMetaData().values())
            {
                RawColumnFamily rcf = new RawColumnFamily();
                rcf.name = cfm.cfName;
                rcf.compare_with = cfm.comparator.getClass().getName();
                rcf.default_validation_class = cfm.getDefaultValidator().getClass().getName();
                rcf.compare_subcolumns_with = cfm.subcolumnComparator == null ? null : cfm.subcolumnComparator.getClass().getName();
                rcf.column_type = cfm.cfType;
                rcf.comment = cfm.getComment();
                rcf.keys_cached = cfm.getKeyCacheSize();
                rcf.read_repair_chance = cfm.getReadRepairChance();
                rcf.replicate_on_write = cfm.getReplicateOnWrite();
                rcf.gc_grace_seconds = cfm.getGcGraceSeconds();
                rcf.rows_cached = cfm.getRowCacheSize();
                rcf.column_metadata = new RawColumnDefinition[cfm.getColumn_metadata().size()];
                int j = 0;
                for (ColumnDefinition cd : cfm.getColumn_metadata().values())
                {
                    RawColumnDefinition rcd = new RawColumnDefinition();
                    rcd.index_name = cd.getIndexName();
                    rcd.index_type = cd.getIndexType();
                    rcd.name = ByteBufferUtil.string(cd.name, Charsets.UTF_8);
                    rcd.validator_class = cd.validator.getClass().getName();
                    rcf.column_metadata[j++] = rcd;
                }
                if (j == 0)
                    rcf.column_metadata = null;
                rks.column_families[i++] = rcf;
            }
            // whew.
            keyspaces.add(rks);
        }
        
        DumperOptions options = new DumperOptions();
        /* Use a block YAML arrangement */
        options.setDefaultFlowStyle(DumperOptions.FlowStyle.BLOCK);
        SkipNullRepresenter representer = new SkipNullRepresenter();
        /* Use Tag.MAP to avoid the class name being included as global tag */
        representer.addClassTag(RawColumnFamily.class, Tag.MAP);
        representer.addClassTag(Keyspaces.class, Tag.MAP);
        representer.addClassTag(ColumnDefinition.class, Tag.MAP);
        Dumper dumper = new Dumper(representer, options);
        Yaml yaml = new Yaml(dumper);
        Keyspaces ks = new Keyspaces();
        ks.keyspaces = keyspaces;
        return yaml.dump(ks);
    }
    
    public class Keyspaces
    {
        public List<RawKeyspace> keyspaces;
    }
    
    // Never ever do this at home. Used by tests.
    IPartitioner setPartitionerUnsafe(IPartitioner newPartitioner)
    {
        IPartitioner oldPartitioner = partitioner_;
        partitioner_ = newPartitioner;
        valueFactory = new VersionedValue.VersionedValueFactory(partitioner_);
        return oldPartitioner;
    }

    TokenMetadata setTokenMetadataUnsafe(TokenMetadata tmd)
    {
        TokenMetadata old = tokenMetadata_;
        tokenMetadata_ = tmd;
        return old;
    }

    public void truncate(String keyspace, String columnFamily) throws UnavailableException, TimeoutException, IOException
    {
        StorageProxy.truncateBlocking(keyspace, columnFamily);
    }

    public void saveCaches() throws ExecutionException, InterruptedException
    {
        List<Future<?>> futures = new ArrayList<Future<?>>();
        logger_.debug("submitting cache saves");
        for (ColumnFamilyStore cfs : ColumnFamilyStore.all())
        {
            futures.add(cfs.submitKeyCacheWrite());
            futures.add(cfs.submitRowCacheWrite());
        }
        FBUtilities.waitOnFutures(futures);
        logger_.debug("cache saves completed");
    }

    public Map<Token, Float> getOwnership()
    {
        List<Token> sortedTokens = new ArrayList<Token>(getTokenToEndpointMap().keySet());
        Collections.sort(sortedTokens);
        return partitioner_.describeOwnership(sortedTokens);
    }

    public List<String> getKeyspaces()
    {
        List<String> tableslist = new ArrayList<String>(DatabaseDescriptor.getTables());
        return Collections.unmodifiableList(tableslist);
    }

}<|MERGE_RESOLUTION|>--- conflicted
+++ resolved
@@ -219,34 +219,13 @@
         }
 
         /* register the verb handlers */
-<<<<<<< HEAD
-        MessagingService.instance.registerVerbHandlers(Verb.BINARY, new BinaryVerbHandler());
-        MessagingService.instance.registerVerbHandlers(Verb.MUTATION, new RowMutationVerbHandler());
-        MessagingService.instance.registerVerbHandlers(Verb.READ_REPAIR, new ReadRepairVerbHandler());
-        MessagingService.instance.registerVerbHandlers(Verb.READ, new ReadVerbHandler());
-        MessagingService.instance.registerVerbHandlers(Verb.REPLICATE_ON_WRITE, new ReplicateOnWriteVerbHandler());
-        MessagingService.instance.registerVerbHandlers(Verb.RANGE_SLICE, new RangeSliceVerbHandler());
-        MessagingService.instance.registerVerbHandlers(Verb.INDEX_SCAN, new IndexScanVerbHandler());
-        // see BootStrapper for a summary of how the bootstrap verbs interact
-        MessagingService.instance.registerVerbHandlers(Verb.BOOTSTRAP_TOKEN, new BootStrapper.BootstrapTokenVerbHandler());
-        MessagingService.instance.registerVerbHandlers(Verb.STREAM_REQUEST, new StreamRequestVerbHandler() );
-        MessagingService.instance.registerVerbHandlers(Verb.STREAM_REPLY, new StreamReplyVerbHandler());
-        MessagingService.instance.registerVerbHandlers(Verb.REPLICATION_FINISHED, new ReplicationFinishedVerbHandler());
-        MessagingService.instance.registerVerbHandlers(Verb.REQUEST_RESPONSE, new ResponseVerbHandler());
-        MessagingService.instance.registerVerbHandlers(Verb.INTERNAL_RESPONSE, new ResponseVerbHandler());
-        MessagingService.instance.registerVerbHandlers(Verb.TREE_REQUEST, new TreeRequestVerbHandler());
-        MessagingService.instance.registerVerbHandlers(Verb.TREE_RESPONSE, new AntiEntropyService.TreeResponseVerbHandler());
-
-        MessagingService.instance.registerVerbHandlers(Verb.GOSSIP_DIGEST_SYN, new GossipDigestSynVerbHandler());
-        MessagingService.instance.registerVerbHandlers(Verb.GOSSIP_DIGEST_ACK, new GossipDigestAckVerbHandler());
-        MessagingService.instance.registerVerbHandlers(Verb.GOSSIP_DIGEST_ACK2, new GossipDigestAck2VerbHandler());
-=======
         MessagingService.instance().registerVerbHandlers(Verb.BINARY, new BinaryVerbHandler());
         MessagingService.instance().registerVerbHandlers(Verb.MUTATION, new RowMutationVerbHandler());
         MessagingService.instance().registerVerbHandlers(Verb.READ_REPAIR, new ReadRepairVerbHandler());
         MessagingService.instance().registerVerbHandlers(Verb.READ, new ReadVerbHandler());
         MessagingService.instance().registerVerbHandlers(Verb.RANGE_SLICE, new RangeSliceVerbHandler());
         MessagingService.instance().registerVerbHandlers(Verb.INDEX_SCAN, new IndexScanVerbHandler());
+        MessagingService.instance().registerVerbHandlers(Verb.REPLICATE_ON_WRITE, new ReplicateOnWriteVerbHandler());
         // see BootStrapper for a summary of how the bootstrap verbs interact
         MessagingService.instance().registerVerbHandlers(Verb.BOOTSTRAP_TOKEN, new BootStrapper.BootstrapTokenVerbHandler());
         MessagingService.instance().registerVerbHandlers(Verb.STREAM_REQUEST, new StreamRequestVerbHandler());
@@ -260,7 +239,6 @@
         MessagingService.instance().registerVerbHandlers(Verb.GOSSIP_DIGEST_SYN, new GossipDigestSynVerbHandler());
         MessagingService.instance().registerVerbHandlers(Verb.GOSSIP_DIGEST_ACK, new GossipDigestAckVerbHandler());
         MessagingService.instance().registerVerbHandlers(Verb.GOSSIP_DIGEST_ACK2, new GossipDigestAck2VerbHandler());
->>>>>>> 37ec7d32
         
         MessagingService.instance().registerVerbHandlers(Verb.DEFINITIONS_ANNOUNCE, new DefinitionsAnnounceVerbHandler());
         MessagingService.instance().registerVerbHandlers(Verb.DEFINITIONS_UPDATE_RESPONSE, new DefinitionsUpdateResponseVerbHandler());
