--- conflicted
+++ resolved
@@ -28,44 +28,27 @@
 import java.nio.ByteBuffer;
 import java.util.*;
 
-<<<<<<< HEAD
 import com.datastax.driver.core.ColumnMetadata;
 import com.datastax.driver.core.Metadata;
 import com.datastax.driver.core.Row;
 import com.datastax.driver.core.Session;
 import com.datastax.driver.core.TableMetadata;
 import com.datastax.driver.core.exceptions.NoHostAvailableException;
-=======
-import org.apache.cassandra.config.CFMetaData;
-import org.apache.cassandra.config.ColumnDefinition;
-import org.apache.cassandra.config.EncryptionOptions.ServerEncryptionOptions.InternodeEncryption;
-import org.apache.cassandra.db.BufferCell;
-import org.apache.cassandra.db.Cell;
-import org.apache.cassandra.db.composites.CellNames;
->>>>>>> c7b40735
+
 import org.apache.cassandra.db.marshal.*;
 import org.apache.cassandra.exceptions.AuthenticationException;
 import org.apache.cassandra.exceptions.ConfigurationException;
-<<<<<<< HEAD
 import org.apache.cassandra.exceptions.SyntaxException;
-=======
-import org.apache.cassandra.hadoop.AbstractBulkRecordWriter;
->>>>>>> c7b40735
 import org.apache.cassandra.hadoop.ConfigHelper;
 import org.apache.cassandra.hadoop.HadoopCompat;
 import org.apache.cassandra.hadoop.cql3.CqlBulkOutputFormat;
+import org.apache.cassandra.hadoop.cql3.CqlBulkRecordWriter;
 import org.apache.cassandra.hadoop.cql3.CqlConfigHelper;
 import org.apache.cassandra.hadoop.cql3.CqlRecordReader;
-<<<<<<< HEAD
 import org.apache.cassandra.serializers.CollectionSerializer;
 import org.apache.cassandra.utils.*;
 import org.apache.hadoop.conf.Configuration;
 import org.apache.hadoop.fs.Path;
-=======
-import org.apache.cassandra.thrift.*;
-import org.apache.cassandra.utils.*;
-import org.apache.commons.lang.StringUtils;
->>>>>>> c7b40735
 import org.apache.hadoop.mapreduce.*;
 import org.apache.pig.*;
 import org.apache.pig.Expression.OpType;
@@ -102,7 +85,7 @@
     protected int nativeProtocolVersion = 1;
 
     private static final Logger logger = LoggerFactory.getLogger(CqlNativeStorage.class);
-    public static String BULK_OUTPUT_FORMAT = "org.apache.cassandra.hadoop.cql3.CqlBulkOutputFormat";
+    private static String BULK_OUTPUT_FORMAT = "org.apache.cassandra.hadoop.cql3.CqlBulkOutputFormat";
     private int pageSize = 1000;
     private String columns;
     private String outputQuery;
@@ -137,14 +120,8 @@
     private int bulkBuffSize = -1;
     private int bulkStreamThrottle = -1;
     private int bulkMaxFailedHosts = -1;
-    private int storagePort = CqlBulkOutputFormat.DEFAULT_STORAGE_PORT;
-    private int sslStoragePort = CqlBulkOutputFormat.DEFAULT_SSL_STORAGE_PORT;
-    private String serverKeystore;
-    private String serverKeystorePassword;
-    private String serverTruststore;
-    private String serverTruststorePassword;
-    private String serverCipherSuites;
-    private String internodeEncrypt;
+    private boolean bulkDeleteSourceOnSuccess = true;
+    private String bulkTableAlias;
 
     public CqlNativeStorage()
     {
@@ -305,33 +282,6 @@
         return client.getCluster().getMetadata().getKeyspace(Metadata.quote(keyspace)).getTable(Metadata.quote(column_family));
     }
 
-<<<<<<< HEAD
-    /** output: (((name, value), (name, value)), (value ... value), (value...value)) */
-    public void putNext(Tuple t) throws IOException
-    {
-        if (t.size() < 1)
-        {
-            // simply nothing here, we can't even delete without a key
-            logger.warn("Empty output skipped, filter empty tuples to suppress this warning");
-            return;
-        }
-
-        if (t.getType(0) == DataType.TUPLE)
-        {
-            if (t.getType(1) == DataType.TUPLE)
-            {
-                Map<String, ByteBuffer> key = tupleToKeyMap((Tuple)t.get(0));
-                cqlQueryFromTuple(key, t, 1);
-            }
-            else
-                throw new IOException("Second argument in output must be a tuple");
-        }
-        else
-            throw new IOException("First argument in output must be a tuple");
-    }
-
-=======
->>>>>>> c7b40735
     /** convert key tuple to key map */
     private Map<String, ByteBuffer> tupleToKeyMap(Tuple t) throws IOException
     {
@@ -340,7 +290,6 @@
         {
             if (t.getType(i) != DataType.TUPLE)
                 throw new IOException("keys was not a tuple");
-
             Tuple inner = (Tuple) t.get(i);
             if (inner.size() != 2)
                 throw new IOException("Keys were not in name and value pairs");
@@ -732,36 +681,26 @@
         {
             DEFAULT_OUTPUT_FORMAT = BULK_OUTPUT_FORMAT;
             if (bulkCfSchema != null)
-                CqlBulkOutputFormat.setColumnFamilySchema(conf, column_family, bulkCfSchema);
+                CqlBulkOutputFormat.setTableSchema(conf, column_family, bulkCfSchema);
             else
                 throw new IOException("bulk_cf_schema is missing in input url parameter");
             if (bulkInsertStatement != null)
-                CqlBulkOutputFormat.setColumnFamilyInsertStatement(conf, column_family, bulkInsertStatement);
+                CqlBulkOutputFormat.setTableInsertStatement(conf, column_family, bulkInsertStatement);
             else
                 throw new IOException("bulk_insert_statement is missing in input url parameter");
+            if (bulkTableAlias != null)
+                CqlBulkOutputFormat.setTableAlias(conf, bulkTableAlias, column_family); 
+            CqlBulkOutputFormat.setDeleteSourceOnSuccess(conf, bulkDeleteSourceOnSuccess);
             if (bulkOutputLocation != null)
-                conf.set(AbstractBulkRecordWriter.OUTPUT_LOCATION, bulkOutputLocation);
+                conf.set(CqlBulkRecordWriter.OUTPUT_LOCATION, bulkOutputLocation);
             if (bulkBuffSize > 0)
-                conf.set(AbstractBulkRecordWriter.BUFFER_SIZE_IN_MB, String.valueOf(bulkBuffSize));
+                conf.set(CqlBulkRecordWriter.BUFFER_SIZE_IN_MB, String.valueOf(bulkBuffSize));
             if (bulkStreamThrottle > 0)
-                conf.set(AbstractBulkRecordWriter.STREAM_THROTTLE_MBITS, String.valueOf(bulkStreamThrottle));
+                conf.set(CqlBulkRecordWriter.STREAM_THROTTLE_MBITS, String.valueOf(bulkStreamThrottle));
             if (bulkMaxFailedHosts > 0)
-                conf.set(AbstractBulkRecordWriter.MAX_FAILED_HOSTS, String.valueOf(bulkMaxFailedHosts));
-            CqlBulkOutputFormat.setSSLStoragePort(conf, sslStoragePort);
-            CqlBulkOutputFormat.setStoragePort(conf, storagePort);
-            if (serverEncrypted())
-            {
-                if (!StringUtils.isEmpty(serverKeystore))
-                    CqlBulkOutputFormat.setServerKeystore(conf, serverKeystore);
-                if (!StringUtils.isEmpty(serverTruststore))
-                    CqlBulkOutputFormat.setServerTruststore(conf, serverTruststore);
-                if (!StringUtils.isEmpty(serverKeystorePassword))
-                    CqlBulkOutputFormat.setServerKeystorePassword(conf, serverKeystorePassword);
-                if (!StringUtils.isEmpty(serverTruststorePassword))
-                    CqlBulkOutputFormat.setServerTruststorePassword(conf, serverTruststorePassword);
-                if (!StringUtils.isEmpty(serverCipherSuites))
-                    CqlBulkOutputFormat.setServerCipherSuites(conf, serverCipherSuites);
-            }
+                conf.set(CqlBulkRecordWriter.MAX_FAILED_HOSTS, String.valueOf(bulkMaxFailedHosts));
+            if (partitionerClass!= null)
+                ConfigHelper.setInputPartitioner(conf, partitionerClass);
         }
 
         setConnectionInformation();
@@ -776,7 +715,6 @@
         initSchema(storeSignature);
     }
 
-<<<<<<< HEAD
     /** Methods to get the column family schema from Cassandra */
     protected void initSchema(String signature) throws IOException
     {
@@ -844,12 +782,6 @@
             map.put(keyValue[0], URLDecoder.decode(keyValue[1], "UTF-8"));
         }
         return map;
-=======
-    private boolean serverEncrypted()
-    {
-        return !StringUtils.isEmpty(internodeEncrypt) && 
-                InternodeEncryption.none != InternodeEncryption.valueOf(internodeEncrypt.toLowerCase());
->>>>>>> c7b40735
     }
 
     private void setLocationFromUri(String location) throws IOException
@@ -886,22 +818,10 @@
                     bulkStreamThrottle = Integer.valueOf(urlQuery.get("bulk_stream_throttle"));
                 if (urlQuery.containsKey("bulk_max_failed_hosts"))
                     bulkMaxFailedHosts = Integer.valueOf(urlQuery.get("bulk_max_failed_hosts"));
-                if (urlQuery.containsKey("storage_port"))
-                    storagePort = Integer.valueOf(urlQuery.get("storage_port"));
-                if (urlQuery.containsKey("ssl_storage_port"))
-                    sslStoragePort = Integer.valueOf(urlQuery.get("ssl_storage_port"));
-                if (urlQuery.containsKey("internode_encrypt"))
-                    internodeEncrypt = urlQuery.get("internode_encrypt");
-                if (urlQuery.containsKey("server_keystore"))
-                    serverKeystore = urlQuery.get("server_keystore");
-                if (urlQuery.containsKey("server_truststore"))
-                    serverTruststore = urlQuery.get("server_truststore");
-                if (urlQuery.containsKey("server_keystore_pass"))
-                    serverKeystorePassword = urlQuery.get("server_keystore_pass");
-                if (urlQuery.containsKey("server_truststore_pass"))
-                    serverTruststorePassword = urlQuery.get("server_truststore_pass");
-                if (urlQuery.containsKey("server_cipher_suites"))
-                    serverCipherSuites = urlQuery.get("server_cipher_suites");
+                if (urlQuery.containsKey("bulk_delete_source"))
+                    bulkDeleteSourceOnSuccess = Boolean.parseBoolean(urlQuery.get("bulk_delete_source"));
+                if (urlQuery.containsKey("bulk_table_alias"))
+                    bulkTableAlias = urlQuery.get("bulk_table_alias");
 
                 //split size
                 if (urlQuery.containsKey("split_size"))
@@ -986,12 +906,8 @@
                     "[&key_store_path=<key_store_path>][&trust_store_password=<trust_store_password>]" +
                     "[&key_store_password=<key_store_password>][&cipher_suites=<cipher_suites>][&input_cql=<input_cql>]" +
                     "[columns=<columns>][where_clause=<where_clause>]" +
-                    "[&bulk_cf_schema=bulk_cf_schema][&bulk_insert_statement=bulk_insert_statement]" +
-                    "[&bulk_output_location=<bulk_output_location>][&bulk_buff_size=<bulk_buff_size>]" +
-                    "[&storage_port=<storage_port>][&ssl_storage_port=<ssl_storage_port>]" +
-                    "[&server_keystore=<server_keystore>][&server_keystore_pass=<server_keystore_pass>]" +
-                    "[&server_truststore=<server_truststore>][&server_truststore_pass=<server_truststore_pass>]" +
-                    "[&server_cipher_suites=<server_cipher_suites>][&internode_encrypt=<internode_encrypt>]" +
+                    "[&bulk_cf_schema=bulk_cf_schema][&bulk_insert_statement=bulk_insert_statement][&bulk_table_alias=<bulk_table_alias>]" +
+                    "[&bulk_output_location=<bulk_output_location>][&bulk_buff_size=<bulk_buff_size>][&bulk_delete_source=<bulk_delete_source>]" +
                     "[&bulk_stream_throttle=<bulk_stream_throttle>][&bulk_max_failed_hosts=<bulk_max_failed_hosts>]]': " +  e.getMessage());
          }
     }
