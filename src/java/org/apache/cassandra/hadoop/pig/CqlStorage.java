/*
 * Licensed to the Apache Software Foundation (ASF) under one
 * or more contributor license agreements.  See the NOTICE file
 * distributed with this work for additional information
 * regarding copyright ownership.  The ASF licenses this file
 * to you under the Apache License, Version 2.0 (the
 * "License"); you may not use this file except in compliance
 * with the License.  You may obtain a copy of the License at
 *
 *     http://www.apache.org/licenses/LICENSE-2.0
 *
 * Unless required by applicable law or agreed to in writing, software
 * distributed under the License is distributed on an "AS IS" BASIS,
 * WITHOUT WARRANTIES OR CONDITIONS OF ANY KIND, either express or implied.
 * See the License for the specific language governing permissions and
 * limitations under the License.
 */
package org.apache.cassandra.hadoop.pig;

<<<<<<< HEAD
import java.io.IOException;
import java.nio.ByteBuffer;
import java.nio.charset.CharacterCodingException;
import java.util.*;

import org.apache.cassandra.config.CFMetaData;
import org.apache.cassandra.config.ColumnDefinition;
import org.apache.cassandra.db.BufferCell;
import org.apache.cassandra.schema.LegacySchemaTables;
import org.apache.cassandra.db.SystemKeyspace;
import org.apache.cassandra.db.composites.CellNames;
import org.apache.cassandra.db.Cell;
import org.apache.cassandra.db.marshal.*;
import org.apache.cassandra.exceptions.ConfigurationException;
import org.apache.cassandra.hadoop.*;
import org.apache.cassandra.hadoop.cql3.CqlConfigHelper;
import org.apache.cassandra.thrift.*;
import org.apache.cassandra.utils.ByteBufferUtil;
import org.apache.cassandra.utils.FBUtilities;
import org.apache.cassandra.utils.JVMStabilityInspector;
import org.apache.hadoop.mapreduce.*;
import org.apache.pig.Expression;
import org.apache.pig.Expression.OpType;
import org.apache.pig.ResourceSchema;
import org.apache.pig.ResourceSchema.ResourceFieldSchema;
import org.apache.pig.backend.executionengine.ExecException;
import org.apache.pig.backend.hadoop.executionengine.mapReduceLayer.PigSplit;
import org.apache.pig.data.*;
import org.apache.pig.impl.util.UDFContext;
import org.apache.thrift.TException;
=======
>>>>>>> 359d3bb2
import org.slf4j.Logger;
import org.slf4j.LoggerFactory;
/**
 * @deprecated use CqlNativeStorage instead. CqlStorage will be removed.
 */
public class CqlStorage extends CqlNativeStorage
{
    private static final Logger logger = LoggerFactory.getLogger(CqlNativeStorage.class);

    public CqlStorage()
    {
        this(1000);
        logger.warn("CqlStorage is deprecated and will be removed in the next release, use CqlNativeStorage instead.");
    }

    /** @param pageSize limit number of CQL rows to fetch in a thrift request */
    public CqlStorage(int pageSize)
    {
<<<<<<< HEAD
        super();
        this.pageSize = pageSize;
        DEFAULT_INPUT_FORMAT = "org.apache.cassandra.hadoop.cql3.CqlInputFormat";
        DEFAULT_OUTPUT_FORMAT = "org.apache.cassandra.hadoop.cql3.CqlOutputFormat";
    }   

    public void prepareToRead(RecordReader reader, PigSplit split)
    {
        this.reader = reader;
    }

    /** get next row */
    public Tuple getNext() throws IOException
    {
        try
        {
            // load the next pair
            if (!reader.nextKeyValue())
                return null;

            CfInfo cfInfo = getCfInfo(loadSignature);
            CfDef cfDef = cfInfo.cfDef;
            Map<String, ByteBuffer> keys = reader.getCurrentKey();
            Map<String, ByteBuffer> columns = reader.getCurrentValue();
            assert keys != null && columns != null;

            // add key columns to the map
            for (Map.Entry<String,ByteBuffer> key : keys.entrySet())
                columns.put(key.getKey(), key.getValue());

            Tuple tuple = TupleFactory.getInstance().newTuple(cfDef.column_metadata.size());
            Iterator<ColumnDef> itera = cfDef.column_metadata.iterator();
            int i = 0;
            while (itera.hasNext())
            {
                ColumnDef cdef = itera.next();
                ByteBuffer columnValue = columns.get(ByteBufferUtil.string(cdef.name.duplicate()));
                if (columnValue != null)
                {
                    Cell cell = new BufferCell(CellNames.simpleDense(cdef.name), columnValue);
                    AbstractType<?> validator = getValidatorMap(cfDef).get(cdef.name);
                    setTupleValue(tuple, i, cqlColumnToObj(cell, cfDef), validator);
                }
                else
                    tuple.set(i, null);
                i++;
            }
            return tuple;
        }
        catch (InterruptedException e)
        {
            throw new IOException(e.getMessage());
        }
    }

    /** set the value to the position of the tuple */
    protected void setTupleValue(Tuple tuple, int position, Object value, AbstractType<?> validator) throws ExecException
    {
        if (validator instanceof CollectionType)
            setCollectionTupleValues(tuple, position, value, validator);
        else
           setTupleValue(tuple, position, value);
    }

    /** set the values of set/list at and after the position of the tuple */
    private void setCollectionTupleValues(Tuple tuple, int position, Object value, AbstractType<?> validator) throws ExecException
    {
        if (validator instanceof MapType)
        {
            setMapTupleValues(tuple, position, value, validator);
            return;
        }
        AbstractType elementValidator;
        if (validator instanceof SetType)
            elementValidator = ((SetType<?>) validator).getElementsType();
        else if (validator instanceof ListType)
            elementValidator = ((ListType<?>) validator).getElementsType();
        else 
            return;
        
        int i = 0;
        Tuple innerTuple = TupleFactory.getInstance().newTuple(((Collection<?>) value).size());
        for (Object entry : (Collection<?>) value)
        {
            setTupleValue(innerTuple, i, cassandraToPigData(entry, elementValidator), elementValidator);
            i++;
        }
        tuple.set(position, innerTuple);
    }

    /** set the values of set/list at and after the position of the tuple */
    private void setMapTupleValues(Tuple tuple, int position, Object value, AbstractType<?> validator) throws ExecException
    {
        AbstractType<?> keyValidator = ((MapType<?, ?>) validator).getKeysType();
        AbstractType<?> valueValidator = ((MapType<?, ?>) validator).getValuesType();
        
        int i = 0;
        Tuple innerTuple = TupleFactory.getInstance().newTuple(((Map<?,?>) value).size());
        for(Map.Entry<?,?> entry :  ((Map<Object, Object>)value).entrySet())
        {
            Tuple mapEntryTuple = TupleFactory.getInstance().newTuple(2);
            setTupleValue(mapEntryTuple, 0, cassandraToPigData(entry.getKey(), keyValidator), keyValidator);
            setTupleValue(mapEntryTuple, 1, cassandraToPigData(entry.getValue(), valueValidator), valueValidator);
            innerTuple.set(i, mapEntryTuple);
            i++;
        }
        tuple.set(position, innerTuple);
    }

    /** convert a cql column to an object */
    protected Object cqlColumnToObj(Cell col, CfDef cfDef) throws IOException
    {
        // standard
        Map<ByteBuffer,AbstractType> validators = getValidatorMap(cfDef);
        ByteBuffer cellName = col.name().toByteBuffer();
        if (validators.get(cellName) == null)
            return cassandraToObj(getDefaultMarshallers(cfDef).get(MarshallerType.DEFAULT_VALIDATOR), col.value());
        else
            return cassandraToObj(validators.get(cellName), col.value());
    }

    /** set read configuration settings */
    public void setLocation(String location, Job job) throws IOException
    {
        conf = HadoopCompat.getConfiguration(job);
        setLocationFromUri(location);

        if (username != null && password != null)
            ConfigHelper.setInputKeyspaceUserNameAndPassword(conf, username, password);
        if (splitSize > 0)
            ConfigHelper.setInputSplitSize(conf, splitSize);
        if (partitionerClass!= null)
            ConfigHelper.setInputPartitioner(conf, partitionerClass);
        if (rpcPort != null)
            ConfigHelper.setInputRpcPort(conf, rpcPort);
        if (initHostAddress != null)
            ConfigHelper.setInputInitialAddress(conf, initHostAddress);

        ConfigHelper.setInputColumnFamily(conf, keyspace, column_family);
        setConnectionInformation();

        CqlConfigHelper.setInputCQLPageRowSize(conf, String.valueOf(pageSize));
        if (columns != null && !columns.trim().isEmpty())
            CqlConfigHelper.setInputColumns(conf, columns);

        String whereClauseForPartitionFilter = getWhereClauseForPartitionFilter();
        String wc = whereClause != null && !whereClause.trim().isEmpty() 
                               ? whereClauseForPartitionFilter == null ? whereClause: String.format("%s AND %s", whereClause.trim(), whereClauseForPartitionFilter)
                               : whereClauseForPartitionFilter;

        if (wc != null)
        {
            logger.debug("where clause: {}", wc);
            CqlConfigHelper.setInputWhereClauses(conf, wc);
        } 

        if (System.getenv(PIG_INPUT_SPLIT_SIZE) != null)
        {
            try
            {
                ConfigHelper.setInputSplitSize(conf, Integer.parseInt(System.getenv(PIG_INPUT_SPLIT_SIZE)));
            }
            catch (NumberFormatException e)
            {
                throw new IOException("PIG_INPUT_SPLIT_SIZE is not a number", e);
            }           
        }

        if (ConfigHelper.getInputRpcPort(conf) == 0)
            throw new IOException("PIG_INPUT_RPC_PORT or PIG_RPC_PORT environment variable not set");
        if (ConfigHelper.getInputInitialAddress(conf) == null)
            throw new IOException("PIG_INPUT_INITIAL_ADDRESS or PIG_INITIAL_ADDRESS environment variable not set");
        if (ConfigHelper.getInputPartitioner(conf) == null)
            throw new IOException("PIG_INPUT_PARTITIONER or PIG_PARTITIONER environment variable not set");
        if (loadSignature == null)
            loadSignature = location;

        initSchema(loadSignature);
    }

    /** set store configuration settings */
    public void setStoreLocation(String location, Job job) throws IOException
    {
        conf = HadoopCompat.getConfiguration(job);
        setLocationFromUri(location);

        if (username != null && password != null)
            ConfigHelper.setOutputKeyspaceUserNameAndPassword(conf, username, password);
        if (splitSize > 0)
            ConfigHelper.setInputSplitSize(conf, splitSize);
        if (partitionerClass!= null)
            ConfigHelper.setOutputPartitioner(conf, partitionerClass);
        if (rpcPort != null)
        {
            ConfigHelper.setOutputRpcPort(conf, rpcPort);
            ConfigHelper.setInputRpcPort(conf, rpcPort);
        }
        if (initHostAddress != null)
        {
            ConfigHelper.setOutputInitialAddress(conf, initHostAddress);
            ConfigHelper.setInputInitialAddress(conf, initHostAddress);
        }

        ConfigHelper.setOutputColumnFamily(conf, keyspace, column_family);
        CqlConfigHelper.setOutputCql(conf, outputQuery);

        setConnectionInformation();

        if (ConfigHelper.getOutputRpcPort(conf) == 0)
            throw new IOException("PIG_OUTPUT_RPC_PORT or PIG_RPC_PORT environment variable not set");
        if (ConfigHelper.getOutputInitialAddress(conf) == null)
            throw new IOException("PIG_OUTPUT_INITIAL_ADDRESS or PIG_INITIAL_ADDRESS environment variable not set");
        if (ConfigHelper.getOutputPartitioner(conf) == null)
            throw new IOException("PIG_OUTPUT_PARTITIONER or PIG_PARTITIONER environment variable not set");

        initSchema(storeSignature);
    }
    
    /** schema: (value, value, value) where keys are in the front. */
    public ResourceSchema getSchema(String location, Job job) throws IOException
    {
        setLocation(location, job);
        CfInfo cfInfo = getCfInfo(loadSignature);
        CfDef cfDef = cfInfo.cfDef;
        // top-level schema, no type
        ResourceSchema schema = new ResourceSchema();

        // get default marshallers and validators
        Map<MarshallerType, AbstractType> marshallers = getDefaultMarshallers(cfDef);
        Map<ByteBuffer, AbstractType> validators = getValidatorMap(cfDef);

        // will contain all fields for this schema
        List<ResourceFieldSchema> allSchemaFields = new ArrayList<ResourceFieldSchema>();

        for (ColumnDef cdef : cfDef.column_metadata)
        {
            ResourceFieldSchema valSchema = new ResourceFieldSchema();
            AbstractType validator = validators.get(cdef.name);
            if (validator == null)
                validator = marshallers.get(MarshallerType.DEFAULT_VALIDATOR);
            valSchema.setName(new String(cdef.getName()));
            valSchema.setType(getPigType(validator));
            allSchemaFields.add(valSchema);
        }

        // top level schema contains everything
        schema.setFields(allSchemaFields.toArray(new ResourceFieldSchema[allSchemaFields.size()]));
        return schema;
    }

    public void setPartitionFilter(Expression partitionFilter) throws IOException
    {
        UDFContext context = UDFContext.getUDFContext();
        Properties property = context.getUDFProperties(AbstractCassandraStorage.class);
        property.setProperty(PARTITION_FILTER_SIGNATURE, partitionFilterToWhereClauseString(partitionFilter));
    }

    /** retrieve where clause for partition filter */
    private String getWhereClauseForPartitionFilter()
    {
        UDFContext context = UDFContext.getUDFContext();
        Properties property = context.getUDFProperties(AbstractCassandraStorage.class);
        return property.getProperty(PARTITION_FILTER_SIGNATURE);
    }
    
    public void prepareToWrite(RecordWriter writer)
    {
        this.writer = writer;
    }

    /** output: (((name, value), (name, value)), (value ... value), (value...value)) */
    public void putNext(Tuple t) throws IOException
    {
        if (t.size() < 1)
        {
            // simply nothing here, we can't even delete without a key
            logger.warn("Empty output skipped, filter empty tuples to suppress this warning");
            return;
        }

        if (t.getType(0) == DataType.TUPLE)
        {
            if (t.getType(1) == DataType.TUPLE)
            {
                Map<String, ByteBuffer> key = tupleToKeyMap((Tuple)t.get(0));
                cqlQueryFromTuple(key, t, 1);
            }
            else
                throw new IOException("Second argument in output must be a tuple");
        }
        else
            throw new IOException("First argument in output must be a tuple");
    }

    /** convert key tuple to key map */
    private Map<String, ByteBuffer> tupleToKeyMap(Tuple t) throws IOException
    {
        Map<String, ByteBuffer> keys = new HashMap<String, ByteBuffer>();
        for (int i = 0; i < t.size(); i++)
        {
            if (t.getType(i) == DataType.TUPLE)
            {
                Tuple inner = (Tuple) t.get(i);
                if (inner.size() == 2)
                {
                    Object name = inner.get(0);
                    if (name != null)
                    {
                        keys.put(name.toString(), objToBB(inner.get(1)));
                    }
                    else
                        throw new IOException("Key name was empty");
                }
                else
                    throw new IOException("Keys were not in name and value pairs");
            }
            else
            {
                throw new IOException("keys was not a tuple");
            }
        }
        return keys;
    }

    /** send CQL query request using data from tuple */
    private void cqlQueryFromTuple(Map<String, ByteBuffer> key, Tuple t, int offset) throws IOException
    {
        for (int i = offset; i < t.size(); i++)
        {
            if (t.getType(i) == DataType.TUPLE)
            {
                Tuple inner = (Tuple) t.get(i);
                if (inner.size() > 0)
                {
                    
                    List<ByteBuffer> bindedVariables = bindedVariablesFromTuple(inner);
                    if (bindedVariables.size() > 0)
                        sendCqlQuery(key, bindedVariables);
                    else
                        throw new IOException("Missing binded variables");
                }
            }
            else
            {
                throw new IOException("Output type was not a tuple");
            }
        }
    }

    /** compose a list of binded variables */
    private List<ByteBuffer> bindedVariablesFromTuple(Tuple t) throws IOException
    {
        List<ByteBuffer> variables = new ArrayList<ByteBuffer>();
        for (int i = 0; i < t.size(); i++)
            variables.add(objToBB(t.get(i)));
        return variables;
    }

    /** writer write the data by executing CQL query */
    private void sendCqlQuery(Map<String, ByteBuffer> key, List<ByteBuffer> bindedVariables) throws IOException
    {
        try
        {
            writer.write(key, bindedVariables);
        }
        catch (InterruptedException e)
        {
            throw new IOException(e);
        }
    }
    
    /** include key columns */
    protected List<ColumnDef> getColumnMetadata(Cassandra.Client client)
            throws InvalidRequestException,
            UnavailableException,
            TimedOutException,
            SchemaDisagreementException,
            TException,
            CharacterCodingException,
            org.apache.cassandra.exceptions.InvalidRequestException,
            ConfigurationException,
            NotFoundException
    {
        List<ColumnDef> keyColumns = null;
        // get key columns
        try
        {
            keyColumns = getKeysMeta(client);
        }
        catch(Exception e)
        {
            logger.error("Error in retrieving key columns" , e);   
        }

        // get other columns
        List<ColumnDef> columns = getColumnMeta(client, false, !hasCompactValueAlias);

        // combine all columns in a list
        if (keyColumns != null && columns != null)
            keyColumns.addAll(columns);

        return keyColumns;
    }

    /** get keys meta data */
    protected List<ColumnDef> getKeysMeta(Cassandra.Client client)
            throws Exception
    {
        String query = String.format("SELECT key_aliases, column_aliases, key_validator, comparator, keyspace_name, value_alias, default_validator " +
                                     "FROM %s.%s " +
                                     "WHERE keyspace_name = '%s' AND columnfamily_name = '%s'",
                                     SystemKeyspace.NAME,
                                     LegacySchemaTables.COLUMNFAMILIES,
                                     keyspace,
                                     column_family);

        CqlResult result = client.execute_cql3_query(ByteBufferUtil.bytes(query), Compression.NONE, ConsistencyLevel.ONE);

        if (result == null || result.rows == null || result.rows.isEmpty())
            return null;

        Iterator<CqlRow> iteraRow = result.rows.iterator();
        List<ColumnDef> keys = new ArrayList<ColumnDef>();
        if (iteraRow.hasNext())
        {
            CqlRow cqlRow = iteraRow.next();
            String name = ByteBufferUtil.string(cqlRow.columns.get(4).value);
            logger.debug("Found ksDef name: {}", name);
            String keyString = ByteBufferUtil.string(ByteBuffer.wrap(cqlRow.columns.get(0).getValue()));

            logger.debug("partition keys: {}", keyString);
            List<String> keyNames = FBUtilities.fromJsonList(keyString);

            Iterator<String> iterator = keyNames.iterator();
            while (iterator.hasNext())
            {
                ColumnDef cDef = new ColumnDef();
                cDef.name = ByteBufferUtil.bytes(iterator.next());
                keys.add(cDef);
            }
            // classic thrift tables
            if (keys.size() == 0)
            {
                CFMetaData cfm = getCFMetaData(keyspace, column_family, client);
                for (ColumnDefinition def : cfm.partitionKeyColumns())
                {
                    String key = def.name.toString();
                    logger.debug("name: {} ", key);
                    ColumnDef cDef = new ColumnDef();
                    cDef.name = ByteBufferUtil.bytes(key);
                    keys.add(cDef);
                }
                for (ColumnDefinition def : cfm.clusteringColumns())
                {
                    String key = def.name.toString();
                    logger.debug("name: {} ", key);
                    ColumnDef cDef = new ColumnDef();
                    cDef.name = ByteBufferUtil.bytes(key);
                    keys.add(cDef);
                }
            }

            keyString = ByteBufferUtil.string(ByteBuffer.wrap(cqlRow.columns.get(1).getValue()));

            logger.debug("cluster keys: {}", keyString);
            keyNames = FBUtilities.fromJsonList(keyString);

            iterator = keyNames.iterator();
            while (iterator.hasNext())
            {
                ColumnDef cDef = new ColumnDef();
                cDef.name = ByteBufferUtil.bytes(iterator.next());
                keys.add(cDef);
            }

            String validator = ByteBufferUtil.string(ByteBuffer.wrap(cqlRow.columns.get(2).getValue()));
            logger.debug("row key validator: {}", validator);
            AbstractType<?> keyValidator = parseType(validator);

            Iterator<ColumnDef> keyItera = keys.iterator();
            if (keyValidator instanceof CompositeType)
            {
                Iterator<AbstractType<?>> typeItera = ((CompositeType) keyValidator).types.iterator();
                while (typeItera.hasNext())
                    keyItera.next().validation_class = typeItera.next().toString();
            }
            else
                keyItera.next().validation_class = keyValidator.toString();

            validator = ByteBufferUtil.string(ByteBuffer.wrap(cqlRow.columns.get(3).getValue()));
            logger.debug("cluster key validator: {}", validator);

            if (keyItera.hasNext() && validator != null && !validator.isEmpty())
            {
                AbstractType<?> clusterKeyValidator = parseType(validator);

                if (clusterKeyValidator instanceof CompositeType)
                {
                    Iterator<AbstractType<?>> typeItera = ((CompositeType) clusterKeyValidator).types.iterator();
                    while (keyItera.hasNext())
                        keyItera.next().validation_class = typeItera.next().toString();
                }
                else
                    keyItera.next().validation_class = clusterKeyValidator.toString();
            }

            // compact value_alias column
            if (cqlRow.columns.get(5).value != null)
            {
                try
                {
                    String compactValidator = ByteBufferUtil.string(ByteBuffer.wrap(cqlRow.columns.get(6).getValue()));
                    logger.debug("default validator: {}", compactValidator);
                    AbstractType<?> defaultValidator = parseType(compactValidator);

                    ColumnDef cDef = new ColumnDef();
                    cDef.name = cqlRow.columns.get(5).value;
                    cDef.validation_class = defaultValidator.toString();
                    keys.add(cDef);
                    hasCompactValueAlias = true;
                }
                catch (Exception e)
                {
                    JVMStabilityInspector.inspectThrowable(e);
                    // no compact column at value_alias
                }
            }

        }
        return keys;
    }

    /** cql://[username:password@]<keyspace>/<columnfamily>[?[page_size=<size>]
     * [&columns=<col1,col2>][&output_query=<prepared_statement_query>][&where_clause=<clause>]
     * [&split_size=<size>][&partitioner=<partitioner>][&use_secondary=true|false]] */
    private void setLocationFromUri(String location) throws IOException
    {
        try
        {
            if (!location.startsWith("cql://"))
                throw new Exception("Bad scheme: " + location);

            String[] urlParts = location.split("\\?");
            if (urlParts.length > 1)
            {
                Map<String, String> urlQuery = getQueryMap(urlParts[1]);

                // each page row size
                if (urlQuery.containsKey("page_size"))
                    pageSize = Integer.parseInt(urlQuery.get("page_size"));

                // input query select columns
                if (urlQuery.containsKey("columns"))
                    columns = urlQuery.get("columns");

                // output prepared statement
                if (urlQuery.containsKey("output_query"))
                    outputQuery = urlQuery.get("output_query");

                // user defined where clause
                if (urlQuery.containsKey("where_clause"))
                    whereClause = urlQuery.get("where_clause");

                //split size
                if (urlQuery.containsKey("split_size"))
                    splitSize = Integer.parseInt(urlQuery.get("split_size"));
                if (urlQuery.containsKey("partitioner"))
                    partitionerClass = urlQuery.get("partitioner");
                if (urlQuery.containsKey("use_secondary"))
                    usePartitionFilter = Boolean.parseBoolean(urlQuery.get("use_secondary"));
                if (urlQuery.containsKey("init_address"))
                    initHostAddress = urlQuery.get("init_address");
                if (urlQuery.containsKey("rpc_port"))
                    rpcPort = urlQuery.get("rpc_port");
            }
            String[] parts = urlParts[0].split("/+");
            String[] credentialsAndKeyspace = parts[1].split("@");
            if (credentialsAndKeyspace.length > 1)
            {
                String[] credentials = credentialsAndKeyspace[0].split(":");
                username = credentials[0];
                password = credentials[1];
                keyspace = credentialsAndKeyspace[1];
            }
            else
            {
                keyspace = parts[1];
            }
            column_family = parts[2];
        }
        catch (Exception e)
        {
            throw new IOException("Expected 'cql://[username:password@]<keyspace>/<table>" +
                    "[?[page_size=<size>][&columns=<col1,col2>][&output_query=<prepared_statement>]" +
                    "[&where_clause=<clause>][&split_size=<size>][&partitioner=<partitioner>][&use_secondary=true|false]" +
                    "[&init_address=<host>][&rpc_port=<port>]]': " + e.getMessage());
        }
    }

    /** 
     * Return cql where clauses for the corresponding partition filter. Make sure the data format matches 
     * Only support the following Pig data types: int, long, float, double, boolean and chararray
     * */
    private String partitionFilterToWhereClauseString(Expression expression) throws IOException
    {
        Expression.BinaryExpression be = (Expression.BinaryExpression) expression;
        OpType op = expression.getOpType();
        String opString = op.toString();
        switch (op)
        {
            case OP_EQ:
                opString = " = ";
            case OP_GE:
            case OP_GT:
            case OP_LE:
            case OP_LT:
                String name = be.getLhs().toString();
                String value = be.getRhs().toString();
                return String.format("%s %s %s", name, opString, value);
            case OP_AND:
                return String.format("%s AND %s", partitionFilterToWhereClauseString(be.getLhs()), partitionFilterToWhereClauseString(be.getRhs()));
            default:
                throw new IOException("Unsupported expression type: " + opString);
        }
    }

    private Object cassandraToPigData(Object obj, AbstractType validator)
    {
        if (validator instanceof DecimalType || validator instanceof InetAddressType)
            return validator.getString(validator.decompose(obj));
        return obj;
    }

    /**
     * Thrift API can't handle null, so use empty byte array
     */
    public ByteBuffer nullToBB()
    {
        return ByteBuffer.wrap(new byte[0]);
=======
        super(pageSize);
>>>>>>> 359d3bb2
    }
}
<|MERGE_RESOLUTION|>--- conflicted
+++ resolved
@@ -17,39 +17,6 @@
  */
 package org.apache.cassandra.hadoop.pig;
 
-<<<<<<< HEAD
-import java.io.IOException;
-import java.nio.ByteBuffer;
-import java.nio.charset.CharacterCodingException;
-import java.util.*;
-
-import org.apache.cassandra.config.CFMetaData;
-import org.apache.cassandra.config.ColumnDefinition;
-import org.apache.cassandra.db.BufferCell;
-import org.apache.cassandra.schema.LegacySchemaTables;
-import org.apache.cassandra.db.SystemKeyspace;
-import org.apache.cassandra.db.composites.CellNames;
-import org.apache.cassandra.db.Cell;
-import org.apache.cassandra.db.marshal.*;
-import org.apache.cassandra.exceptions.ConfigurationException;
-import org.apache.cassandra.hadoop.*;
-import org.apache.cassandra.hadoop.cql3.CqlConfigHelper;
-import org.apache.cassandra.thrift.*;
-import org.apache.cassandra.utils.ByteBufferUtil;
-import org.apache.cassandra.utils.FBUtilities;
-import org.apache.cassandra.utils.JVMStabilityInspector;
-import org.apache.hadoop.mapreduce.*;
-import org.apache.pig.Expression;
-import org.apache.pig.Expression.OpType;
-import org.apache.pig.ResourceSchema;
-import org.apache.pig.ResourceSchema.ResourceFieldSchema;
-import org.apache.pig.backend.executionengine.ExecException;
-import org.apache.pig.backend.hadoop.executionengine.mapReduceLayer.PigSplit;
-import org.apache.pig.data.*;
-import org.apache.pig.impl.util.UDFContext;
-import org.apache.thrift.TException;
-=======
->>>>>>> 359d3bb2
 import org.slf4j.Logger;
 import org.slf4j.LoggerFactory;
 /**
@@ -68,648 +35,6 @@
     /** @param pageSize limit number of CQL rows to fetch in a thrift request */
     public CqlStorage(int pageSize)
     {
-<<<<<<< HEAD
-        super();
-        this.pageSize = pageSize;
-        DEFAULT_INPUT_FORMAT = "org.apache.cassandra.hadoop.cql3.CqlInputFormat";
-        DEFAULT_OUTPUT_FORMAT = "org.apache.cassandra.hadoop.cql3.CqlOutputFormat";
-    }   
-
-    public void prepareToRead(RecordReader reader, PigSplit split)
-    {
-        this.reader = reader;
-    }
-
-    /** get next row */
-    public Tuple getNext() throws IOException
-    {
-        try
-        {
-            // load the next pair
-            if (!reader.nextKeyValue())
-                return null;
-
-            CfInfo cfInfo = getCfInfo(loadSignature);
-            CfDef cfDef = cfInfo.cfDef;
-            Map<String, ByteBuffer> keys = reader.getCurrentKey();
-            Map<String, ByteBuffer> columns = reader.getCurrentValue();
-            assert keys != null && columns != null;
-
-            // add key columns to the map
-            for (Map.Entry<String,ByteBuffer> key : keys.entrySet())
-                columns.put(key.getKey(), key.getValue());
-
-            Tuple tuple = TupleFactory.getInstance().newTuple(cfDef.column_metadata.size());
-            Iterator<ColumnDef> itera = cfDef.column_metadata.iterator();
-            int i = 0;
-            while (itera.hasNext())
-            {
-                ColumnDef cdef = itera.next();
-                ByteBuffer columnValue = columns.get(ByteBufferUtil.string(cdef.name.duplicate()));
-                if (columnValue != null)
-                {
-                    Cell cell = new BufferCell(CellNames.simpleDense(cdef.name), columnValue);
-                    AbstractType<?> validator = getValidatorMap(cfDef).get(cdef.name);
-                    setTupleValue(tuple, i, cqlColumnToObj(cell, cfDef), validator);
-                }
-                else
-                    tuple.set(i, null);
-                i++;
-            }
-            return tuple;
-        }
-        catch (InterruptedException e)
-        {
-            throw new IOException(e.getMessage());
-        }
-    }
-
-    /** set the value to the position of the tuple */
-    protected void setTupleValue(Tuple tuple, int position, Object value, AbstractType<?> validator) throws ExecException
-    {
-        if (validator instanceof CollectionType)
-            setCollectionTupleValues(tuple, position, value, validator);
-        else
-           setTupleValue(tuple, position, value);
-    }
-
-    /** set the values of set/list at and after the position of the tuple */
-    private void setCollectionTupleValues(Tuple tuple, int position, Object value, AbstractType<?> validator) throws ExecException
-    {
-        if (validator instanceof MapType)
-        {
-            setMapTupleValues(tuple, position, value, validator);
-            return;
-        }
-        AbstractType elementValidator;
-        if (validator instanceof SetType)
-            elementValidator = ((SetType<?>) validator).getElementsType();
-        else if (validator instanceof ListType)
-            elementValidator = ((ListType<?>) validator).getElementsType();
-        else 
-            return;
-        
-        int i = 0;
-        Tuple innerTuple = TupleFactory.getInstance().newTuple(((Collection<?>) value).size());
-        for (Object entry : (Collection<?>) value)
-        {
-            setTupleValue(innerTuple, i, cassandraToPigData(entry, elementValidator), elementValidator);
-            i++;
-        }
-        tuple.set(position, innerTuple);
-    }
-
-    /** set the values of set/list at and after the position of the tuple */
-    private void setMapTupleValues(Tuple tuple, int position, Object value, AbstractType<?> validator) throws ExecException
-    {
-        AbstractType<?> keyValidator = ((MapType<?, ?>) validator).getKeysType();
-        AbstractType<?> valueValidator = ((MapType<?, ?>) validator).getValuesType();
-        
-        int i = 0;
-        Tuple innerTuple = TupleFactory.getInstance().newTuple(((Map<?,?>) value).size());
-        for(Map.Entry<?,?> entry :  ((Map<Object, Object>)value).entrySet())
-        {
-            Tuple mapEntryTuple = TupleFactory.getInstance().newTuple(2);
-            setTupleValue(mapEntryTuple, 0, cassandraToPigData(entry.getKey(), keyValidator), keyValidator);
-            setTupleValue(mapEntryTuple, 1, cassandraToPigData(entry.getValue(), valueValidator), valueValidator);
-            innerTuple.set(i, mapEntryTuple);
-            i++;
-        }
-        tuple.set(position, innerTuple);
-    }
-
-    /** convert a cql column to an object */
-    protected Object cqlColumnToObj(Cell col, CfDef cfDef) throws IOException
-    {
-        // standard
-        Map<ByteBuffer,AbstractType> validators = getValidatorMap(cfDef);
-        ByteBuffer cellName = col.name().toByteBuffer();
-        if (validators.get(cellName) == null)
-            return cassandraToObj(getDefaultMarshallers(cfDef).get(MarshallerType.DEFAULT_VALIDATOR), col.value());
-        else
-            return cassandraToObj(validators.get(cellName), col.value());
-    }
-
-    /** set read configuration settings */
-    public void setLocation(String location, Job job) throws IOException
-    {
-        conf = HadoopCompat.getConfiguration(job);
-        setLocationFromUri(location);
-
-        if (username != null && password != null)
-            ConfigHelper.setInputKeyspaceUserNameAndPassword(conf, username, password);
-        if (splitSize > 0)
-            ConfigHelper.setInputSplitSize(conf, splitSize);
-        if (partitionerClass!= null)
-            ConfigHelper.setInputPartitioner(conf, partitionerClass);
-        if (rpcPort != null)
-            ConfigHelper.setInputRpcPort(conf, rpcPort);
-        if (initHostAddress != null)
-            ConfigHelper.setInputInitialAddress(conf, initHostAddress);
-
-        ConfigHelper.setInputColumnFamily(conf, keyspace, column_family);
-        setConnectionInformation();
-
-        CqlConfigHelper.setInputCQLPageRowSize(conf, String.valueOf(pageSize));
-        if (columns != null && !columns.trim().isEmpty())
-            CqlConfigHelper.setInputColumns(conf, columns);
-
-        String whereClauseForPartitionFilter = getWhereClauseForPartitionFilter();
-        String wc = whereClause != null && !whereClause.trim().isEmpty() 
-                               ? whereClauseForPartitionFilter == null ? whereClause: String.format("%s AND %s", whereClause.trim(), whereClauseForPartitionFilter)
-                               : whereClauseForPartitionFilter;
-
-        if (wc != null)
-        {
-            logger.debug("where clause: {}", wc);
-            CqlConfigHelper.setInputWhereClauses(conf, wc);
-        } 
-
-        if (System.getenv(PIG_INPUT_SPLIT_SIZE) != null)
-        {
-            try
-            {
-                ConfigHelper.setInputSplitSize(conf, Integer.parseInt(System.getenv(PIG_INPUT_SPLIT_SIZE)));
-            }
-            catch (NumberFormatException e)
-            {
-                throw new IOException("PIG_INPUT_SPLIT_SIZE is not a number", e);
-            }           
-        }
-
-        if (ConfigHelper.getInputRpcPort(conf) == 0)
-            throw new IOException("PIG_INPUT_RPC_PORT or PIG_RPC_PORT environment variable not set");
-        if (ConfigHelper.getInputInitialAddress(conf) == null)
-            throw new IOException("PIG_INPUT_INITIAL_ADDRESS or PIG_INITIAL_ADDRESS environment variable not set");
-        if (ConfigHelper.getInputPartitioner(conf) == null)
-            throw new IOException("PIG_INPUT_PARTITIONER or PIG_PARTITIONER environment variable not set");
-        if (loadSignature == null)
-            loadSignature = location;
-
-        initSchema(loadSignature);
-    }
-
-    /** set store configuration settings */
-    public void setStoreLocation(String location, Job job) throws IOException
-    {
-        conf = HadoopCompat.getConfiguration(job);
-        setLocationFromUri(location);
-
-        if (username != null && password != null)
-            ConfigHelper.setOutputKeyspaceUserNameAndPassword(conf, username, password);
-        if (splitSize > 0)
-            ConfigHelper.setInputSplitSize(conf, splitSize);
-        if (partitionerClass!= null)
-            ConfigHelper.setOutputPartitioner(conf, partitionerClass);
-        if (rpcPort != null)
-        {
-            ConfigHelper.setOutputRpcPort(conf, rpcPort);
-            ConfigHelper.setInputRpcPort(conf, rpcPort);
-        }
-        if (initHostAddress != null)
-        {
-            ConfigHelper.setOutputInitialAddress(conf, initHostAddress);
-            ConfigHelper.setInputInitialAddress(conf, initHostAddress);
-        }
-
-        ConfigHelper.setOutputColumnFamily(conf, keyspace, column_family);
-        CqlConfigHelper.setOutputCql(conf, outputQuery);
-
-        setConnectionInformation();
-
-        if (ConfigHelper.getOutputRpcPort(conf) == 0)
-            throw new IOException("PIG_OUTPUT_RPC_PORT or PIG_RPC_PORT environment variable not set");
-        if (ConfigHelper.getOutputInitialAddress(conf) == null)
-            throw new IOException("PIG_OUTPUT_INITIAL_ADDRESS or PIG_INITIAL_ADDRESS environment variable not set");
-        if (ConfigHelper.getOutputPartitioner(conf) == null)
-            throw new IOException("PIG_OUTPUT_PARTITIONER or PIG_PARTITIONER environment variable not set");
-
-        initSchema(storeSignature);
-    }
-    
-    /** schema: (value, value, value) where keys are in the front. */
-    public ResourceSchema getSchema(String location, Job job) throws IOException
-    {
-        setLocation(location, job);
-        CfInfo cfInfo = getCfInfo(loadSignature);
-        CfDef cfDef = cfInfo.cfDef;
-        // top-level schema, no type
-        ResourceSchema schema = new ResourceSchema();
-
-        // get default marshallers and validators
-        Map<MarshallerType, AbstractType> marshallers = getDefaultMarshallers(cfDef);
-        Map<ByteBuffer, AbstractType> validators = getValidatorMap(cfDef);
-
-        // will contain all fields for this schema
-        List<ResourceFieldSchema> allSchemaFields = new ArrayList<ResourceFieldSchema>();
-
-        for (ColumnDef cdef : cfDef.column_metadata)
-        {
-            ResourceFieldSchema valSchema = new ResourceFieldSchema();
-            AbstractType validator = validators.get(cdef.name);
-            if (validator == null)
-                validator = marshallers.get(MarshallerType.DEFAULT_VALIDATOR);
-            valSchema.setName(new String(cdef.getName()));
-            valSchema.setType(getPigType(validator));
-            allSchemaFields.add(valSchema);
-        }
-
-        // top level schema contains everything
-        schema.setFields(allSchemaFields.toArray(new ResourceFieldSchema[allSchemaFields.size()]));
-        return schema;
-    }
-
-    public void setPartitionFilter(Expression partitionFilter) throws IOException
-    {
-        UDFContext context = UDFContext.getUDFContext();
-        Properties property = context.getUDFProperties(AbstractCassandraStorage.class);
-        property.setProperty(PARTITION_FILTER_SIGNATURE, partitionFilterToWhereClauseString(partitionFilter));
-    }
-
-    /** retrieve where clause for partition filter */
-    private String getWhereClauseForPartitionFilter()
-    {
-        UDFContext context = UDFContext.getUDFContext();
-        Properties property = context.getUDFProperties(AbstractCassandraStorage.class);
-        return property.getProperty(PARTITION_FILTER_SIGNATURE);
-    }
-    
-    public void prepareToWrite(RecordWriter writer)
-    {
-        this.writer = writer;
-    }
-
-    /** output: (((name, value), (name, value)), (value ... value), (value...value)) */
-    public void putNext(Tuple t) throws IOException
-    {
-        if (t.size() < 1)
-        {
-            // simply nothing here, we can't even delete without a key
-            logger.warn("Empty output skipped, filter empty tuples to suppress this warning");
-            return;
-        }
-
-        if (t.getType(0) == DataType.TUPLE)
-        {
-            if (t.getType(1) == DataType.TUPLE)
-            {
-                Map<String, ByteBuffer> key = tupleToKeyMap((Tuple)t.get(0));
-                cqlQueryFromTuple(key, t, 1);
-            }
-            else
-                throw new IOException("Second argument in output must be a tuple");
-        }
-        else
-            throw new IOException("First argument in output must be a tuple");
-    }
-
-    /** convert key tuple to key map */
-    private Map<String, ByteBuffer> tupleToKeyMap(Tuple t) throws IOException
-    {
-        Map<String, ByteBuffer> keys = new HashMap<String, ByteBuffer>();
-        for (int i = 0; i < t.size(); i++)
-        {
-            if (t.getType(i) == DataType.TUPLE)
-            {
-                Tuple inner = (Tuple) t.get(i);
-                if (inner.size() == 2)
-                {
-                    Object name = inner.get(0);
-                    if (name != null)
-                    {
-                        keys.put(name.toString(), objToBB(inner.get(1)));
-                    }
-                    else
-                        throw new IOException("Key name was empty");
-                }
-                else
-                    throw new IOException("Keys were not in name and value pairs");
-            }
-            else
-            {
-                throw new IOException("keys was not a tuple");
-            }
-        }
-        return keys;
-    }
-
-    /** send CQL query request using data from tuple */
-    private void cqlQueryFromTuple(Map<String, ByteBuffer> key, Tuple t, int offset) throws IOException
-    {
-        for (int i = offset; i < t.size(); i++)
-        {
-            if (t.getType(i) == DataType.TUPLE)
-            {
-                Tuple inner = (Tuple) t.get(i);
-                if (inner.size() > 0)
-                {
-                    
-                    List<ByteBuffer> bindedVariables = bindedVariablesFromTuple(inner);
-                    if (bindedVariables.size() > 0)
-                        sendCqlQuery(key, bindedVariables);
-                    else
-                        throw new IOException("Missing binded variables");
-                }
-            }
-            else
-            {
-                throw new IOException("Output type was not a tuple");
-            }
-        }
-    }
-
-    /** compose a list of binded variables */
-    private List<ByteBuffer> bindedVariablesFromTuple(Tuple t) throws IOException
-    {
-        List<ByteBuffer> variables = new ArrayList<ByteBuffer>();
-        for (int i = 0; i < t.size(); i++)
-            variables.add(objToBB(t.get(i)));
-        return variables;
-    }
-
-    /** writer write the data by executing CQL query */
-    private void sendCqlQuery(Map<String, ByteBuffer> key, List<ByteBuffer> bindedVariables) throws IOException
-    {
-        try
-        {
-            writer.write(key, bindedVariables);
-        }
-        catch (InterruptedException e)
-        {
-            throw new IOException(e);
-        }
-    }
-    
-    /** include key columns */
-    protected List<ColumnDef> getColumnMetadata(Cassandra.Client client)
-            throws InvalidRequestException,
-            UnavailableException,
-            TimedOutException,
-            SchemaDisagreementException,
-            TException,
-            CharacterCodingException,
-            org.apache.cassandra.exceptions.InvalidRequestException,
-            ConfigurationException,
-            NotFoundException
-    {
-        List<ColumnDef> keyColumns = null;
-        // get key columns
-        try
-        {
-            keyColumns = getKeysMeta(client);
-        }
-        catch(Exception e)
-        {
-            logger.error("Error in retrieving key columns" , e);   
-        }
-
-        // get other columns
-        List<ColumnDef> columns = getColumnMeta(client, false, !hasCompactValueAlias);
-
-        // combine all columns in a list
-        if (keyColumns != null && columns != null)
-            keyColumns.addAll(columns);
-
-        return keyColumns;
-    }
-
-    /** get keys meta data */
-    protected List<ColumnDef> getKeysMeta(Cassandra.Client client)
-            throws Exception
-    {
-        String query = String.format("SELECT key_aliases, column_aliases, key_validator, comparator, keyspace_name, value_alias, default_validator " +
-                                     "FROM %s.%s " +
-                                     "WHERE keyspace_name = '%s' AND columnfamily_name = '%s'",
-                                     SystemKeyspace.NAME,
-                                     LegacySchemaTables.COLUMNFAMILIES,
-                                     keyspace,
-                                     column_family);
-
-        CqlResult result = client.execute_cql3_query(ByteBufferUtil.bytes(query), Compression.NONE, ConsistencyLevel.ONE);
-
-        if (result == null || result.rows == null || result.rows.isEmpty())
-            return null;
-
-        Iterator<CqlRow> iteraRow = result.rows.iterator();
-        List<ColumnDef> keys = new ArrayList<ColumnDef>();
-        if (iteraRow.hasNext())
-        {
-            CqlRow cqlRow = iteraRow.next();
-            String name = ByteBufferUtil.string(cqlRow.columns.get(4).value);
-            logger.debug("Found ksDef name: {}", name);
-            String keyString = ByteBufferUtil.string(ByteBuffer.wrap(cqlRow.columns.get(0).getValue()));
-
-            logger.debug("partition keys: {}", keyString);
-            List<String> keyNames = FBUtilities.fromJsonList(keyString);
-
-            Iterator<String> iterator = keyNames.iterator();
-            while (iterator.hasNext())
-            {
-                ColumnDef cDef = new ColumnDef();
-                cDef.name = ByteBufferUtil.bytes(iterator.next());
-                keys.add(cDef);
-            }
-            // classic thrift tables
-            if (keys.size() == 0)
-            {
-                CFMetaData cfm = getCFMetaData(keyspace, column_family, client);
-                for (ColumnDefinition def : cfm.partitionKeyColumns())
-                {
-                    String key = def.name.toString();
-                    logger.debug("name: {} ", key);
-                    ColumnDef cDef = new ColumnDef();
-                    cDef.name = ByteBufferUtil.bytes(key);
-                    keys.add(cDef);
-                }
-                for (ColumnDefinition def : cfm.clusteringColumns())
-                {
-                    String key = def.name.toString();
-                    logger.debug("name: {} ", key);
-                    ColumnDef cDef = new ColumnDef();
-                    cDef.name = ByteBufferUtil.bytes(key);
-                    keys.add(cDef);
-                }
-            }
-
-            keyString = ByteBufferUtil.string(ByteBuffer.wrap(cqlRow.columns.get(1).getValue()));
-
-            logger.debug("cluster keys: {}", keyString);
-            keyNames = FBUtilities.fromJsonList(keyString);
-
-            iterator = keyNames.iterator();
-            while (iterator.hasNext())
-            {
-                ColumnDef cDef = new ColumnDef();
-                cDef.name = ByteBufferUtil.bytes(iterator.next());
-                keys.add(cDef);
-            }
-
-            String validator = ByteBufferUtil.string(ByteBuffer.wrap(cqlRow.columns.get(2).getValue()));
-            logger.debug("row key validator: {}", validator);
-            AbstractType<?> keyValidator = parseType(validator);
-
-            Iterator<ColumnDef> keyItera = keys.iterator();
-            if (keyValidator instanceof CompositeType)
-            {
-                Iterator<AbstractType<?>> typeItera = ((CompositeType) keyValidator).types.iterator();
-                while (typeItera.hasNext())
-                    keyItera.next().validation_class = typeItera.next().toString();
-            }
-            else
-                keyItera.next().validation_class = keyValidator.toString();
-
-            validator = ByteBufferUtil.string(ByteBuffer.wrap(cqlRow.columns.get(3).getValue()));
-            logger.debug("cluster key validator: {}", validator);
-
-            if (keyItera.hasNext() && validator != null && !validator.isEmpty())
-            {
-                AbstractType<?> clusterKeyValidator = parseType(validator);
-
-                if (clusterKeyValidator instanceof CompositeType)
-                {
-                    Iterator<AbstractType<?>> typeItera = ((CompositeType) clusterKeyValidator).types.iterator();
-                    while (keyItera.hasNext())
-                        keyItera.next().validation_class = typeItera.next().toString();
-                }
-                else
-                    keyItera.next().validation_class = clusterKeyValidator.toString();
-            }
-
-            // compact value_alias column
-            if (cqlRow.columns.get(5).value != null)
-            {
-                try
-                {
-                    String compactValidator = ByteBufferUtil.string(ByteBuffer.wrap(cqlRow.columns.get(6).getValue()));
-                    logger.debug("default validator: {}", compactValidator);
-                    AbstractType<?> defaultValidator = parseType(compactValidator);
-
-                    ColumnDef cDef = new ColumnDef();
-                    cDef.name = cqlRow.columns.get(5).value;
-                    cDef.validation_class = defaultValidator.toString();
-                    keys.add(cDef);
-                    hasCompactValueAlias = true;
-                }
-                catch (Exception e)
-                {
-                    JVMStabilityInspector.inspectThrowable(e);
-                    // no compact column at value_alias
-                }
-            }
-
-        }
-        return keys;
-    }
-
-    /** cql://[username:password@]<keyspace>/<columnfamily>[?[page_size=<size>]
-     * [&columns=<col1,col2>][&output_query=<prepared_statement_query>][&where_clause=<clause>]
-     * [&split_size=<size>][&partitioner=<partitioner>][&use_secondary=true|false]] */
-    private void setLocationFromUri(String location) throws IOException
-    {
-        try
-        {
-            if (!location.startsWith("cql://"))
-                throw new Exception("Bad scheme: " + location);
-
-            String[] urlParts = location.split("\\?");
-            if (urlParts.length > 1)
-            {
-                Map<String, String> urlQuery = getQueryMap(urlParts[1]);
-
-                // each page row size
-                if (urlQuery.containsKey("page_size"))
-                    pageSize = Integer.parseInt(urlQuery.get("page_size"));
-
-                // input query select columns
-                if (urlQuery.containsKey("columns"))
-                    columns = urlQuery.get("columns");
-
-                // output prepared statement
-                if (urlQuery.containsKey("output_query"))
-                    outputQuery = urlQuery.get("output_query");
-
-                // user defined where clause
-                if (urlQuery.containsKey("where_clause"))
-                    whereClause = urlQuery.get("where_clause");
-
-                //split size
-                if (urlQuery.containsKey("split_size"))
-                    splitSize = Integer.parseInt(urlQuery.get("split_size"));
-                if (urlQuery.containsKey("partitioner"))
-                    partitionerClass = urlQuery.get("partitioner");
-                if (urlQuery.containsKey("use_secondary"))
-                    usePartitionFilter = Boolean.parseBoolean(urlQuery.get("use_secondary"));
-                if (urlQuery.containsKey("init_address"))
-                    initHostAddress = urlQuery.get("init_address");
-                if (urlQuery.containsKey("rpc_port"))
-                    rpcPort = urlQuery.get("rpc_port");
-            }
-            String[] parts = urlParts[0].split("/+");
-            String[] credentialsAndKeyspace = parts[1].split("@");
-            if (credentialsAndKeyspace.length > 1)
-            {
-                String[] credentials = credentialsAndKeyspace[0].split(":");
-                username = credentials[0];
-                password = credentials[1];
-                keyspace = credentialsAndKeyspace[1];
-            }
-            else
-            {
-                keyspace = parts[1];
-            }
-            column_family = parts[2];
-        }
-        catch (Exception e)
-        {
-            throw new IOException("Expected 'cql://[username:password@]<keyspace>/<table>" +
-                    "[?[page_size=<size>][&columns=<col1,col2>][&output_query=<prepared_statement>]" +
-                    "[&where_clause=<clause>][&split_size=<size>][&partitioner=<partitioner>][&use_secondary=true|false]" +
-                    "[&init_address=<host>][&rpc_port=<port>]]': " + e.getMessage());
-        }
-    }
-
-    /** 
-     * Return cql where clauses for the corresponding partition filter. Make sure the data format matches 
-     * Only support the following Pig data types: int, long, float, double, boolean and chararray
-     * */
-    private String partitionFilterToWhereClauseString(Expression expression) throws IOException
-    {
-        Expression.BinaryExpression be = (Expression.BinaryExpression) expression;
-        OpType op = expression.getOpType();
-        String opString = op.toString();
-        switch (op)
-        {
-            case OP_EQ:
-                opString = " = ";
-            case OP_GE:
-            case OP_GT:
-            case OP_LE:
-            case OP_LT:
-                String name = be.getLhs().toString();
-                String value = be.getRhs().toString();
-                return String.format("%s %s %s", name, opString, value);
-            case OP_AND:
-                return String.format("%s AND %s", partitionFilterToWhereClauseString(be.getLhs()), partitionFilterToWhereClauseString(be.getRhs()));
-            default:
-                throw new IOException("Unsupported expression type: " + opString);
-        }
-    }
-
-    private Object cassandraToPigData(Object obj, AbstractType validator)
-    {
-        if (validator instanceof DecimalType || validator instanceof InetAddressType)
-            return validator.getString(validator.decompose(obj));
-        return obj;
-    }
-
-    /**
-     * Thrift API can't handle null, so use empty byte array
-     */
-    public ByteBuffer nullToBB()
-    {
-        return ByteBuffer.wrap(new byte[0]);
-=======
         super(pageSize);
->>>>>>> 359d3bb2
     }
 }
