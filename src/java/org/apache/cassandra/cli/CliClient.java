/**
 * Licensed to the Apache Software Foundation (ASF) under one
 * or more contributor license agreements.  See the NOTICE file
 * distributed with this work for additional information
 * regarding copyright ownership.  The ASF licenses this file
 * to you under the Apache License, Version 2.0 (the
 * "License"); you may not use this file except in compliance
 * with the License.  You may obtain a copy of the License at
 *
 *     http://www.apache.org/licenses/LICENSE-2.0
 *
 * Unless required by applicable law or agreed to in writing, software
 * distributed under the License is distributed on an "AS IS" BASIS,
 * WITHOUT WARRANTIES OR CONDITIONS OF ANY KIND, either express or implied.
 * See the License for the specific language governing permissions and
 * limitations under the License.
 */
package org.apache.cassandra.cli;

import java.io.IOError;
import java.io.IOException;
import java.io.InputStream;
import java.net.InetAddress;
import java.net.UnknownHostException;
import java.nio.ByteBuffer;
import java.nio.charset.CharacterCodingException;
import java.util.*;

import com.google.common.base.Charsets;
import com.google.common.base.Joiner;

import org.antlr.runtime.tree.Tree;
import org.apache.cassandra.auth.SimpleAuthenticator;
import org.apache.cassandra.config.ConfigurationException;
import org.apache.cassandra.db.ColumnFamilyStoreMBean;
import org.apache.cassandra.db.compaction.CompactionInfo;
import org.apache.cassandra.db.compaction.CompactionManagerMBean;
import org.apache.cassandra.db.compaction.CompactionType;
import org.apache.cassandra.db.marshal.*;
import org.apache.cassandra.locator.SimpleSnitch;
import org.apache.cassandra.service.StorageProxy;
import org.apache.cassandra.thrift.*;
import org.apache.cassandra.tools.NodeProbe;
import org.apache.cassandra.utils.ByteBufferUtil;
import org.apache.cassandra.utils.FBUtilities;
import org.apache.cassandra.utils.UUIDGen;
import org.apache.thrift.TBaseHelper;
import org.apache.thrift.TException;
import org.yaml.snakeyaml.constructor.Constructor;
import org.yaml.snakeyaml.Loader;
import org.yaml.snakeyaml.TypeDescription;
import org.yaml.snakeyaml.Yaml;

// Cli Client Side Library
public class CliClient
{

    /**
     * Available value conversion functions
     * Used by convertValueByFunction(Tree functionCall) method
     */
    public enum Function
    {
        BYTES         (BytesType.instance),
        INTEGER       (IntegerType.instance),
        LONG          (LongType.instance),
        LEXICALUUID   (LexicalUUIDType.instance),
        TIMEUUID      (TimeUUIDType.instance),
        UTF8          (UTF8Type.instance),
        ASCII         (AsciiType.instance),
        COUNTERCOLUMN (CounterColumnType.instance);

        private AbstractType validator;
        
        Function(AbstractType validator)
        {
            this.validator = validator;  
        }

        public AbstractType getValidator()
        {
            return this.validator;
        }

        public static String getFunctionNames()
        {
            Function[] functions = Function.values();
            StringBuilder functionNames = new StringBuilder();

            for (int i = 0; i < functions.length; i++)
            {
                StringBuilder currentName = new StringBuilder(functions[i].name().toLowerCase());
                functionNames.append(currentName.append(((i != functions.length-1) ? ", " : ".")));
            }

            return functionNames.toString();
        }
    }
    
    /*
     * the <i>add keyspace</i> command requires a list of arguments,
     *  this enum defines which arguments are valid
     */
    private enum AddKeyspaceArgument {
        PLACEMENT_STRATEGY,
        STRATEGY_OPTIONS,
        DURABLE_WRITES
    }

    /*
        * the <i>add column family</i> command requires a list of arguments,
        *  this enum defines which arguments are valid.
        */
    protected enum ColumnFamilyArgument
    {
        COLUMN_TYPE,
        COMPARATOR,
        SUBCOMPARATOR,
        COMMENT,
        ROWS_CACHED,
        ROW_CACHE_SAVE_PERIOD,
        KEYS_CACHED,
        KEY_CACHE_SAVE_PERIOD,
        READ_REPAIR_CHANCE,
        GC_GRACE,
        COLUMN_METADATA,
        MEMTABLE_OPERATIONS,
        MEMTABLE_THROUGHPUT,
        MEMTABLE_FLUSH_AFTER,
        DEFAULT_VALIDATION_CLASS,
        MIN_COMPACTION_THRESHOLD,
        MAX_COMPACTION_THRESHOLD,
        REPLICATE_ON_WRITE,
        ROW_CACHE_PROVIDER,
        KEY_VALIDATION_CLASS
    }

    private static final String DEFAULT_PLACEMENT_STRATEGY = "org.apache.cassandra.locator.NetworkTopologyStrategy";

    private Cassandra.Client thriftClient = null;
    private CliSessionState sessionState  = null;
    private String keySpace = null;
    private String username = null;
    private Map<String, KsDef> keyspacesMap = new HashMap<String, KsDef>();
    private Map<String, AbstractType> cfKeysComparators;
    private ConsistencyLevel consistencyLevel = ConsistencyLevel.ONE;
    private CliUserHelp help;
    public CliClient(CliSessionState cliSessionState, Cassandra.Client thriftClient)
    {
        this.sessionState = cliSessionState;
        this.thriftClient = thriftClient;
        this.cfKeysComparators = new HashMap<String, AbstractType>();
        help = getHelp();
    }

        private CliUserHelp getHelp()
    {
        final InputStream is =  CliClient.class.getClassLoader().getResourceAsStream("org/apache/cassandra/cli/CliHelp.yaml");
        assert is != null;

        try
        {
            final Constructor constructor = new Constructor(CliUserHelp.class);
            TypeDescription desc = new TypeDescription(CliUserHelp.class);
            desc.putListPropertyType("commands", CliCommandHelp.class);
            final Yaml yaml = new Yaml(new Loader(constructor));
            return (CliUserHelp)yaml.load(is);
        }
        finally
        {
            try
            {
                is.close();
            }
            catch (IOException e)
            {
                throw new IOError(e);
            }
        }
    }

    public void printBanner()
    {
        sessionState.out.println(help.banner);
    }

    // Execute a CLI Statement 
    public void executeCLIStatement(String statement)
    {
        Tree tree = CliCompiler.compileQuery(statement);

        try
        {
            switch (tree.getType())
            {
                case CliParser.NODE_EXIT:
                    cleanupAndExit();
                    break;
                case CliParser.NODE_THRIFT_GET:
                    executeGet(tree);
                    break;
                case CliParser.NODE_THRIFT_GET_WITH_CONDITIONS:
                    executeGetWithConditions(tree);
                    break;
                case CliParser.NODE_HELP:
                    executeHelp(tree);
                    break;
                case CliParser.NODE_THRIFT_SET:
                    executeSet(tree);
                    break;
                case CliParser.NODE_THRIFT_DEL:
                    executeDelete(tree);
                    break;
                case CliParser.NODE_THRIFT_COUNT:
                    executeCount(tree);
                    break;
                case CliParser.NODE_ADD_KEYSPACE:
                    executeAddKeySpace(tree.getChild(0));
                    break;
                case CliParser.NODE_ADD_COLUMN_FAMILY:
                    executeAddColumnFamily(tree.getChild(0));
                    break;
                case CliParser.NODE_UPDATE_KEYSPACE:
                    executeUpdateKeySpace(tree.getChild(0));
                    break;
                case CliParser.NODE_UPDATE_COLUMN_FAMILY:
                    executeUpdateColumnFamily(tree.getChild(0));
                    break;
                case CliParser.NODE_DEL_COLUMN_FAMILY:
                    executeDelColumnFamily(tree);
                    break;
                case CliParser.NODE_DEL_KEYSPACE:
                    executeDelKeySpace(tree);
                    break;
                case CliParser.NODE_SHOW_CLUSTER_NAME:
                    executeShowClusterName();
                    break;
                case CliParser.NODE_SHOW_VERSION:
                    executeShowVersion();
                    break;
                case CliParser.NODE_SHOW_KEYSPACES:
                    executeShowKeySpaces();
                    break;
                case CliParser.NODE_DESCRIBE_TABLE:
                    executeDescribeKeySpace(tree);
                    break;
                case CliParser.NODE_DESCRIBE_CLUSTER:
                    executeDescribeCluster();
                    break;
                case CliParser.NODE_USE_TABLE:
                    executeUseKeySpace(tree);
                    break;
                case CliParser.NODE_CONNECT:
                    executeConnect(tree);
                    break;
                case CliParser.NODE_LIST:
                    executeList(tree);
                    break;
                case CliParser.NODE_TRUNCATE:
                    executeTruncate(tree.getChild(0).getText());
                    break;
                case CliParser.NODE_ASSUME:
                    executeAssumeStatement(tree);
                    break;
                case CliParser.NODE_CONSISTENCY_LEVEL:
                    executeConsistencyLevelStatement(tree);
                    break;
                case CliParser.NODE_THRIFT_INCR:
                    executeIncr(tree, 1L);
                    break;
                case CliParser.NODE_THRIFT_DECR:
                    executeIncr(tree, -1L);
                    break;
                case CliParser.NODE_DROP_INDEX:
                    executeDropIndex(tree);
                    break;

                case CliParser.NODE_NO_OP:
                    // comment lines come here; they are treated as no ops.
                    break;
                default:
                    sessionState.err.println("Invalid Statement (Type: " + tree.getType() + ")");
                    if (sessionState.batch)
                        System.exit(2);
                    break;
            }
        }
        catch (InvalidRequestException e)
        {
        	RuntimeException rtEx = new RuntimeException(e.getWhy());
            rtEx.initCause(e);
            throw rtEx;
        }
        catch (SchemaDisagreementException e)
        {
        	RuntimeException rtEx = new RuntimeException("schema does not match across nodes, (try again later).");
            rtEx.initCause(e);
            throw new RuntimeException();
        }
        catch (Exception e)
        {
            RuntimeException rtEx = new RuntimeException(e.getMessage());
            rtEx.initCause(e);
            throw rtEx;
        }
    }

    private void cleanupAndExit()
    {
        CliMain.disconnect();
        System.exit(0);
    }
    
    public KsDef getKSMetaData(String keyspace)
            throws NotFoundException, InvalidRequestException, TException
    {
        // Lazily lookup keyspace meta-data.
        if (!(keyspacesMap.containsKey(keyspace)))
            keyspacesMap.put(keyspace, thriftClient.describe_keyspace(keyspace));
        
        return keyspacesMap.get(keyspace);
    }

    private void executeHelp(Tree tree)
    {
        if (tree.getChildCount() > 0)
        {
            String token = tree.getChild(0).getText();
            for (CliCommandHelp ch : help.commands)
            {
                if (token.equals(ch.name))
                {
                    sessionState.out.println(ch.help);
                    break;
                }
            }
        }
        else
        {
            sessionState.out.println(help.help);
        }
    }

    private void executeCount(Tree statement)
            throws TException, InvalidRequestException, UnavailableException, TimedOutException
    {
        if (!CliMain.isConnected() || !hasKeySpace())
            return;

        Tree columnFamilySpec = statement.getChild(0);

        String key = CliCompiler.getKey(columnFamilySpec);
        String columnFamily = CliCompiler.getColumnFamily(columnFamilySpec, keyspacesMap.get(keySpace).cf_defs);
        int columnSpecCnt = CliCompiler.numColumnSpecifiers(columnFamilySpec);
       
        ColumnParent colParent = new ColumnParent(columnFamily).setSuper_column((ByteBuffer) null);
       
        if (columnSpecCnt != 0)
        {
            byte[] superColumn = columnNameAsByteArray(CliCompiler.getColumn(columnFamilySpec, 0), columnFamily);
            colParent = new ColumnParent(columnFamily).setSuper_column(superColumn);
        }

        SliceRange range = new SliceRange(ByteBufferUtil.EMPTY_BYTE_BUFFER, ByteBufferUtil.EMPTY_BYTE_BUFFER, false, Integer.MAX_VALUE);
        SlicePredicate predicate = new SlicePredicate().setColumn_names(null).setSlice_range(range);

        int count = thriftClient.get_count(ByteBufferUtil.bytes(key), colParent, predicate, consistencyLevel);
        sessionState.out.printf("%d columns%n", count);
    }
    
    private void executeDelete(Tree statement) 
            throws TException, InvalidRequestException, UnavailableException, TimedOutException
    {
        if (!CliMain.isConnected() || !hasKeySpace())
            return;

        Tree columnFamilySpec = statement.getChild(0);

        String key = CliCompiler.getKey(columnFamilySpec);
        String columnFamily = CliCompiler.getColumnFamily(columnFamilySpec, keyspacesMap.get(keySpace).cf_defs);
        int columnSpecCnt = CliCompiler.numColumnSpecifiers(columnFamilySpec);

        byte[] superColumnName = null;
        byte[] columnName = null;
        CfDef cfDef = getCfDef(columnFamily);
        boolean isSuper = cfDef.column_type.equals("Super");
     
        if ((columnSpecCnt < 0) || (columnSpecCnt > 2))
        {
            sessionState.out.println("Invalid row, super column, or column specification.");
            return;
        }
        
        if (columnSpecCnt == 1)
        {
            // table.cf['key']['column']
            if (isSuper)
                superColumnName = columnNameAsByteArray(CliCompiler.getColumn(columnFamilySpec, 0), cfDef);
            else
                columnName = columnNameAsByteArray(CliCompiler.getColumn(columnFamilySpec, 0), cfDef);
        }
        else if (columnSpecCnt == 2)
        {
            // table.cf['key']['column']['column']
            superColumnName = columnNameAsByteArray(CliCompiler.getColumn(columnFamilySpec, 0), cfDef);
            columnName = subColumnNameAsByteArray(CliCompiler.getColumn(columnFamilySpec, 1), cfDef);
        }

        ColumnPath path = new ColumnPath(columnFamily);
        if (superColumnName != null)
            path.setSuper_column(superColumnName);

        if (columnName != null)
            path.setColumn(columnName);

        if (isCounterCF(cfDef))
        {
            thriftClient.remove_counter(ByteBufferUtil.bytes(key), path, consistencyLevel);
        }
        else
        {
            thriftClient.remove(ByteBufferUtil.bytes(key), path,
                    FBUtilities.timestampMicros(), consistencyLevel);
        }
        sessionState.out.println(String.format("%s removed.", (columnSpecCnt == 0) ? "row" : "column"));
    }

    private void doSlice(String keyspace, ByteBuffer key, String columnFamily, byte[] superColumnName, int limit)
            throws InvalidRequestException, UnavailableException, TimedOutException, TException, IllegalAccessException, NotFoundException, InstantiationException, NoSuchFieldException
    {
        
        ColumnParent parent = new ColumnParent(columnFamily);
        if(superColumnName != null)
            parent.setSuper_column(superColumnName);

        SliceRange range = new SliceRange(ByteBufferUtil.EMPTY_BYTE_BUFFER, ByteBufferUtil.EMPTY_BYTE_BUFFER, false, limit);
        SlicePredicate predicate = new SlicePredicate().setColumn_names(null).setSlice_range(range);

        CfDef cfDef = getCfDef(columnFamily);
        boolean isSuperCF = cfDef.column_type.equals("Super");

        List<ColumnOrSuperColumn> columns = thriftClient.get_slice(key, parent, predicate, consistencyLevel);
        AbstractType validator;

        // Print out super columns or columns.
        for (ColumnOrSuperColumn cosc : columns)
        {
            if (cosc.isSetSuper_column())
            {
                SuperColumn superColumn = cosc.super_column;

                sessionState.out.printf("=> (super_column=%s,", formatColumnName(keyspace, columnFamily, superColumn.name));
                for (Column col : superColumn.getColumns())
                {
                    validator = getValidatorForValue(cfDef, col.getName());
                    sessionState.out.printf("%n     (column=%s, value=%s, timestamp=%d%s)", formatSubcolumnName(keyspace, columnFamily, col.name),
                                                    validator.getString(col.value), col.timestamp,
                                                    col.isSetTtl() ? String.format(", ttl=%d", col.getTtl()) : "");
                }
                
                sessionState.out.println(")");
            }
            else if (cosc.isSetColumn())
            {
                Column column = cosc.column;
                validator = getValidatorForValue(cfDef, column.getName());

                String formattedName = isSuperCF
                                       ? formatSubcolumnName(keyspace, columnFamily, column.name)
                                       : formatColumnName(keyspace, columnFamily, column.name);

                sessionState.out.printf("=> (column=%s, value=%s, timestamp=%d%s)%n",
                                        formattedName,
                                        validator.getString(column.value),
                                        column.timestamp,
                                        column.isSetTtl() ? String.format(", ttl=%d", column.getTtl()) : "");
            }
            else if (cosc.isSetCounter_super_column())
            {
                CounterSuperColumn superColumn = cosc.counter_super_column;

                sessionState.out.printf("=> (super_column=%s,", formatColumnName(keyspace, columnFamily, superColumn.name));
                for (CounterColumn col : superColumn.getColumns())
                {
                    sessionState.out.printf("%n     (counter=%s, value=%s)", formatSubcolumnName(keyspace, columnFamily, col.name), col.value);
                }
                sessionState.out.println(")");
            }
            else // cosc.isSetCounter_column()
            {
                CounterColumn column = cosc.counter_column;
                String formattedName = isSuperCF
                                       ? formatSubcolumnName(keyspace, columnFamily, column.name)
                                       : formatColumnName(keyspace, columnFamily, column.name);

                sessionState.out.printf("=> (counter=%s, value=%s)%n", formattedName, column.value);
            }
        }
        
        sessionState.out.println("Returned " + columns.size() + " results.");
    }

    private AbstractType getFormatType(String compareWith)
    {
        Function function;
        
        try
        {
            function = Function.valueOf(compareWith.toUpperCase());
        }
        catch (IllegalArgumentException e)
        {
            try
            {
                return TypeParser.parse(compareWith);
            }
            catch (ConfigurationException ce)
            {
                StringBuilder errorMessage = new StringBuilder("Unknown comparator '" + compareWith + "'. ");
                errorMessage.append("Available functions: ");
                throw new RuntimeException(errorMessage.append(Function.getFunctionNames()).toString());
            }
        }

        return function.getValidator();
    }

    // Execute GET statement
    private void executeGet(Tree statement)
            throws TException, NotFoundException, InvalidRequestException, UnavailableException, TimedOutException, IllegalAccessException, InstantiationException, ClassNotFoundException, NoSuchFieldException
    {
        if (!CliMain.isConnected() || !hasKeySpace())
            return;

        Tree columnFamilySpec = statement.getChild(0);
        String columnFamily = CliCompiler.getColumnFamily(columnFamilySpec, keyspacesMap.get(keySpace).cf_defs);
        ByteBuffer key = getKeyAsBytes(columnFamily, columnFamilySpec.getChild(1));
        int columnSpecCnt = CliCompiler.numColumnSpecifiers(columnFamilySpec);
        CfDef cfDef = getCfDef(columnFamily);
        boolean isSuper = cfDef.column_type.equals("Super");
        
        byte[] superColumnName = null;
        ByteBuffer columnName;

        Tree typeTree = null;
        Tree limitTree = null;

        int limit = 1000000;

        if (statement.getChildCount() >= 2)
        {
            if (statement.getChild(1).getType() == CliParser.CONVERT_TO_TYPE)
            {
                typeTree = statement.getChild(1).getChild(0);
                if (statement.getChildCount() == 3)
                    limitTree = statement.getChild(2).getChild(0);
            }
            else
            {
                limitTree = statement.getChild(1).getChild(0);
            }
        }

        if (limitTree != null)
        {
            limit = Integer.parseInt(limitTree.getText());

            if (limit == 0)
            {
                throw new IllegalArgumentException("LIMIT should be greater than zero.");
            }
        }

        // table.cf['key'] -- row slice
        if (columnSpecCnt == 0)
        {
            doSlice(keySpace, key, columnFamily, superColumnName, limit);
            return;
        }
        // table.cf['key']['column'] -- slice of a super, or get of a standard
        else if (columnSpecCnt == 1)
        {
            columnName = getColumnName(columnFamily, columnFamilySpec.getChild(2));

            if (isSuper)
            {
                superColumnName = columnName.array();
                doSlice(keySpace, key, columnFamily, superColumnName, limit);
                return;
            }
        }
        // table.cf['key']['column']['column'] -- get of a sub-column
        else if (columnSpecCnt == 2)
        {
            superColumnName = getColumnName(columnFamily, columnFamilySpec.getChild(2)).array();
            columnName = getSubColumnName(columnFamily, columnFamilySpec.getChild(3));
        }
        // The parser groks an arbitrary number of these so it is possible to get here.
        else
        {
            sessionState.out.println("Invalid row, super column, or column specification.");
            return;
        }

        AbstractType validator = getValidatorForValue(cfDef, TBaseHelper.byteBufferToByteArray(columnName));

        // Perform a get()
        ColumnPath path = new ColumnPath(columnFamily);
        if(superColumnName != null) path.setSuper_column(superColumnName);
        path.setColumn(columnName);

        if (isCounterCF(cfDef))
        {
            doGetCounter(key, path);
            return;
        }

        Column column;
        try
        {
            column = thriftClient.get(key, path, consistencyLevel).column;
        }
        catch (NotFoundException e)
        {
            sessionState.out.println("Value was not found");
            return;
        }

        byte[] columnValue = column.getValue();       
        String valueAsString;

        // we have ^(CONVERT_TO_TYPE <type>) inside of GET statement
        // which means that we should try to represent byte[] value according
        // to specified type
        if (typeTree != null)
        {
            // .getText() will give us <type>
            String typeName = CliUtils.unescapeSQLString(typeTree.getText());
            // building AbstractType from <type>
            AbstractType valueValidator = getFormatType(typeName);

            // setting value for output
            valueAsString = valueValidator.getString(ByteBuffer.wrap(columnValue));
            // updating column value validator class
            updateColumnMetaData(cfDef, columnName, valueValidator.toString());
        }
        else
        {
            valueAsString = (validator == null) ? new String(columnValue, Charsets.UTF_8) : validator.getString(ByteBuffer.wrap(columnValue));
        }

        String formattedColumnName = isSuper
                                     ? formatSubcolumnName(keySpace, columnFamily, column.name)
                                     : formatColumnName(keySpace, columnFamily, column.name);

        // print results
        sessionState.out.printf("=> (column=%s, value=%s, timestamp=%d%s)%n",
                                formattedColumnName,
                                valueAsString,
                                column.timestamp,
                                column.isSetTtl() ? String.format(", ttl=%d", column.getTtl()) : "");
    }

    private void doGetCounter(ByteBuffer key, ColumnPath path)
            throws TException, NotFoundException, InvalidRequestException, UnavailableException, TimedOutException, IllegalAccessException, InstantiationException, ClassNotFoundException, NoSuchFieldException
    {
        boolean isSuper = path.super_column != null;

        CounterColumn column;
        try
        {
            column = thriftClient.get(key, path, consistencyLevel).counter_column;
        }
        catch (NotFoundException e)
        {
            sessionState.out.println("Value was not found");
            return;
        }

        String formattedColumnName = isSuper
                                     ? formatSubcolumnName(keySpace, path.column_family, column.name)
                                     : formatColumnName(keySpace, path.column_family, column.name);

        // print results
        sessionState.out.printf("=> (counter=%s, value=%d)%n",
                                formattedColumnName,
                                column.value);
    }

    /**
     * Process get operation with conditions (using Thrift get_indexed_slices method)
     * @param statement - tree representation of the current statement
     * Format: ^(NODE_THRIFT_GET_WITH_CONDITIONS cf ^(CONDITIONS ^(CONDITION >= column1 value1) ...) ^(NODE_LIMIT int)*)
     */
    private void executeGetWithConditions(Tree statement)
    {
        if (!CliMain.isConnected() || !hasKeySpace())
            return;

        IndexClause clause = new IndexClause();
        String columnFamily = CliCompiler.getColumnFamily(statement, keyspacesMap.get(keySpace).cf_defs);
        // ^(CONDITIONS ^(CONDITION $column $value) ...)
        Tree conditions = statement.getChild(1);
        
        // fetching column family definition
        CfDef columnFamilyDef = getCfDef(columnFamily);

        // fetching all columns
        SlicePredicate predicate = new SlicePredicate();
        SliceRange sliceRange = new SliceRange();
        sliceRange.setStart(new byte[0]).setFinish(new byte[0]);
        predicate.setSlice_range(sliceRange);

        for (int i = 0; i < conditions.getChildCount(); i++)
        {
            // ^(CONDITION operator $column $value)
            Tree condition = conditions.getChild(i);

            // =, >, >=, <, <=
            String operator = condition.getChild(0).getText();
            String columnNameString  = CliUtils.unescapeSQLString(condition.getChild(1).getText());
            // it could be a basic string or function call
            Tree valueTree = condition.getChild(2);

            try
            {
                ByteBuffer value;
                ByteBuffer columnName = columnNameAsBytes(columnNameString, columnFamily);

                if (valueTree.getType() == CliParser.FUNCTION_CALL)
                {
                    value = convertValueByFunction(valueTree, columnFamilyDef, columnName);
                }
                else
                {
                    String valueString = CliUtils.unescapeSQLString(valueTree.getText());
                    value = columnValueAsBytes(columnName, columnFamily, valueString);
                }

                // index operator from string
                IndexOperator idxOperator = CliUtils.getIndexOperator(operator);
                // adding new index expression into index clause
                clause.addToExpressions(new IndexExpression(columnName, idxOperator, value));
            }
            catch (Exception e)
            {
                throw new RuntimeException(e.getMessage());
            }
        }

        List<KeySlice> slices;
        clause.setStart_key(new byte[] {});

        // when we have ^(NODE_LIMIT Integer)
        if (statement.getChildCount() == 3)
        {
            Tree limitNode = statement.getChild(2);
            int limitValue = Integer.parseInt(limitNode.getChild(0).getText());

            if (limitValue == 0)
            {
                throw new IllegalArgumentException("LIMIT should be greater than zero.");
            }
            
            clause.setCount(limitValue);    
        }

        try
        {
            ColumnParent parent = new ColumnParent(columnFamily);
            slices = thriftClient.get_indexed_slices(parent, clause, predicate, consistencyLevel);
            printSliceList(columnFamilyDef, slices);
        }
        catch (InvalidRequestException e)
        {
            throw new RuntimeException(e.getWhy());
        }
        catch (Exception e)
        {
            throw new RuntimeException(e.getMessage());
        }
    }

    // Execute SET statement
    private void executeSet(Tree statement)
        throws TException, InvalidRequestException, UnavailableException, TimedOutException, NoSuchFieldException, InstantiationException, IllegalAccessException
    {
        if (!CliMain.isConnected() || !hasKeySpace())
            return;
        
        // ^(NODE_COLUMN_ACCESS <cf> <key> <column>)
        Tree columnFamilySpec = statement.getChild(0);
        Tree keyTree = columnFamilySpec.getChild(1); // could be a function or regular text

        String columnFamily = CliCompiler.getColumnFamily(columnFamilySpec, keyspacesMap.get(keySpace).cf_defs);
        CfDef cfDef = getCfDef(columnFamily);
        int columnSpecCnt = CliCompiler.numColumnSpecifiers(columnFamilySpec);
        String value = CliUtils.unescapeSQLString(statement.getChild(1).getText());
        Tree valueTree = statement.getChild(1);

        byte[] superColumnName = null;
        ByteBuffer columnName;

        // table.cf['key']
        if (columnSpecCnt == 0)
        {
            sessionState.err.println("No column name specified, (type 'help;' or '?' for help on syntax).");
            return;
        }
        // table.cf['key']['column'] = 'value'
        else if (columnSpecCnt == 1)
        {
            // get the column name
            if (cfDef.column_type.equals("Super"))
            {
                sessionState.out.println("Column family " + columnFamily + " may only contain SuperColumns");
                return;
            }
            columnName = getColumnName(columnFamily, columnFamilySpec.getChild(2));
        }
        // table.cf['key']['super_column']['column'] = 'value'
        else
        {
            assert (columnSpecCnt == 2) : "serious parsing error (this is a bug).";

            superColumnName = getColumnName(columnFamily, columnFamilySpec.getChild(2)).array();
            columnName = getSubColumnName(columnFamily, columnFamilySpec.getChild(3));
        }

        ByteBuffer columnValueInBytes;

        switch (valueTree.getType())
        {
        case CliParser.FUNCTION_CALL:
            columnValueInBytes = convertValueByFunction(valueTree, cfDef, columnName, true);
            break;
        default:
            columnValueInBytes = columnValueAsBytes(columnName, columnFamily, value);
        }

        ColumnParent parent = new ColumnParent(columnFamily);
        if(superColumnName != null)
            parent.setSuper_column(superColumnName);

        Column columnToInsert = new Column(columnName).setValue(columnValueInBytes).setTimestamp(FBUtilities.timestampMicros());
        
        // children count = 3 mean that we have ttl in arguments
        if (statement.getChildCount() == 3)
        {
            String ttl = statement.getChild(2).getText();

            try
            {
                columnToInsert.setTtl(Integer.parseInt(ttl));
            }
            catch (NumberFormatException e)
            {
                sessionState.err.println(String.format("TTL '%s' is invalid, should be a positive integer.", ttl));
                return;
            }
            catch (Exception e)
            {
                throw new RuntimeException(e.getMessage());
            }
        }

        // do the insert
        thriftClient.insert(getKeyAsBytes(columnFamily, keyTree), parent, columnToInsert, consistencyLevel);
        sessionState.out.println("Value inserted.");
    }

    // Execute INCR statement
    private void executeIncr(Tree statement, long multiplier)
            throws TException, NotFoundException, InvalidRequestException, UnavailableException, TimedOutException, IllegalAccessException, InstantiationException, ClassNotFoundException, NoSuchFieldException
    {
        if (!CliMain.isConnected() || !hasKeySpace())
            return;

        Tree columnFamilySpec = statement.getChild(0);

        String columnFamily = CliCompiler.getColumnFamily(columnFamilySpec, keyspacesMap.get(keySpace).cf_defs);
        ByteBuffer key = getKeyAsBytes(columnFamily, columnFamilySpec.getChild(1));
        int columnSpecCnt = CliCompiler.numColumnSpecifiers(columnFamilySpec);
        CfDef cfDef = getCfDef(columnFamily);
        boolean isSuper = cfDef.column_type.equals("Super");
        
        byte[] superColumnName = null;
        ByteBuffer columnName;

        // table.cf['key']['column'] -- incr standard
        if (columnSpecCnt == 1)
        {
            columnName = getColumnName(columnFamily, columnFamilySpec.getChild(2));
        }
        // table.cf['key']['column']['column'] -- incr super
        else if (columnSpecCnt == 2)
        {
            superColumnName = getColumnName(columnFamily, columnFamilySpec.getChild(2)).array();
            columnName = getSubColumnName(columnFamily, columnFamilySpec.getChild(3));
        }
        // The parser groks an arbitrary number of these so it is possible to get here.
        else
        {
            sessionState.out.println("Invalid row, super column, or column specification.");
            return;
        }

        ColumnParent parent = new ColumnParent(columnFamily);
        if(superColumnName != null)
            parent.setSuper_column(superColumnName);

        long value = 1L;

        // children count = 3 mean that we have by in arguments
        if (statement.getChildCount() == 2)
        {
            String byValue = statement.getChild(1).getText();

            try
            {
                value = Long.parseLong(byValue);
            }
            catch (NumberFormatException e)
            {
                sessionState.err.println(String.format("'%s' is an invalid value, should be an integer.", byValue));
                return;
            }
            catch (Exception e)
            {
                throw new RuntimeException(e.getMessage());
            }
        }

        CounterColumn columnToInsert = new CounterColumn(columnName, multiplier * value);

        // do the insert
        thriftClient.add(key, parent, columnToInsert, consistencyLevel);
        sessionState.out.printf("Value %s%n", multiplier < 0 ? "decremented." : "incremented.");
    }

    private void executeShowClusterName() throws TException
    {
        if (!CliMain.isConnected())
            return;
        
        sessionState.out.println(thriftClient.describe_cluster_name());
    }

    /**
     * Add a keyspace
     * @param statement - a token tree representing current statement
     */
    private void executeAddKeySpace(Tree statement)
    {

        if (!CliMain.isConnected())
            return;
        
        // first value is the keyspace name, after that it is all key=value
        String keyspaceName = statement.getChild(0).getText();
        KsDef ksDef = new KsDef(keyspaceName, DEFAULT_PLACEMENT_STRATEGY, new LinkedList<CfDef>());

        try
        {
            String mySchemaVersion = thriftClient.system_add_keyspace(updateKsDefAttributes(statement, ksDef));
            sessionState.out.println(mySchemaVersion);
            validateSchemaIsSettled(mySchemaVersion);

            keyspacesMap.put(keyspaceName, thriftClient.describe_keyspace(keyspaceName));
        }
        catch (InvalidRequestException e)
        {
            throw new RuntimeException(e.getWhy());
        }
        catch (Exception e)
        {
            throw new RuntimeException(e.getMessage(), e);
        }
    }


    /**
     * Add a column family
     * @param statement - a token tree representing current statement
     */
    private void executeAddColumnFamily(Tree statement)
    {
        if (!CliMain.isConnected() || !hasKeySpace())
            return;

        // first value is the column family name, after that it is all key=value
        CfDef cfDef = new CfDef(keySpace, statement.getChild(0).getText());

        try
        {
            String mySchemaVersion = thriftClient.system_add_column_family(updateCfDefAttributes(statement, cfDef));
            sessionState.out.println(mySchemaVersion);
            validateSchemaIsSettled(mySchemaVersion);
            keyspacesMap.put(keySpace, thriftClient.describe_keyspace(keySpace));
        }
        catch (InvalidRequestException e)
        {
            throw new RuntimeException(e.getWhy());
        }
        catch (Exception e)
        {
            throw new RuntimeException(e.getMessage(), e);
        }
    }

    /**
     * Update existing keyspace identified by name
     * @param statement - tree represeting statement
     */
    private void executeUpdateKeySpace(Tree statement)
    {
        if (!CliMain.isConnected())
            return;

        try
        {
            String keyspaceName = CliCompiler.getKeySpace(statement, thriftClient.describe_keyspaces());

            KsDef currentKsDef = getKSMetaData(keyspaceName);
            KsDef updatedKsDef = updateKsDefAttributes(statement, currentKsDef);

            String mySchemaVersion = thriftClient.system_update_keyspace(updatedKsDef);
            sessionState.out.println(mySchemaVersion);
            validateSchemaIsSettled(mySchemaVersion);
            keyspacesMap.put(keyspaceName, thriftClient.describe_keyspace(keyspaceName));
        }
        catch (InvalidRequestException e)
        {
            throw new RuntimeException(e.getWhy());
        }
        catch (Exception e)
        {
            throw new RuntimeException(e.getMessage(), e);
        }
    }

    /**
     * Update existing column family identified by name
     * @param statement - tree represeting statement
     */
    private void executeUpdateColumnFamily(Tree statement)
    {
        if (!CliMain.isConnected() || !hasKeySpace())
            return;

        String cfName = CliCompiler.getColumnFamily(statement, keyspacesMap.get(keySpace).cf_defs);
        // first child is a column family name
        CfDef cfDef = getCfDef(cfName);

        try
        {
            String mySchemaVersion = thriftClient.system_update_column_family(updateCfDefAttributes(statement, cfDef));
            sessionState.out.println(mySchemaVersion);
            validateSchemaIsSettled(mySchemaVersion);
            keyspacesMap.put(keySpace, thriftClient.describe_keyspace(keySpace));
        }
        catch (InvalidRequestException e)
        {
            throw new RuntimeException(e.getWhy());
        }
        catch (Exception e)
        {
            throw new RuntimeException(e.getMessage(), e);
        }
    }

    /**
     * Used to update keyspace definition attributes
     * @param statement - ANTRL tree representing current statement
     * @param ksDefToUpdate - keyspace definition to update
     * @return ksDef - updated keyspace definition
     */
    private KsDef updateKsDefAttributes(Tree statement, KsDef ksDefToUpdate)
    {
        KsDef ksDef = new KsDef(ksDefToUpdate);
        // server helpfully sets deprecated replication factor when it sends a KsDef back, for older clients.
        // we need to unset that on the new KsDef we create to avoid being treated as a legacy client in return.
        ksDef.unsetReplication_factor();

        // removing all column definitions - thrift system_update_keyspace method requires that 
        ksDef.setCf_defs(new LinkedList<CfDef>());
        
        for(int i = 1; i < statement.getChildCount(); i += 2)
        {
            String currentStatement = statement.getChild(i).getText().toUpperCase();
            AddKeyspaceArgument mArgument = AddKeyspaceArgument.valueOf(currentStatement);
            String mValue = statement.getChild(i + 1).getText();

            switch(mArgument)
            {
            case PLACEMENT_STRATEGY: 
                ksDef.setStrategy_class(CliUtils.unescapeSQLString(mValue));
                break;
            case STRATEGY_OPTIONS:
                ksDef.setStrategy_options(getStrategyOptionsFromTree(statement.getChild(i + 1)));
                break;
            case DURABLE_WRITES:
                ksDef.setDurable_writes(Boolean.parseBoolean(mValue));
                break;
            default:
                //must match one of the above or we'd throw an exception at the valueOf statement above.
                assert(false);
            }
        }

        // using default snitch options if strategy is NetworkTopologyStrategy and no options were set.
        if (ksDef.getStrategy_class().contains(".NetworkTopologyStrategy"))
        {
            Map<String, String> currentStrategyOptions = ksDef.getStrategy_options();

            // adding default data center from SimpleSnitch
            if (currentStrategyOptions == null || currentStrategyOptions.isEmpty())
            {
                SimpleSnitch snitch = new SimpleSnitch();
                Map<String, String> options = new HashMap<String, String>();

                try
                {
                    options.put(snitch.getDatacenter(InetAddress.getLocalHost()), "1");
                }
                catch (UnknownHostException e)
                {
                    throw new RuntimeException(e.getMessage());
                }

                ksDef.setStrategy_options(options);
            }
        }

        return ksDef;
    }
    
    /**
     * Update column family definition attributes
     * @param statement - ANTLR tree representing current statement
     * @param cfDefToUpdate - column family definition to apply updates on
     * @return cfDef - updated column family definition
     */
    private CfDef updateCfDefAttributes(Tree statement, CfDef cfDefToUpdate)
    {
        CfDef cfDef = new CfDef(cfDefToUpdate);

        for (int i = 1; i < statement.getChildCount(); i += 2)
        {
            String currentArgument = statement.getChild(i).getText().toUpperCase();
            ColumnFamilyArgument mArgument = ColumnFamilyArgument.valueOf(currentArgument);
            String mValue = statement.getChild(i + 1).getText();

            switch(mArgument)
            {
            case COLUMN_TYPE:
                cfDef.setColumn_type(CliUtils.unescapeSQLString(mValue));
                break;
            case COMPARATOR:
                cfDef.setComparator_type(CliUtils.unescapeSQLString(mValue));
                break;
            case SUBCOMPARATOR:
                cfDef.setSubcomparator_type(CliUtils.unescapeSQLString(mValue));
                break;
            case COMMENT:
                cfDef.setComment(CliUtils.unescapeSQLString(mValue));
                break;
            case ROWS_CACHED:
                cfDef.setRow_cache_size(Double.parseDouble(mValue));
                break;
            case KEYS_CACHED:
                cfDef.setKey_cache_size(Double.parseDouble(mValue));
                break;
            case READ_REPAIR_CHANCE:
                double chance = Double.parseDouble(mValue);

                if (chance < 0 || chance > 1)
                    throw new RuntimeException("Error: read_repair_chance must be between 0 and 1.");

                cfDef.setRead_repair_chance(chance);
                break;
            case GC_GRACE:
                cfDef.setGc_grace_seconds(Integer.parseInt(mValue));
                break;
            case COLUMN_METADATA:
                Tree arrayOfMetaAttributes = statement.getChild(i + 1);
                if (!arrayOfMetaAttributes.getText().equals("ARRAY"))
                    throw new RuntimeException("'column_metadata' format - [{ k:v, k:v, ..}, { ... }, ...]");
                cfDef.setColumn_metadata(getCFColumnMetaFromTree(cfDef, arrayOfMetaAttributes));
                break;
            case MEMTABLE_OPERATIONS:
                cfDef.setMemtable_operations_in_millions(Double.parseDouble(mValue));
                break;
            case MEMTABLE_FLUSH_AFTER:
                cfDef.setMemtable_flush_after_mins(Integer.parseInt(mValue));
                break;
            case MEMTABLE_THROUGHPUT:
                cfDef.setMemtable_throughput_in_mb(Integer.parseInt(mValue));
                break;
            case ROW_CACHE_SAVE_PERIOD:
                cfDef.setRow_cache_save_period_in_seconds(Integer.parseInt(mValue));
                break;
            case KEY_CACHE_SAVE_PERIOD:
                cfDef.setKey_cache_save_period_in_seconds(Integer.parseInt(mValue));
                break;
            case DEFAULT_VALIDATION_CLASS:
                cfDef.setDefault_validation_class(mValue);
                break;
            case MIN_COMPACTION_THRESHOLD:
                cfDef.setMin_compaction_threshold(Integer.parseInt(mValue));
                break;
            case MAX_COMPACTION_THRESHOLD:
                cfDef.setMax_compaction_threshold(Integer.parseInt(mValue));
                break;
            case REPLICATE_ON_WRITE:
                cfDef.setReplicate_on_write(Boolean.parseBoolean(mValue));
                break;
            case ROW_CACHE_PROVIDER:
                cfDef.setRow_cache_provider(mValue);
                break;
            case KEY_VALIDATION_CLASS:
                cfDef.setKey_validation_class(CliUtils.unescapeSQLString(mValue));
                break;
            default:
                //must match one of the above or we'd throw an exception at the valueOf statement above.
                assert(false);

            }
        }

        return cfDef;
    }

    /**
     * Delete a keyspace
     * @param statement - a token tree representing current statement
     * @throws TException - exception
     * @throws InvalidRequestException - exception
     * @throws NotFoundException - exception
     * @throws SchemaDisagreementException 
     */
    private void executeDelKeySpace(Tree statement)
            throws TException, InvalidRequestException, NotFoundException, SchemaDisagreementException
    {
        if (!CliMain.isConnected())
            return;

        String keyspaceName = CliCompiler.getKeySpace(statement, thriftClient.describe_keyspaces());
        String version = thriftClient.system_drop_keyspace(keyspaceName);
        sessionState.out.println(version);
        validateSchemaIsSettled(version);
    }

    /**
     * Delete a column family
     * @param statement - a token tree representing current statement
     * @throws TException - exception
     * @throws InvalidRequestException - exception
     * @throws NotFoundException - exception
     * @throws SchemaDisagreementException 
     */
    private void executeDelColumnFamily(Tree statement) 
            throws TException, InvalidRequestException, NotFoundException, SchemaDisagreementException
    {
        if (!CliMain.isConnected() || !hasKeySpace())
            return;

        String cfName = CliCompiler.getColumnFamily(statement, keyspacesMap.get(keySpace).cf_defs);
        String mySchemaVersion = thriftClient.system_drop_column_family(cfName);
        sessionState.out.println(mySchemaVersion);
        validateSchemaIsSettled(mySchemaVersion);
    }

    private void executeList(Tree statement)
            throws TException, InvalidRequestException, NotFoundException, IllegalAccessException, InstantiationException, NoSuchFieldException, UnavailableException, TimedOutException, CharacterCodingException
    {
        if (!CliMain.isConnected() || !hasKeySpace())
            return;
        
        // extract column family
        String columnFamily = CliCompiler.getColumnFamily(statement, keyspacesMap.get(keySpace).cf_defs);

        String rawStartKey = "";
        String rawEndKey = "";
        int limitCount = Integer.MAX_VALUE; // will reset to default later if it's not specified

        // optional arguments: key range and limit
        for (int i = 1; i < statement.getChildCount(); i++)
        {
            Tree child = statement.getChild(i);
            if (child.getType() == CliParser.NODE_KEY_RANGE)
            {
                if (child.getChildCount() > 0)
                {
                    rawStartKey = CliUtils.unescapeSQLString(child.getChild(0).getText());
                    if (child.getChildCount() > 1)
                        rawEndKey = CliUtils.unescapeSQLString(child.getChild(1).getText());
                }
            }
            else
            {
                if (child.getChildCount() != 1)
                {
                    sessionState.out.println("Invalid limit clause");
                    return;
                }
                limitCount = Integer.parseInt(child.getChild(0).getText());
                if (limitCount <= 0)
                {
                    sessionState.out.println("Invalid limit " + limitCount);
                    return;
                }
            }
        }

        if (limitCount == Integer.MAX_VALUE)
        {
            limitCount = 100;
            sessionState.out.println("Using default limit of 100");
        }

        CfDef columnFamilyDef = getCfDef(columnFamily);

        // read all columns and superColumns
        SlicePredicate predicate = new SlicePredicate();
        SliceRange sliceRange = new SliceRange();
        sliceRange.setStart(new byte[0]).setFinish(new byte[0]);
        sliceRange.setCount(Integer.MAX_VALUE);
        predicate.setSlice_range(sliceRange);

        // set the key range
        KeyRange range = new KeyRange(limitCount);
        AbstractType keyComparator = this.cfKeysComparators.get(columnFamily);
        ByteBuffer startKey = rawStartKey.isEmpty() ? ByteBufferUtil.EMPTY_BYTE_BUFFER : getBytesAccordingToType(rawStartKey, keyComparator);
        ByteBuffer endKey = rawEndKey.isEmpty() ? ByteBufferUtil.EMPTY_BYTE_BUFFER : getBytesAccordingToType(rawEndKey, keyComparator);
        range.setStart_key(startKey).setEnd_key(endKey);

        ColumnParent columnParent = new ColumnParent(columnFamily);
        List<KeySlice> keySlices = thriftClient.get_range_slices(columnParent, predicate, range, consistencyLevel);
        printSliceList(columnFamilyDef, keySlices);
    }

    // DROP INDEX ON <CF>.<COLUMN>
    private void executeDropIndex(Tree statement)
    {
        if (!CliMain.isConnected() || !hasKeySpace())
            return;

        // getColumnFamily will check if CF exists for us
        String columnFamily = CliCompiler.getColumnFamily(statement, keyspacesMap.get(keySpace).cf_defs);
        String rawColumName = statement.getChild(1).getText();

        CfDef cfDef = getCfDef(columnFamily);

        ByteBuffer columnName = columnNameAsBytes(rawColumName, cfDef);

        boolean foundColumn = false;

        for (ColumnDef column : cfDef.getColumn_metadata())
        {
            if (column.name.equals(columnName))
            {
                foundColumn = true;

                if (column.getIndex_type() == null)
                    throw new RuntimeException(String.format("Column '%s' does not have an index.", rawColumName));

                column.setIndex_name(null);
                column.setIndex_type(null);
            }
        }

        if (!foundColumn)
            throw new RuntimeException(String.format("Column '%s' definition was not found in ColumnFamily '%s'.",
                                                     rawColumName,
                                                     columnFamily));

        try
        {
            String mySchemaVersion = thriftClient.system_update_column_family(cfDef);
            sessionState.out.println(mySchemaVersion);
            validateSchemaIsSettled(mySchemaVersion);
            keyspacesMap.put(keySpace, thriftClient.describe_keyspace(keySpace));
        }
        catch (InvalidRequestException e)
        {
            System.err.println(e.why);
        }
        catch (Exception e)
        {
            throw new RuntimeException(e.getMessage(), e);
        }
    }

    // TRUNCATE <columnFamily>
    private void executeTruncate(String columnFamily)
    {
        if (!CliMain.isConnected() || !hasKeySpace())
            return;

        // getting CfDef, it will fail if there is no such column family in current keySpace. 
        CfDef cfDef = getCfDef(CliCompiler.getColumnFamily(columnFamily, keyspacesMap.get(keySpace).cf_defs));

        try
        {
            thriftClient.truncate(cfDef.getName());
            sessionState.out.println(columnFamily + " truncated.");
        }
        catch (InvalidRequestException e)
        {
            throw new RuntimeException(e.getWhy());
        }
        catch (Exception e)
        {
            throw new RuntimeException(e.getMessage());
        }
    }

    /**
     * Command: CONSISTENCYLEVEL AS (ONE | QUORUM ...)
     * Tree: ^(NODE_CONSISTENCY_LEVEL AS (ONE | QUORUM ...))
     * @param statement - tree representing current statement
     */
    private void executeConsistencyLevelStatement(Tree statement)
    {
        if (!CliMain.isConnected())
            return;

        String userSuppliedLevel = statement.getChild(0).getText().toUpperCase();

        try
        {
            consistencyLevel = ConsistencyLevel.valueOf(userSuppliedLevel);
        }
        catch (IllegalArgumentException e)
        {
            String elements = "ONE, TWO, THREE, QUORUM, ALL, LOCAL_QUORUM, EACH_QUORUM, ANY";
            sessionState.out.println(String.format("'%s' is invalid. Available: %s", userSuppliedLevel, elements));
            return;
        }

        sessionState.out.println(String.format("Consistency level is set to '%s'.", consistencyLevel));
    }

    /**
     * Command: ASSUME <columnFamily> (VALIDATOR | COMPARATOR | KEYS | SUB_COMPARATOR) AS <type>
     * Tree: ^(NODE_ASSUME <columnFamily> (VALIDATOR | COMPARATOR | KEYS | SUB_COMPARATOR) <type>))
     * @param statement - tree representing current statement
     */
    private void executeAssumeStatement(Tree statement)
    {
        if (!CliMain.isConnected() || !hasKeySpace())
            return;

        String cfName = CliCompiler.getColumnFamily(statement, keyspacesMap.get(keySpace).cf_defs);
        CfDef columnFamily = getCfDef(cfName);

        // VALIDATOR | COMPARATOR | KEYS | SUB_COMPARATOR
        String assumptionElement = statement.getChild(1).getText().toUpperCase();
        // used to store in this.cfKeysComparator
        AbstractType comparator;

        // Could be UTF8Type, IntegerType, LexicalUUIDType etc.
        String defaultType = statement.getChild(2).getText();

        try
        {
            comparator = Function.valueOf(defaultType.toUpperCase()).getValidator();
        }
        catch (Exception e)
        {
            String functions = Function.getFunctionNames();
            sessionState.out.println("Type '" + defaultType + "' was not found. Available: " + functions);
            return;
        }

        // making string representation look property e.g. o.a.c.db.marshal.UTF8Type
        defaultType = comparator.getClass().getName();

        if (assumptionElement.equals("COMPARATOR"))
        {
            columnFamily.setComparator_type(defaultType);
        }
        else if (assumptionElement.equals("SUB_COMPARATOR"))
        {
            columnFamily.setSubcomparator_type(defaultType);
        }
        else if (assumptionElement.equals("VALIDATOR"))
        {
            columnFamily.setDefault_validation_class(defaultType);
        }
        else if (assumptionElement.equals("KEYS"))
        {
            this.cfKeysComparators.put(columnFamily.getName(), comparator);
        }
        else
        {
            String elements = "VALIDATOR, COMPARATOR, KEYS, SUB_COMPARATOR.";
            sessionState.out.println(String.format("'%s' is invalid. Available: %s", assumptionElement, elements));
            return;
        }

        sessionState.out.println(String.format("Assumption for column family '%s' added successfully.", columnFamily.getName()));
    }

    // SHOW API VERSION
    private void executeShowVersion() throws TException
    {
        if (!CliMain.isConnected())
            return;
        
        sessionState.out.println(thriftClient.describe_version());
    }

    // SHOW KEYSPACES
    private void executeShowKeySpaces() throws TException, InvalidRequestException
    {
        if (!CliMain.isConnected())
            return;

        List<KsDef> keySpaces = thriftClient.describe_keyspaces();

        Collections.sort(keySpaces, new KsDefNamesComparator());
        for (KsDef keySpace : keySpaces)
        {
            describeKeySpace(keySpace.name, keySpace);
        }
    }

    /**
     * Returns true if this.keySpace is set, false otherwise
     * @return boolean
     */
    private boolean hasKeySpace() 
    {
    	if (keySpace == null)
        {
            sessionState.out.println("Not authenticated to a working keyspace.");
            return false;
        }
        
        return true;
    }
    
    public String getKeySpace() 
    {
        return keySpace == null ? "unknown" : keySpace;
    }
    
    public void setKeySpace(String keySpace) throws NotFoundException, InvalidRequestException, TException 
    {
        this.keySpace = keySpace;
        // We do nothing with the return value, but it hits a cache and the tab-completer.
        getKSMetaData(keySpace);
    }
    
    public String getUsername() 
    {
        return username == null ? "default" : username;
    }
    
    public void setUsername(String username)
    {
        this.username = username;
    }

    // USE <keyspace_name>
    private void executeUseKeySpace(Tree statement) throws TException
    {
        if (!CliMain.isConnected())
            return;

        int childCount = statement.getChildCount();
        String keySpaceName, username = null, password = null;

        // Get keyspace name
        keySpaceName = statement.getChild(0).getText();
        
        if (childCount == 3) {
            username  = statement.getChild(1).getText();
            password  = statement.getChild(2).getText();
        }
        
        if (keySpaceName == null)
        {
            sessionState.out.println("Keyspace argument required");
            return;
        }
        
        try 
        {
        	AuthenticationRequest authRequest;
        	Map<String, String> credentials = new HashMap<String, String>();

            keySpaceName = CliCompiler.getKeySpace(keySpaceName, thriftClient.describe_keyspaces());

            thriftClient.set_keyspace(keySpaceName);

        	if (username != null && password != null) 
        	{
        	    /* remove quotes */
        	    password = password.replace("\'", "");
        	    credentials.put(SimpleAuthenticator.USERNAME_KEY, username);
                credentials.put(SimpleAuthenticator.PASSWORD_KEY, password);
                authRequest = new AuthenticationRequest(credentials);
                thriftClient.login(authRequest);
        	}
        	
            keySpace = keySpaceName;
            this.username = username != null ? username : "default";
            
            CliMain.updateCompletor(CliUtils.getCfNamesByKeySpace(getKSMetaData(keySpace)));
            sessionState.out.println("Authenticated to keyspace: " + keySpace);
        } 
        catch (AuthenticationException e) 
        {
            sessionState.err.println("Exception during authentication to the cassandra node: " +
            		                 "verify keyspace exists, and you are using correct credentials.");
        } 
        catch (AuthorizationException e) 
        {
            sessionState.err.println("You are not authorized to use keyspace: " + keySpaceName);
        }
        catch (InvalidRequestException e)
        {
            sessionState.err.println(keySpaceName + " does not exist.");
        }
        catch (NotFoundException e)
        {
            sessionState.err.println(keySpaceName + " does not exist.");
        } 
        catch (TException e) 
        {
            if (sessionState.debug)
                e.printStackTrace();
            
            sessionState.err.println("Login failure. Did you specify 'keyspace', 'username' and 'password'?");
        }
    }

    private void describeKeySpace(String keySpaceName, KsDef metadata) throws TException
    {
        NodeProbe probe = sessionState.getNodeProbe();

        // getting compaction manager MBean to displaying index building information
        CompactionManagerMBean compactionManagerMBean = (probe == null) ? null : probe.getCompactionManagerProxy();

        // Describe and display
        sessionState.out.println("Keyspace: " + keySpaceName + ":");
        try
        {
            KsDef ks_def;
            ks_def = metadata == null ? thriftClient.describe_keyspace(keySpaceName) : metadata;
            sessionState.out.println("  Replication Strategy: " + ks_def.strategy_class);

            sessionState.out.println("  Durable Writes: " + ks_def.durable_writes);

            Map<String, String> options = ks_def.strategy_options;
            sessionState.out.println("    Options: [" + ((options == null) ? "" : FBUtilities.toString(options)) + "]");

            sessionState.out.println("  Column Families:");

            boolean isSuper;

            Collections.sort(ks_def.cf_defs, new CfDefNamesComparator());
            for (CfDef cf_def : ks_def.cf_defs)
            {
                // fetching bean for current column family store
                ColumnFamilyStoreMBean cfMBean = (probe == null) ? null : probe.getCfsProxy(ks_def.getName(), cf_def.getName());

                isSuper = cf_def.column_type.equals("Super");
                sessionState.out.printf("    ColumnFamily: %s%s%n", cf_def.name, isSuper ? " (Super)" : "");

                if (cf_def.comment != null && !cf_def.comment.isEmpty())
                {
                    sessionState.out.printf("    \"%s\"%n", cf_def.comment);
                }
                if (cf_def.key_validation_class != null)
                    sessionState.out.printf("      Key Validation Class: %s%n", cf_def.key_validation_class);
                if (cf_def.default_validation_class != null)
                    sessionState.out.printf("      Default column value validator: %s%n", cf_def.default_validation_class);
                sessionState.out.printf("      Columns sorted by: %s%s%n", cf_def.comparator_type, cf_def.column_type.equals("Super") ? "/" + cf_def.subcomparator_type : "");
                sessionState.out.printf("      Row cache size / save period in seconds: %s/%s%n", cf_def.row_cache_size, cf_def.row_cache_save_period_in_seconds);
                sessionState.out.printf("      Key cache size / save period in seconds: %s/%s%n", cf_def.key_cache_size, cf_def.key_cache_save_period_in_seconds);
<<<<<<< HEAD
                sessionState.out.printf("      Memtable thresholds: %s/%s/%s (millions of ops/MB/minutes)%n",
                                cf_def.memtable_operations_in_millions, cf_def.memtable_throughput_in_mb, cf_def.memtable_flush_after_mins);
=======
                sessionState.out.printf("      Memtable thresholds: %s/%s/%s (millions of ops/minutes/MB)%n",
                                cf_def.memtable_operations_in_millions, cf_def.memtable_flush_after_mins, cf_def.memtable_throughput_in_mb);
>>>>>>> 9f6ad8a4
                sessionState.out.printf("      GC grace seconds: %s%n", cf_def.gc_grace_seconds);
                sessionState.out.printf("      Compaction min/max thresholds: %s/%s%n", cf_def.min_compaction_threshold, cf_def.max_compaction_threshold);
                sessionState.out.printf("      Read repair chance: %s%n", cf_def.read_repair_chance);
                sessionState.out.printf("      Replicate on write: %s%n", cf_def.replicate_on_write);

                // if we have connection to the cfMBean established
                if (cfMBean != null)
                {
                    sessionState.out.printf("      Built indexes: %s%n", cfMBean.getBuiltIndexes());
                }

                if (cf_def.getColumn_metadataSize() != 0)
                {
                    String leftSpace = "      ";
                    String columnLeftSpace = leftSpace + "    ";

                    String compareWith = isSuper ? cf_def.subcomparator_type
                                                                                      : cf_def.comparator_type;
                    AbstractType columnNameValidator = getFormatType(compareWith);

                    sessionState.out.println(leftSpace + "Column Metadata:");
                    for (ColumnDef columnDef : cf_def.getColumn_metadata())
                    {
                        String columnName = columnNameValidator.getString(columnDef.name);
                        if (columnNameValidator instanceof BytesType)
                        {
                            try
                            {
                                String columnString = UTF8Type.instance.getString(columnDef.name);
                                columnName = columnString + " (" + columnName + ")";
                            }
                            catch (MarshalException e)
                            {
                                // guess it wasn't a utf8 column name after all
                            }
                        }

                        sessionState.out.println(leftSpace + "  Column Name: " + columnName);
                        sessionState.out.println(columnLeftSpace + "Validation Class: " + columnDef.getValidation_class());

                        if (columnDef.isSetIndex_name())
                        {
                            sessionState.out.println(columnLeftSpace + "Index Name: " + columnDef.getIndex_name());
                        }

                        if (columnDef.isSetIndex_type())
                        {
                            sessionState.out.println(columnLeftSpace + "Index Type: " + columnDef.getIndex_type().name());
                        }
                    }
                }
            }

            // compaction manager information
            if (compactionManagerMBean != null)
            {
                for (CompactionInfo info : compactionManagerMBean.getCompactions())
                {
                    // if ongoing compaction type is index build
                    if (info.getTaskType() != CompactionType.INDEX_BUILD)
                        continue;
                    sessionState.out.printf("%nCurrently building index %s, completed %d of %d bytes.%n",
                                            info.getColumnFamily(),
                                            info.getBytesComplete(),
                                            info.getTotalBytes());
                }
            }

            // closing JMX connection
            if (probe != null)
                probe.close();
        }
        catch (InvalidRequestException e)
        {
            sessionState.out.println("Invalid request: " + e);
        }
        catch (NotFoundException e)
        {
            sessionState.out.println("Keyspace " + keySpaceName + " could not be found.");
        }
        catch (IOException e)
        {
            sessionState.out.println("Error while closing JMX connection: " + e.getMessage());
        }
    }

    // DESCRIBE KEYSPACE (<keyspace_name>)?
    private void executeDescribeKeySpace(Tree statement) throws TException, InvalidRequestException
    {
        if (!CliMain.isConnected())
            return;


        String keySpaceName;

        // Get keyspace name
        if (statement.getChildCount() == 0)
        {
            // trying to use current keyspace if keyspace name was not given
            keySpaceName = keySpace;
        }
        else
        {
            // we have keyspace name as an argument
            keySpaceName = CliCompiler.getKeySpace(statement, thriftClient.describe_keyspaces());
        }

        if (keySpaceName == null)
        {
            sessionState.out.println("Keyspace argument required if you are not authorized in any keyspace.");
            return;
        }
        
        describeKeySpace(keySpaceName, null);
    }

    // ^(NODE_DESCRIBE_CLUSTER) or describe: schema_versions, partitioner, snitch
    private void executeDescribeCluster()
    {
        if (!CliMain.isConnected())
            return;

        sessionState.out.println("Cluster Information:");
        try
        {
            sessionState.out.println("   Snitch: " + thriftClient.describe_snitch());
            sessionState.out.println("   Partitioner: " + thriftClient.describe_partitioner());

            sessionState.out.println("   Schema versions: ");
            Map<String,List<String>> versions = thriftClient.describe_schema_versions();

            for (String version : versions.keySet())
            {
                sessionState.out.println("\t" + version + ": " + versions.get(version));
            }
        }
        catch (Exception e)
        {
            String message = (e instanceof InvalidRequestException) ? ((InvalidRequestException) e).getWhy() : e.getMessage();
            sessionState.err.println("Error retrieving data: " + message);
        }
    }

    // process a statement of the form: connect hostname/port
    private void executeConnect(Tree statement)
    {
        Tree idList = statement.getChild(0);
        int portNumber = Integer.parseInt(statement.getChild(1).getText());

        StringBuilder hostName = new StringBuilder();
        int idCount = idList.getChildCount(); 
        for (int idx = 0; idx < idCount; idx++)
        {
            hostName.append(idList.getChild(idx).getText());
        }
        
        // disconnect current connection, if any.
        // This is a no-op, if you aren't currently connected.
        CliMain.disconnect();

        // now, connect to the newly specified host name and port
        sessionState.hostName = hostName.toString();
        sessionState.thriftPort = portNumber;

        // if we have user name and password
        if (statement.getChildCount() == 4)
        {
            sessionState.username = statement.getChild(2).getText();
            sessionState.password = CliUtils.unescapeSQLString(statement.getChild(3).getText());
        }

        CliMain.connect(sessionState.hostName, sessionState.thriftPort);
    }

    /**
     * To get Column Family Definition object from specified keyspace
     * @param keySpaceName key space name to search for specific column family
     * @param columnFamilyName column family name 
     * @return CfDef - Column family definition object
     */
    private CfDef getCfDef(String keySpaceName, String columnFamilyName)
    {
        KsDef keySpaceDefinition = keyspacesMap.get(keySpaceName);
        
        for (CfDef columnFamilyDef : keySpaceDefinition.cf_defs)
        {
            if (columnFamilyDef.name.equals(columnFamilyName))
            {
                return columnFamilyDef;
            }
        }

        throw new RuntimeException("No such column family: " + columnFamilyName);
    }

    /**
     * Uses getCfDef(keySpaceName, columnFamilyName) with current keyspace
     * @param columnFamilyName column family name to find in specified keyspace
     * @return CfDef - Column family definition object
     */
    private CfDef getCfDef(String columnFamilyName)
    {
        return getCfDef(this.keySpace, columnFamilyName);
    }
    
    /**
     * Used to parse meta tree and compile meta attributes into List<ColumnDef>
     * @param cfDef - column family definition 
     * @param meta (Tree representing Array of the hashes with metadata attributes)
     * @return List<ColumnDef> List of the ColumnDef's
     * 
     * meta is in following format - ^(ARRAY ^(HASH ^(PAIR .. ..) ^(PAIR .. ..)) ^(HASH ...))
     */
    private List<ColumnDef> getCFColumnMetaFromTree(CfDef cfDef, Tree meta)
    {
        // this list will be returned
        List<ColumnDef> columnDefinitions = new ArrayList<ColumnDef>();
        
        // each child node is a ^(HASH ...)
        for (int i = 0; i < meta.getChildCount(); i++)
        {
            Tree metaHash = meta.getChild(i);

            ColumnDef columnDefinition = new ColumnDef();
            
            // each child node is ^(PAIR $key $value)
            for (int j = 0; j < metaHash.getChildCount(); j++)
            {
                Tree metaPair = metaHash.getChild(j);

                // current $key
                String metaKey = CliUtils.unescapeSQLString(metaPair.getChild(0).getText());
                // current $value
                String metaVal = CliUtils.unescapeSQLString(metaPair.getChild(1).getText());

                if (metaKey.equals("column_name"))
                {
                    if (cfDef.column_type.equals("Super"))
                        columnDefinition.setName(subColumnNameAsByteArray(metaVal, cfDef));
                    else
                        columnDefinition.setName(columnNameAsByteArray(metaVal, cfDef));
                }
                else if (metaKey.equals("validation_class"))
                {
                    columnDefinition.setValidation_class(metaVal);
                }
                else if (metaKey.equals("index_type"))
                {
                    columnDefinition.setIndex_type(getIndexTypeFromString(metaVal));
                }
                else if (metaKey.equals("index_name"))
                {
                    columnDefinition.setIndex_name(metaVal);    
                }
            }

            // validating columnDef structure, 'name' and 'validation_class' must be set 
            try
            {
                columnDefinition.validate();
            }
            catch (TException e)
            {
                throw new RuntimeException(e.getMessage(), e);
            }

            columnDefinitions.add(columnDefinition);
        }

        return columnDefinitions;
    }

    /**
     * Getting IndexType object from indexType string
     * @param indexTypeAsString - string return by parser corresponding to IndexType 
     * @return IndexType - an IndexType object
     */
    private IndexType getIndexTypeFromString(String indexTypeAsString)
    {
        IndexType indexType;

        try
        {
            indexType = IndexType.findByValue(new Integer(indexTypeAsString));
        }
        catch (NumberFormatException e)
        {
            try
            {
                // if this is not an integer lets try to get IndexType by name
                indexType = IndexType.valueOf(indexTypeAsString);
            }
            catch (IllegalArgumentException ie)
            {
                throw new RuntimeException("IndexType '" + indexTypeAsString + "' is unsupported.");
            }
        }

        if (indexType == null)
        {
            throw new RuntimeException("IndexType '" + indexTypeAsString + "' is unsupported.");
        }

        return indexType;
    }

    /**
     * Converts object represented as string into byte[] according to comparator
     * @param object - object to covert into byte array
     * @param comparator - comparator used to convert object
     * @return byte[] - object in the byte array representation
     */
    private ByteBuffer getBytesAccordingToType(String object, AbstractType comparator)
    {
        if (comparator == null) // default comparator is BytesType
            comparator = BytesType.instance;

        try
        {
            return comparator.fromString(object);
        }
        catch (MarshalException e)
        {
            throw new RuntimeException(e.toString());
        }
    }
    
    /**
     * Converts column name into byte[] according to comparator type
     * @param column - column name from parser
     * @param columnFamily - column family name from parser
     * @return ByteBuffer - bytes into which column name was converted according to comparator type
     */
    private ByteBuffer columnNameAsBytes(String column, String columnFamily) 
    {
        CfDef columnFamilyDef = getCfDef(columnFamily);
        return columnNameAsBytes(column, columnFamilyDef);
    }
    /**
     * Converts column name into byte[] according to comparator type
     * @param column - column name from parser
     * @param columnFamilyDef - column family from parser
     * @return ByteBuffer bytes - into which column name was converted according to comparator type
     */
    private ByteBuffer columnNameAsBytes(String column, CfDef columnFamilyDef) 
    {
        String comparatorClass = columnFamilyDef.comparator_type;
        return getBytesAccordingToType(column, getFormatType(comparatorClass));
    }

    /**
     * Converts column name into byte[] according to comparator type
     * @param column - column name from parser
     * @param columnFamily - column family name from parser
     * @return bytes[] - into which column name was converted according to comparator type
     */
    private byte[] columnNameAsByteArray(String column, String columnFamily)
    {
        return TBaseHelper.byteBufferToByteArray(columnNameAsBytes(column, columnFamily));
    }

    /**
     * Converts column name into byte[] according to comparator type
     * @param column - column name from parser
     * @param cfDef  - column family from parser
     * @return bytes[] - into which column name was converted according to comparator type
     */
    private byte[] columnNameAsByteArray(String column, CfDef cfDef)
    {
        return TBaseHelper.byteBufferToByteArray(columnNameAsBytes(column, cfDef));
    }

    /**
     * Converts sub-column name into ByteBuffer according to comparator type
     * @param superColumn - sub-column name from parser
     * @param columnFamily - column family name from parser
     * @return ByteBuffer bytes - into which column name was converted according to comparator type
     */
    private ByteBuffer subColumnNameAsBytes(String superColumn, String columnFamily)
    {
        CfDef columnFamilyDef = getCfDef(columnFamily);
        return subColumnNameAsBytes(superColumn, columnFamilyDef);
    }

    /**
     * Converts column name into ByteBuffer according to comparator type
     * @param superColumn - sub-column name from parser
     * @param columnFamilyDef - column family from parser
     * @return ByteBuffer bytes - into which column name was converted according to comparator type
     */
    private ByteBuffer subColumnNameAsBytes(String superColumn, CfDef columnFamilyDef) 
    {
        String comparatorClass = columnFamilyDef.subcomparator_type;

        if (comparatorClass == null)
        {
            sessionState.out.println(String.format("Notice: defaulting to BytesType subcomparator for '%s'", columnFamilyDef.getName()));
            comparatorClass = "BytesType";
        }

        return getBytesAccordingToType(superColumn, getFormatType(comparatorClass));
    }

    /**
     * Converts sub-column name into byte[] according to comparator type
     * @param superColumn - sub-column name from parser
     * @param cfDef - column family from parser
     * @return bytes[] - into which column name was converted according to comparator type
     */
    private byte[] subColumnNameAsByteArray(String superColumn, CfDef cfDef)
    {
        return TBaseHelper.byteBufferToByteArray(subColumnNameAsBytes(superColumn, cfDef));
    }

    /**
     * Converts column value into byte[] according to validation class
     * @param columnName - column name to which value belongs
     * @param columnFamilyName - column family name
     * @param columnValue - actual column value
     * @return value in byte array representation
     */
    private ByteBuffer columnValueAsBytes(ByteBuffer columnName, String columnFamilyName, String columnValue)
    {
        CfDef columnFamilyDef = getCfDef(columnFamilyName);
        
        for (ColumnDef columnDefinition : columnFamilyDef.getColumn_metadata())
        {
            byte[] currentColumnName = columnDefinition.getName();

            if (ByteBufferUtil.compare(currentColumnName, columnName) == 0)
            {
                try
                {
                    String validationClass = columnDefinition.getValidation_class();
                    return getBytesAccordingToType(columnValue, getFormatType(validationClass));
                }
                catch (Exception e)
                {
                    throw new RuntimeException(e.getMessage(), e);
                }
            }
        }

        // if no validation were set returning simple .getBytes()
        return ByteBufferUtil.bytes(columnValue);
    }

    /**
     * Get validator for specific column value
     * @param ColumnFamilyDef - CfDef object representing column family with metadata
     * @param columnNameInBytes - column name as byte array
     * @return AbstractType - validator for column value
     */
    private AbstractType getValidatorForValue(CfDef ColumnFamilyDef, byte[] columnNameInBytes)
    {
        String defaultValidator = ColumnFamilyDef.default_validation_class;
        
        for (ColumnDef columnDefinition : ColumnFamilyDef.getColumn_metadata())
        {
            byte[] nameInBytes = columnDefinition.getName();

            if (Arrays.equals(nameInBytes, columnNameInBytes))
            {
                return getFormatType(columnDefinition.getValidation_class());
            }
        }

        if (defaultValidator != null && !defaultValidator.isEmpty()) 
        {
            return getFormatType(defaultValidator);
        }

        return null;
    }

    /**
     * Used to get Map of the provided options by create/update keyspace commands
     * @param options - tree representing options
     * @return Map - strategy_options map
     */
    private Map<String, String> getStrategyOptionsFromTree(Tree options)
    {
        // this map will be returned
        Map<String, String> strategyOptions = new HashMap<String, String>();

        // each child node is a ^(HASH ...)
        for (int i = 0; i < options.getChildCount(); i++)
        {
            Tree optionsHash = options.getChild(i);
            
            // each child node is ^(PAIR $key $value)
            for (int j = 0; j < optionsHash.getChildCount(); j++)
            {
                Tree optionPair = optionsHash.getChild(j);

                // current $key
                String key = CliUtils.unescapeSQLString(optionPair.getChild(0).getText());
                // current $value
                String val = CliUtils.unescapeSQLString(optionPair.getChild(1).getText());

                strategyOptions.put(key, val);
            }
        }

        return strategyOptions;
    }

    /**
     * Used to convert value (function argument, string) into byte[]
     * calls convertValueByFunction method with "withUpdate" set to false
     * @param functionCall - tree representing function call ^(FUNCTION_CALL function_name value)
     * @param columnFamily - column family definition (CfDef) 
     * @param columnName   - also updates column family metadata for given column
     * @return byte[] - string value as byte[] 
     */
    private ByteBuffer convertValueByFunction(Tree functionCall, CfDef columnFamily, ByteBuffer columnName)
    {
        return convertValueByFunction(functionCall, columnFamily, columnName, false);
    }
    
    /**
     * Used to convert value (function argument, string) into byte[]
     * @param functionCall - tree representing function call ^(FUNCTION_CALL function_name value)
     * @param columnFamily - column family definition (CfDef)
     * @param columnName   - column name as byte[] (used to update CfDef)
     * @param withUpdate   - also updates column family metadata for given column
     * @return byte[] - string value as byte[]
     */
    private ByteBuffer convertValueByFunction(Tree functionCall, CfDef columnFamily, ByteBuffer columnName, boolean withUpdate)
    {
        String functionName = functionCall.getChild(0).getText();
        Tree argumentTree = functionCall.getChild(1);
        String functionArg  = (argumentTree == null) ? "" : CliUtils.unescapeSQLString(argumentTree.getText());
        AbstractType validator = getTypeByFunction(functionName);

        try
        {

            ByteBuffer value;

            if (functionArg.isEmpty())
            {
                if (validator instanceof TimeUUIDType)
                {
                    value = ByteBuffer.wrap(UUIDGen.getTimeUUIDBytes());
                }
                else if (validator instanceof LexicalUUIDType)
                {
                    value = ByteBuffer.wrap(UUIDGen.decompose(UUID.randomUUID()));
                }
                else if (validator instanceof BytesType)
                {
                    value = ByteBuffer.wrap(new byte[0]);
                }
                else
                {
                    throw new RuntimeException(String.format("Argument for '%s' could not be empty.", functionName));
                }
            }
            else
            {
                value = getBytesAccordingToType(functionArg, validator);
            }

            // performing ColumnDef local validator update
            if (withUpdate)
            {
                updateColumnMetaData(columnFamily, columnName, validator.toString());
            }

            return value;
        }
        catch (Exception e)
        {
            throw new RuntimeException(e.getMessage());
        }
    }

    /**
     * Get AbstractType by function name
     * @param functionName - name of the function e.g. utf8, integer, long etc.
     * @return AbstractType type corresponding to the function name
     */
    public static AbstractType getTypeByFunction(String functionName)
    {
        Function function;

        try
        {
            function = Function.valueOf(functionName.toUpperCase());
        }
        catch (IllegalArgumentException e)
        {
            StringBuilder errorMessage = new StringBuilder("Function '" + functionName + "' not found. ");
            errorMessage.append("Available functions: ");
            throw new RuntimeException(errorMessage.append(Function.getFunctionNames()).toString());
        }

        return function.getValidator();
    }

    /**
     * Used to locally update column family definition with new column metadata
     * @param columnFamily    - CfDef record
     * @param columnName      - column name represented as byte[]
     * @param validationClass - value validation class
     */
    private void updateColumnMetaData(CfDef columnFamily, ByteBuffer columnName, String validationClass)
    {
        List<ColumnDef> columnMetaData = columnFamily.getColumn_metadata();
        ColumnDef column = getColumnDefByName(columnFamily, columnName);

        if (column != null)
        {
            // if validation class is the same - no need to modify it
            if (column.getValidation_class().equals(validationClass))
                return;

            // updating column definition with new validation_class
            column.setValidation_class(validationClass);
        }
        else
        {
            columnMetaData.add(new ColumnDef(columnName, validationClass));
        }
    }

    /**
     * Get specific ColumnDef in column family meta data by column name
     * @param columnFamily - CfDef record
     * @param columnName   - column name represented as byte[]
     * @return ColumnDef   - found column definition
     */
    private ColumnDef getColumnDefByName(CfDef columnFamily, ByteBuffer columnName)
    {
        for (ColumnDef columnDef : columnFamily.getColumn_metadata())
        {
            byte[] currName = columnDef.getName();

            if (ByteBufferUtil.compare(currName, columnName) == 0)
            {
                return columnDef;
            }
        }

        return null;
    }

    /**
     * Prints out KeySlice list
     * @param columnFamilyDef - column family definition
     * @param slices - list of the KeySlice's to print out
     * @throws NotFoundException - column not found
     * @throws TException - transfer is broken
     * @throws IllegalAccessException - can't do operation
     * @throws InstantiationException - can't instantiate a class
     * @throws NoSuchFieldException - column not found
     */
    private void printSliceList(CfDef columnFamilyDef, List<KeySlice> slices)
            throws NotFoundException, TException, IllegalAccessException, InstantiationException, NoSuchFieldException, CharacterCodingException
    {
        AbstractType validator;
        String columnFamilyName = columnFamilyDef.getName();
        AbstractType keyComparator = getKeyComparatorForCF(columnFamilyName);

        for (KeySlice ks : slices)
        {
            String keyName = (keyComparator == null) ? ByteBufferUtil.string(ks.key) : keyComparator.getString(ks.key);

            sessionState.out.printf("-------------------%n");
            sessionState.out.printf("RowKey: %s%n", keyName);
            Iterator<ColumnOrSuperColumn> iterator = ks.getColumnsIterator();

            while (iterator.hasNext())
            {
                ColumnOrSuperColumn columnOrSuperColumn = iterator.next();

                if (columnOrSuperColumn.column != null)
                {
                    Column col = columnOrSuperColumn.column;
                    validator = getValidatorForValue(columnFamilyDef, col.getName());

                    sessionState.out.printf("=> (column=%s, value=%s, timestamp=%d%s)%n",
                                    formatColumnName(keySpace, columnFamilyName, col.name), validator.getString(col.value), col.timestamp,
                                    col.isSetTtl() ? String.format(", ttl=%d", col.getTtl()) : "");
                }
                else if (columnOrSuperColumn.super_column != null)
                {
                    SuperColumn superCol = columnOrSuperColumn.super_column;
                    sessionState.out.printf("=> (super_column=%s,", formatColumnName(keySpace, columnFamilyName, superCol.name));

                    for (Column col : superCol.columns)
                    {
                        validator = getValidatorForValue(columnFamilyDef, col.getName());

                        sessionState.out.printf("%n     (column=%s, value=%s, timestamp=%d%s)",
                                        formatSubcolumnName(keySpace, columnFamilyName, col.name), validator.getString(col.value), col.timestamp,
                                        col.isSetTtl() ? String.format(", ttl=%d", col.getTtl()) : "");
                    }

                    sessionState.out.println(")");
                }
                else if (columnOrSuperColumn.counter_column != null)
                {
                    CounterColumn col = columnOrSuperColumn.counter_column;

                    sessionState.out.printf("=> (counter=%s, value=%s)%n", formatColumnName(keySpace, columnFamilyName, col.name), col.value);
                }
                else if (columnOrSuperColumn.counter_super_column != null)
                {
                    CounterSuperColumn superCol = columnOrSuperColumn.counter_super_column;
                    sessionState.out.printf("=> (super_column=%s,", formatColumnName(keySpace, columnFamilyName, superCol.name));

                    for (CounterColumn col : superCol.columns)
                    {
                        sessionState.out.printf("%n     (counter=%s, value=%s)", formatSubcolumnName(keySpace, columnFamilyName, col.name), col.value);
                    }

                    sessionState.out.println(")");
                }
            }
        }

        sessionState.out.printf("%n%d Row%s Returned.%n", slices.size(), (slices.size() > 1 ? "s" : ""));
    }

    // retuns sub-column name in human-readable format
    private String formatSubcolumnName(String keyspace, String columnFamily, ByteBuffer name)
            throws NotFoundException, TException, IllegalAccessException, InstantiationException, NoSuchFieldException
    {
        return getFormatType(getCfDef(keyspace, columnFamily).subcomparator_type).getString(name);
    }

    // retuns column name in human-readable format
    private String formatColumnName(String keyspace, String columnFamily, ByteBuffer name)
            throws NotFoundException, TException, IllegalAccessException, InstantiationException, NoSuchFieldException
    {
        return getFormatType(getCfDef(keyspace, columnFamily).comparator_type).getString(name);
    }

    private ByteBuffer getColumnName(String columnFamily, Tree columnTree)
    {
        return (columnTree.getType() == CliParser.FUNCTION_CALL)
                    ? convertValueByFunction(columnTree, null, null)
                    : columnNameAsBytes(CliUtils.unescapeSQLString(columnTree.getText()), columnFamily);
    }

    private ByteBuffer getSubColumnName(String columnFamily, Tree columnTree)
    {
        return (columnTree.getType() == CliParser.FUNCTION_CALL)
                    ? convertValueByFunction(columnTree, null, null)
                    : subColumnNameAsBytes(CliUtils.unescapeSQLString(columnTree.getText()), columnFamily);
    }

    public ByteBuffer getKeyAsBytes(String columnFamily, Tree keyTree)
    {
        if (keyTree.getType() == CliParser.FUNCTION_CALL)
            return convertValueByFunction(keyTree, null, null);

        String key = CliUtils.unescapeSQLString(keyTree.getText());

        return getBytesAccordingToType(key, getKeyComparatorForCF(columnFamily));
    }

    private AbstractType getKeyComparatorForCF(String columnFamily)
    {
        AbstractType keyComparator = cfKeysComparators.get(columnFamily);

        if (keyComparator == null)
        {
            String defaultValidationClass = getCfDef(columnFamily).getKey_validation_class();
            assert defaultValidationClass != null;
            keyComparator = getFormatType(defaultValidationClass);
        }

        return keyComparator;
    }

    private static class KsDefNamesComparator implements Comparator<KsDef>
    {
        public int compare(KsDef a, KsDef b)
        {
            return a.name.compareTo(b.name);
        }
    }

    /** validates schema is propagated to all nodes */
    private void validateSchemaIsSettled(String currentVersionId)
    {
        sessionState.out.println("Waiting for schema agreement...");
        Map<String, List<String>> versions = null;

        long limit = System.currentTimeMillis() + sessionState.schema_mwt;
        boolean inAgreement = false;
        outer:
        while (limit - System.currentTimeMillis() >= 0 && !inAgreement)
        {
            try
            {
                versions = thriftClient.describe_schema_versions(); // getting schema version for nodes of the ring
            }
            catch (Exception e)
            {
                sessionState.err.println((e instanceof InvalidRequestException) ? ((InvalidRequestException) e).getWhy() : e.getMessage());
                continue;
            }

            for (String version : versions.keySet())
            {
                if (!version.equals(currentVersionId) && !version.equals(StorageProxy.UNREACHABLE))
                    continue outer;
            }
            inAgreement = true;
        }

        if (versions.containsKey(StorageProxy.UNREACHABLE))
            sessionState.err.printf("Warning: unreachable nodes %s", Joiner.on(", ").join(versions.get(StorageProxy.UNREACHABLE)));
        if (!inAgreement)
        {
            sessionState.err.printf("The schema has not settled in %d seconds; further migrations are ill-advised until it does.%nVersions are %s%n",
                                    sessionState.schema_mwt / 1000, FBUtilities.toString(versions));
            System.exit(-1);
        }
        sessionState.out.println("... schemas agree across the cluster");
    }

    private static class CfDefNamesComparator implements Comparator<CfDef>
    {
        public int compare(CfDef a, CfDef b)
        {
            return a.name.compareTo(b.name);
        }
    }

    private boolean isCounterCF(CfDef cfdef)
    {
        String defaultValidator = cfdef.default_validation_class;
        if (defaultValidator != null && !defaultValidator.isEmpty())
        {
            return (getFormatType(defaultValidator) instanceof CounterColumnType);
        }
        return false;
    }
}<|MERGE_RESOLUTION|>--- conflicted
+++ resolved
@@ -1682,13 +1682,8 @@
                 sessionState.out.printf("      Columns sorted by: %s%s%n", cf_def.comparator_type, cf_def.column_type.equals("Super") ? "/" + cf_def.subcomparator_type : "");
                 sessionState.out.printf("      Row cache size / save period in seconds: %s/%s%n", cf_def.row_cache_size, cf_def.row_cache_save_period_in_seconds);
                 sessionState.out.printf("      Key cache size / save period in seconds: %s/%s%n", cf_def.key_cache_size, cf_def.key_cache_save_period_in_seconds);
-<<<<<<< HEAD
                 sessionState.out.printf("      Memtable thresholds: %s/%s/%s (millions of ops/MB/minutes)%n",
-                                cf_def.memtable_operations_in_millions, cf_def.memtable_throughput_in_mb, cf_def.memtable_flush_after_mins);
-=======
-                sessionState.out.printf("      Memtable thresholds: %s/%s/%s (millions of ops/minutes/MB)%n",
                                 cf_def.memtable_operations_in_millions, cf_def.memtable_flush_after_mins, cf_def.memtable_throughput_in_mb);
->>>>>>> 9f6ad8a4
                 sessionState.out.printf("      GC grace seconds: %s%n", cf_def.gc_grace_seconds);
                 sessionState.out.printf("      Compaction min/max thresholds: %s/%s%n", cf_def.min_compaction_threshold, cf_def.max_compaction_threshold);
                 sessionState.out.printf("      Read repair chance: %s%n", cf_def.read_repair_chance);
