/*
 * Licensed to the Apache Software Foundation (ASF) under one
 * or more contributor license agreements.  See the NOTICE file
 * distributed with this work for additional information
 * regarding copyright ownership.  The ASF licenses this file
 * to you under the Apache License, Version 2.0 (the
 * "License"); you may not use this file except in compliance
 * with the License.  You may obtain a copy of the License at
 *
 *     http://www.apache.org/licenses/LICENSE-2.0
 *
 * Unless required by applicable law or agreed to in writing, software
 * distributed under the License is distributed on an "AS IS" BASIS,
 * WITHOUT WARRANTIES OR CONDITIONS OF ANY KIND, either express or implied.
 * See the License for the specific language governing permissions and
 * limitations under the License.
 */
package org.apache.cassandra.cql3.statements;

import java.nio.ByteBuffer;
import java.util.ArrayList;
import java.util.List;

import com.google.common.collect.Iterators;

import org.apache.cassandra.cql3.*;
import org.apache.cassandra.cql3.functions.Function;
import org.apache.cassandra.cql3.functions.Functions;
import org.apache.cassandra.config.CFMetaData;
import org.apache.cassandra.config.ColumnDefinition;
import org.apache.cassandra.db.Cell;
import org.apache.cassandra.db.CounterCell;
import org.apache.cassandra.db.ExpiringCell;
import org.apache.cassandra.db.context.CounterContext;
import org.apache.cassandra.db.marshal.AbstractType;
import org.apache.cassandra.db.marshal.Int32Type;
import org.apache.cassandra.db.marshal.LongType;
import org.apache.cassandra.db.marshal.UserType;
import org.apache.cassandra.db.marshal.UTF8Type;
import org.apache.cassandra.exceptions.InvalidRequestException;
import org.apache.cassandra.utils.ByteBufferUtil;

public abstract class Selection
{
<<<<<<< HEAD
    private final Collection<ColumnDefinition> columns;
    private final ResultSet.Metadata metadata;
    private final boolean collectTimestamps;
    private final boolean collectTTLs;

    protected Selection(Collection<ColumnDefinition> columns, List<ColumnSpecification> metadata, boolean collectTimestamps, boolean collectTTLs)
=======
    private final List<CFDefinition.Name> columns;
    private final List<ColumnSpecification> metadata;
    private final boolean collectTimestamps;
    private final boolean collectTTLs;

    protected Selection(List<CFDefinition.Name> columns, List<ColumnSpecification> metadata, boolean collectTimestamps, boolean collectTTLs)
>>>>>>> 1945384f
    {
        this.columns = columns;
        this.metadata = new ResultSet.Metadata(metadata);
        this.collectTimestamps = collectTimestamps;
        this.collectTTLs = collectTTLs;
    }

    // Overriden by SimpleSelection when appropriate.
    public boolean isWildcard()
    {
        return false;
    }

    public ResultSet.Metadata getResultMetadata()
    {
        return metadata;
    }

    public static Selection wildcard(CFMetaData cfm)
    {
        List<ColumnDefinition> all = new ArrayList<ColumnDefinition>(cfm.allColumns().size());
        Iterators.addAll(all, cfm.allColumnsInSelectOrder());
        return new SimpleSelection(all, true);
    }

<<<<<<< HEAD
    public static Selection forColumns(Collection<ColumnDefinition> columns)
=======
    public static Selection forColumns(List<CFDefinition.Name> columns)
>>>>>>> 1945384f
    {
        return new SimpleSelection(columns, false);
    }

<<<<<<< HEAD
    public int addColumnForOrdering(ColumnDefinition c)
    {
        columns.add(c);
        metadata.addNonSerializedColumn(c);
        return columns.size() - 1;
    }

    private static boolean isUsingFunction(List<RawSelector> rawSelectors)
=======
    private static boolean selectionsNeedProcessing(List<RawSelector> rawSelectors)
>>>>>>> 1945384f
    {
        for (RawSelector rawSelector : rawSelectors)
        {
            if (rawSelector.processesSelection())
                return true;
        }
        return false;
    }

    private static int addAndGetIndex(ColumnDefinition def, List<ColumnDefinition> l)
    {
        int idx = l.indexOf(def);
        if (idx < 0)
        {
            idx = l.size();
            l.add(def);
        }
        return idx;
    }

    private static Selector makeSelector(CFMetaData cfm, RawSelector raw, List<ColumnDefinition> defs, List<ColumnSpecification> metadata) throws InvalidRequestException
    {
        Selectable selectable = raw.selectable.prepare(cfm);
        return makeSelector(cfm, selectable, raw.alias, defs, metadata);
    }

    private static Selector makeSelector(CFMetaData cfm, Selectable selectable, ColumnIdentifier alias, List<ColumnDefinition> defs, List<ColumnSpecification> metadata) throws InvalidRequestException
    {
        if (selectable instanceof ColumnIdentifier)
        {
            ColumnDefinition def = cfm.getColumnDefinition((ColumnIdentifier)selectable);
            if (def == null)
                throw new InvalidRequestException(String.format("Undefined name %s in selection clause", selectable));

            if (metadata != null)
                metadata.add(alias == null ? def : makeAliasSpec(cfm, def.type, alias));
            return new SimpleSelector(def.name.toString(), addAndGetIndex(def, defs), def.type);
        }
        else if (selectable instanceof Selectable.WritetimeOrTTL)
        {
            Selectable.WritetimeOrTTL tot = (Selectable.WritetimeOrTTL)selectable;
            ColumnDefinition def = cfm.getColumnDefinition(tot.id);
            if (def == null)
                throw new InvalidRequestException(String.format("Undefined name %s in selection clause", tot.id));
            if (def.isPrimaryKeyColumn())
                throw new InvalidRequestException(String.format("Cannot use selection function %s on PRIMARY KEY part %s", tot.isWritetime ? "writeTime" : "ttl", def.name));
            if (def.type.isCollection())
                throw new InvalidRequestException(String.format("Cannot use selection function %s on collections", tot.isWritetime ? "writeTime" : "ttl"));

            if (metadata != null)
                metadata.add(makeWritetimeOrTTLSpec(cfm, tot, alias));
            return new WritetimeOrTTLSelector(def.name.toString(), addAndGetIndex(def, defs), tot.isWritetime);
        }
        else if (selectable instanceof Selectable.WithFieldSelection)
        {
            Selectable.WithFieldSelection withField = (Selectable.WithFieldSelection)selectable;
            Selector selected = makeSelector(cfm, withField.selected, null, defs, null);
            AbstractType<?> type = selected.getType();
            if (!(type instanceof UserType))
                throw new InvalidRequestException(String.format("Invalid field selection: %s of type %s is not a user type", withField.selected, type.asCQL3Type()));

            UserType ut = (UserType)type;
            for (int i = 0; i < ut.size(); i++)
            {
                if (!ut.fieldName(i).equals(withField.field.bytes))
                    continue;

                if (metadata != null)
                    metadata.add(makeFieldSelectSpec(cfm, withField, ut.fieldType(i), alias));
                return new FieldSelector(ut, i, selected);
            }
            throw new InvalidRequestException(String.format("%s of type %s has no field %s", withField.selected, type.asCQL3Type(), withField.field));
        }
        else
        {
            Selectable.WithFunction withFun = (Selectable.WithFunction)selectable;
            List<Selector> args = new ArrayList<Selector>(withFun.args.size());
            for (Selectable arg : withFun.args)
                args.add(makeSelector(cfm, arg, null, defs, null));

            AbstractType<?> returnType = Functions.getReturnType(withFun.functionName, cfm.ksName, cfm.cfName);
            if (returnType == null)
                throw new InvalidRequestException(String.format("Unknown function '%s'", withFun.functionName));

            ColumnSpecification spec = makeFunctionSpec(cfm, withFun, returnType, alias);
            Function fun = Functions.get(cfm.ksName, withFun.functionName, args, spec);
            if (metadata != null)
                metadata.add(spec);
            return new FunctionSelector(fun, args);
        }
    }

    private static ColumnSpecification makeWritetimeOrTTLSpec(CFMetaData cfm, Selectable.WritetimeOrTTL tot, ColumnIdentifier alias)
    {
        return new ColumnSpecification(cfm.ksName,
                                       cfm.cfName,
                                       alias == null ? new ColumnIdentifier(tot.toString(), true) : alias,
                                       tot.isWritetime ? LongType.instance : Int32Type.instance);
    }

    private static ColumnSpecification makeFieldSelectSpec(CFMetaData cfm, Selectable.WithFieldSelection s, AbstractType<?> type, ColumnIdentifier alias)
    {
        return new ColumnSpecification(cfm.ksName,
                                       cfm.cfName,
                                       alias == null ? new ColumnIdentifier(s.toString(), true) : alias,
                                       type);
    }

    private static ColumnSpecification makeFunctionSpec(CFMetaData cfm,
                                                        Selectable.WithFunction fun,
                                                        AbstractType<?> returnType,
                                                        ColumnIdentifier alias) throws InvalidRequestException
    {
        if (returnType == null)
            throw new InvalidRequestException(String.format("Unknown function %s called in selection clause", fun.functionName));

        return new ColumnSpecification(cfm.ksName,
                                       cfm.cfName,
                                       alias == null ? new ColumnIdentifier(fun.toString(), true) : alias,
                                       returnType);
    }

    private static ColumnSpecification makeAliasSpec(CFMetaData cfm, AbstractType<?> type, ColumnIdentifier alias)
    {
        return new ColumnSpecification(cfm.ksName, cfm.cfName, alias, type);
    }

    public static Selection fromSelectors(CFMetaData cfm, List<RawSelector> rawSelectors) throws InvalidRequestException
    {
        boolean needsProcessing = selectionsNeedProcessing(rawSelectors);

        if (needsProcessing)
        {
            List<ColumnDefinition> defs = new ArrayList<ColumnDefinition>();
            List<ColumnSpecification> metadata = new ArrayList<ColumnSpecification>(rawSelectors.size());
            List<Selector> selectors = new ArrayList<Selector>(rawSelectors.size());
            boolean collectTimestamps = false;
            boolean collectTTLs = false;
            for (RawSelector rawSelector : rawSelectors)
            {
                Selector selector = makeSelector(cfm, rawSelector, defs, metadata);
                selectors.add(selector);
                if (selector instanceof WritetimeOrTTLSelector)
                {
                    collectTimestamps |= ((WritetimeOrTTLSelector)selector).isWritetime;
                    collectTTLs |= !((WritetimeOrTTLSelector)selector).isWritetime;
                }
            }
<<<<<<< HEAD
            return new SelectionWithFunctions(defs, metadata, selectors, collectTimestamps, collectTTLs);
=======
            return new SelectionWithProcessing(names, metadata, selectors, collectTimestamps, collectTTLs);
>>>>>>> 1945384f
        }
        else
        {
            List<ColumnDefinition> defs = new ArrayList<ColumnDefinition>(rawSelectors.size());
            List<ColumnSpecification> metadata = new ArrayList<ColumnSpecification>(rawSelectors.size());
            for (RawSelector rawSelector : rawSelectors)
            {
<<<<<<< HEAD
                assert rawSelector.selectable instanceof ColumnIdentifier;
                ColumnDefinition def = cfm.getColumnDefinition((ColumnIdentifier)rawSelector.selectable);
                if (def == null)
                    throw new InvalidRequestException(String.format("Undefined name %s in selection clause", rawSelector.selectable));
                defs.add(def);
                metadata.add(rawSelector.alias == null ? def : makeAliasSpec(cfm, def.type, rawSelector.alias));
=======
                assert rawSelector.selectable instanceof ColumnIdentifier.Raw;
                ColumnIdentifier id = ((ColumnIdentifier.Raw)rawSelector.selectable).prepare(cfDef.cfm);
                CFDefinition.Name name = cfDef.get(id);
                if (name == null)
                    throw new InvalidRequestException(String.format("Undefined name %s in selection clause", id));
                names.add(name);
                metadata.add(rawSelector.alias == null ? name : makeAliasSpec(cfDef, name.type, rawSelector.alias));
>>>>>>> 1945384f
            }
            return new SimpleSelection(defs, metadata, false);
        }
    }

    protected abstract List<ByteBuffer> handleRow(ResultSetBuilder rs) throws InvalidRequestException;

    /**
     * @return the list of CQL3 columns value this SelectionClause needs.
     */
<<<<<<< HEAD
    public Collection<ColumnDefinition> getColumns()
=======
    public List<CFDefinition.Name> getColumns()
>>>>>>> 1945384f
    {
        return columns;
    }

    public ResultSetBuilder resultSetBuilder(long now)
    {
        return new ResultSetBuilder(now);
    }

    private static ByteBuffer value(Cell c)
    {
        return (c instanceof CounterCell)
            ? ByteBufferUtil.bytes(CounterContext.instance().total(c.value()))
            : c.value();
    }

    public class ResultSetBuilder
    {
        private final ResultSet resultSet;

        /*
         * We'll build CQL3 row one by one.
         * The currentRow is the values for the (CQL3) columns we've fetched.
         * We also collect timestamps and ttls for the case where the writetime and
         * ttl functions are used. Note that we might collect timestamp and/or ttls
         * we don't care about, but since the array below are allocated just once,
         * it doesn't matter performance wise.
         */
        List<ByteBuffer> current;
        final long[] timestamps;
        final int[] ttls;
        final long now;

        private ResultSetBuilder(long now)
        {
            this.resultSet = new ResultSet(getResultMetadata().copy(), new ArrayList<List<ByteBuffer>>());
            this.timestamps = collectTimestamps ? new long[columns.size()] : null;
            this.ttls = collectTTLs ? new int[columns.size()] : null;
            this.now = now;
        }

        public void add(ByteBuffer v)
        {
            current.add(v);
        }

        public void add(Cell c)
        {
            current.add(isDead(c) ? null : value(c));
            if (timestamps != null)
            {
                timestamps[current.size() - 1] = isDead(c) ? Long.MIN_VALUE : c.timestamp();
            }
            if (ttls != null)
            {
                int ttl = -1;
                if (!isDead(c) && c instanceof ExpiringCell)
                    ttl = c.getLocalDeletionTime() - (int) (now / 1000);
                ttls[current.size() - 1] = ttl;
            }
        }

        private boolean isDead(Cell c)
        {
            return c == null || !c.isLive(now);
        }

        public void newRow() throws InvalidRequestException
        {
            if (current != null)
                resultSet.addRow(handleRow(this));
            current = new ArrayList<ByteBuffer>(columns.size());
        }

        public ResultSet build() throws InvalidRequestException
        {
            if (current != null)
            {
                resultSet.addRow(handleRow(this));
                current = null;
            }
            return resultSet;
        }
    }

    // Special cased selection for when no function is used (this save some allocations).
    private static class SimpleSelection extends Selection
    {
        private final boolean isWildcard;

<<<<<<< HEAD
        public SimpleSelection(Collection<ColumnDefinition> columns, boolean isWildcard)
=======
        public SimpleSelection(List<CFDefinition.Name> columns, boolean isWildcard)
>>>>>>> 1945384f
        {
            this(columns, new ArrayList<ColumnSpecification>(columns), isWildcard);
        }

<<<<<<< HEAD
        public SimpleSelection(Collection<ColumnDefinition> columns, List<ColumnSpecification> metadata, boolean isWildcard)
=======
        public SimpleSelection(List<CFDefinition.Name> columns, List<ColumnSpecification> metadata, boolean isWildcard)
>>>>>>> 1945384f
        {
            /*
             * In theory, even a simple selection could have multiple time the same column, so we
             * could filter those duplicate out of columns. But since we're very unlikely to
             * get much duplicate in practice, it's more efficient not to bother.
             */
            super(columns, metadata, false, false);
            this.isWildcard = isWildcard;
        }

        protected List<ByteBuffer> handleRow(ResultSetBuilder rs)
        {
            return rs.current;
        }

        @Override
        public boolean isWildcard()
        {
            return isWildcard;
        }
    }

<<<<<<< HEAD
    private static abstract class Selector implements AssignementTestable
=======
    private static class SelectionWithProcessing extends Selection
    {
        private final List<Selector> selectors;

        public SelectionWithProcessing(List<CFDefinition.Name> columns, List<ColumnSpecification> metadata, List<Selector> selectors, boolean collectTimestamps, boolean collectTTLs)
        {
            super(columns, metadata, collectTimestamps, collectTTLs);
            this.selectors = selectors;
        }

        protected List<ByteBuffer> handleRow(ResultSetBuilder rs) throws InvalidRequestException
        {
            List<ByteBuffer> result = new ArrayList<ByteBuffer>();
            for (Selector selector : selectors)
            {
                result.add(selector.compute(rs));
            }
            return result;
        }
    }

    private interface Selector extends AssignementTestable
>>>>>>> 1945384f
    {
        public abstract ByteBuffer compute(ResultSetBuilder rs) throws InvalidRequestException;
        public abstract AbstractType<?> getType();

        public boolean isAssignableTo(String keyspace, ColumnSpecification receiver)
        {
            return receiver.type.isValueCompatibleWith(getType());
        }
    }

    private static class SimpleSelector extends Selector
    {
        private final String columnName;
        private final int idx;
        private final AbstractType<?> type;

        public SimpleSelector(String columnName, int idx, AbstractType<?> type)
        {
            this.columnName = columnName;
            this.idx = idx;
            this.type = type;
        }

        public ByteBuffer compute(ResultSetBuilder rs)
        {
            return rs.current.get(idx);
        }

        public AbstractType<?> getType()
        {
            return type;
        }

        @Override
        public String toString()
        {
            return columnName;
        }
    }

    private static class FunctionSelector extends Selector
    {
        private final Function fun;
        private final List<Selector> argSelectors;

        public FunctionSelector(Function fun, List<Selector> argSelectors)
        {
            this.fun = fun;
            this.argSelectors = argSelectors;
        }

        public ByteBuffer compute(ResultSetBuilder rs) throws InvalidRequestException
        {
            List<ByteBuffer> args = new ArrayList<ByteBuffer>(argSelectors.size());
            for (Selector s : argSelectors)
                args.add(s.compute(rs));

            return fun.execute(args);
        }

        public AbstractType<?> getType()
        {
            return fun.returnType();
        }

        @Override
        public String toString()
        {
            StringBuilder sb = new StringBuilder();
            sb.append(fun.name()).append("(");
            for (int i = 0; i < argSelectors.size(); i++)
            {
                if (i > 0)
                    sb.append(", ");
                sb.append(argSelectors.get(i));
            }
            return sb.append(")").toString();
        }
    }

    private static class FieldSelector extends Selector
    {
        private final UserType type;
        private final int field;
        private final Selector selected;

        public FieldSelector(UserType type, int field, Selector selected)
        {
            this.type = type;
            this.field = field;
            this.selected = selected;
        }

        public ByteBuffer compute(ResultSetBuilder rs) throws InvalidRequestException
        {
            ByteBuffer value = selected.compute(rs);
            if (value == null)
                return null;
            ByteBuffer[] buffers = type.split(value);
            return field < buffers.length ? buffers[field] : null;
        }

        public AbstractType<?> getType()
        {
            return type.fieldType(field);
        }

        @Override
        public String toString()
        {
            return String.format("%s.%s", selected, UTF8Type.instance.getString(type.fieldName(field)));
        }
    }

    private static class WritetimeOrTTLSelector extends Selector
    {
        private final String columnName;
        private final int idx;
        private final boolean isWritetime;

        public WritetimeOrTTLSelector(String columnName, int idx, boolean isWritetime)
        {
            this.columnName = columnName;
            this.idx = idx;
            this.isWritetime = isWritetime;
        }

        public ByteBuffer compute(ResultSetBuilder rs)
        {
            if (isWritetime)
            {
                long ts = rs.timestamps[idx];
                return ts != Long.MIN_VALUE ? ByteBufferUtil.bytes(ts) : null;
            }

            int ttl = rs.ttls[idx];
            return ttl > 0 ? ByteBufferUtil.bytes(ttl) : null;
        }

        public AbstractType<?> getType()
        {
            return isWritetime ? LongType.instance : Int32Type.instance;
        }

        @Override
        public String toString()
        {
            return columnName;
        }
    }
<<<<<<< HEAD

    private static class SelectionWithFunctions extends Selection
    {
        private final List<Selector> selectors;

        public SelectionWithFunctions(Collection<ColumnDefinition> columns, List<ColumnSpecification> metadata, List<Selector> selectors, boolean collectTimestamps, boolean collectTTLs)
        {
            super(columns, metadata, collectTimestamps, collectTTLs);
            this.selectors = selectors;
        }

        protected List<ByteBuffer> handleRow(ResultSetBuilder rs) throws InvalidRequestException
        {
            List<ByteBuffer> result = new ArrayList<ByteBuffer>();
            for (Selector selector : selectors)
            {
                result.add(selector.compute(rs));
            }
            return result;
        }
    }
=======
>>>>>>> 1945384f
}<|MERGE_RESOLUTION|>--- conflicted
+++ resolved
@@ -42,21 +42,12 @@
 
 public abstract class Selection
 {
-<<<<<<< HEAD
-    private final Collection<ColumnDefinition> columns;
+    private final List<ColumnDefinition> columns;
     private final ResultSet.Metadata metadata;
     private final boolean collectTimestamps;
     private final boolean collectTTLs;
 
-    protected Selection(Collection<ColumnDefinition> columns, List<ColumnSpecification> metadata, boolean collectTimestamps, boolean collectTTLs)
-=======
-    private final List<CFDefinition.Name> columns;
-    private final List<ColumnSpecification> metadata;
-    private final boolean collectTimestamps;
-    private final boolean collectTTLs;
-
-    protected Selection(List<CFDefinition.Name> columns, List<ColumnSpecification> metadata, boolean collectTimestamps, boolean collectTTLs)
->>>>>>> 1945384f
+    protected Selection(List<ColumnDefinition> columns, List<ColumnSpecification> metadata, boolean collectTimestamps, boolean collectTTLs)
     {
         this.columns = columns;
         this.metadata = new ResultSet.Metadata(metadata);
@@ -82,16 +73,11 @@
         return new SimpleSelection(all, true);
     }
 
-<<<<<<< HEAD
-    public static Selection forColumns(Collection<ColumnDefinition> columns)
-=======
-    public static Selection forColumns(List<CFDefinition.Name> columns)
->>>>>>> 1945384f
+    public static Selection forColumns(List<ColumnDefinition> columns)
     {
         return new SimpleSelection(columns, false);
     }
 
-<<<<<<< HEAD
     public int addColumnForOrdering(ColumnDefinition c)
     {
         columns.add(c);
@@ -99,10 +85,7 @@
         return columns.size() - 1;
     }
 
-    private static boolean isUsingFunction(List<RawSelector> rawSelectors)
-=======
-    private static boolean selectionsNeedProcessing(List<RawSelector> rawSelectors)
->>>>>>> 1945384f
+    private static boolean requiresProcessing(List<RawSelector> rawSelectors)
     {
         for (RawSelector rawSelector : rawSelectors)
         {
@@ -232,9 +215,7 @@
 
     public static Selection fromSelectors(CFMetaData cfm, List<RawSelector> rawSelectors) throws InvalidRequestException
     {
-        boolean needsProcessing = selectionsNeedProcessing(rawSelectors);
-
-        if (needsProcessing)
+        if (requiresProcessing(rawSelectors))
         {
             List<ColumnDefinition> defs = new ArrayList<ColumnDefinition>();
             List<ColumnSpecification> metadata = new ArrayList<ColumnSpecification>(rawSelectors.size());
@@ -251,11 +232,7 @@
                     collectTTLs |= !((WritetimeOrTTLSelector)selector).isWritetime;
                 }
             }
-<<<<<<< HEAD
-            return new SelectionWithFunctions(defs, metadata, selectors, collectTimestamps, collectTTLs);
-=======
-            return new SelectionWithProcessing(names, metadata, selectors, collectTimestamps, collectTTLs);
->>>>>>> 1945384f
+            return new SelectionWithProcessing(defs, metadata, selectors, collectTimestamps, collectTTLs);
         }
         else
         {
@@ -263,22 +240,13 @@
             List<ColumnSpecification> metadata = new ArrayList<ColumnSpecification>(rawSelectors.size());
             for (RawSelector rawSelector : rawSelectors)
             {
-<<<<<<< HEAD
-                assert rawSelector.selectable instanceof ColumnIdentifier;
-                ColumnDefinition def = cfm.getColumnDefinition((ColumnIdentifier)rawSelector.selectable);
+                assert rawSelector.selectable instanceof ColumnIdentifier.Raw;
+                ColumnIdentifier id = (ColumnIdentifier) rawSelector.selectable.prepare(cfm);
+                ColumnDefinition def = cfm.getColumnDefinition(id);
                 if (def == null)
-                    throw new InvalidRequestException(String.format("Undefined name %s in selection clause", rawSelector.selectable));
+                    throw new InvalidRequestException(String.format("Undefined name %s in selection clause", id));
                 defs.add(def);
                 metadata.add(rawSelector.alias == null ? def : makeAliasSpec(cfm, def.type, rawSelector.alias));
-=======
-                assert rawSelector.selectable instanceof ColumnIdentifier.Raw;
-                ColumnIdentifier id = ((ColumnIdentifier.Raw)rawSelector.selectable).prepare(cfDef.cfm);
-                CFDefinition.Name name = cfDef.get(id);
-                if (name == null)
-                    throw new InvalidRequestException(String.format("Undefined name %s in selection clause", id));
-                names.add(name);
-                metadata.add(rawSelector.alias == null ? name : makeAliasSpec(cfDef, name.type, rawSelector.alias));
->>>>>>> 1945384f
             }
             return new SimpleSelection(defs, metadata, false);
         }
@@ -289,11 +257,7 @@
     /**
      * @return the list of CQL3 columns value this SelectionClause needs.
      */
-<<<<<<< HEAD
-    public Collection<ColumnDefinition> getColumns()
-=======
-    public List<CFDefinition.Name> getColumns()
->>>>>>> 1945384f
+    public List<ColumnDefinition> getColumns()
     {
         return columns;
     }
@@ -384,20 +348,12 @@
     {
         private final boolean isWildcard;
 
-<<<<<<< HEAD
-        public SimpleSelection(Collection<ColumnDefinition> columns, boolean isWildcard)
-=======
-        public SimpleSelection(List<CFDefinition.Name> columns, boolean isWildcard)
->>>>>>> 1945384f
+        public SimpleSelection(List<ColumnDefinition> columns, boolean isWildcard)
         {
             this(columns, new ArrayList<ColumnSpecification>(columns), isWildcard);
         }
 
-<<<<<<< HEAD
-        public SimpleSelection(Collection<ColumnDefinition> columns, List<ColumnSpecification> metadata, boolean isWildcard)
-=======
-        public SimpleSelection(List<CFDefinition.Name> columns, List<ColumnSpecification> metadata, boolean isWildcard)
->>>>>>> 1945384f
+        public SimpleSelection(List<ColumnDefinition> columns, List<ColumnSpecification> metadata, boolean isWildcard)
         {
             /*
              * In theory, even a simple selection could have multiple time the same column, so we
@@ -420,32 +376,7 @@
         }
     }
 
-<<<<<<< HEAD
     private static abstract class Selector implements AssignementTestable
-=======
-    private static class SelectionWithProcessing extends Selection
-    {
-        private final List<Selector> selectors;
-
-        public SelectionWithProcessing(List<CFDefinition.Name> columns, List<ColumnSpecification> metadata, List<Selector> selectors, boolean collectTimestamps, boolean collectTTLs)
-        {
-            super(columns, metadata, collectTimestamps, collectTTLs);
-            this.selectors = selectors;
-        }
-
-        protected List<ByteBuffer> handleRow(ResultSetBuilder rs) throws InvalidRequestException
-        {
-            List<ByteBuffer> result = new ArrayList<ByteBuffer>();
-            for (Selector selector : selectors)
-            {
-                result.add(selector.compute(rs));
-            }
-            return result;
-        }
-    }
-
-    private interface Selector extends AssignementTestable
->>>>>>> 1945384f
     {
         public abstract ByteBuffer compute(ResultSetBuilder rs) throws InvalidRequestException;
         public abstract AbstractType<?> getType();
@@ -483,6 +414,33 @@
         public String toString()
         {
             return columnName;
+        }
+    }
+
+    private static class SelectionWithProcessing extends Selection
+    {
+        private final List<Selector> selectors;
+
+        public SelectionWithProcessing(List<ColumnDefinition> columns, List<ColumnSpecification> metadata, List<Selector> selectors, boolean collectTimestamps, boolean collectTTLs)
+        {
+            super(columns, metadata, collectTimestamps, collectTTLs);
+            this.selectors = selectors;
+        }
+
+        protected List<ByteBuffer> handleRow(ResultSetBuilder rs) throws InvalidRequestException
+        {
+            List<ByteBuffer> result = new ArrayList<>();
+            for (Selector selector : selectors)
+                result.add(selector.compute(rs));
+            return result;
+        }
+
+        @Override
+        public int addColumnForOrdering(ColumnDefinition c)
+        {
+            int index = super.addColumnForOrdering(c);
+            selectors.add(new SimpleSelector(c.name.toString(), index, c.type));
+            return index;
         }
     }
 
@@ -596,28 +554,4 @@
             return columnName;
         }
     }
-<<<<<<< HEAD
-
-    private static class SelectionWithFunctions extends Selection
-    {
-        private final List<Selector> selectors;
-
-        public SelectionWithFunctions(Collection<ColumnDefinition> columns, List<ColumnSpecification> metadata, List<Selector> selectors, boolean collectTimestamps, boolean collectTTLs)
-        {
-            super(columns, metadata, collectTimestamps, collectTTLs);
-            this.selectors = selectors;
-        }
-
-        protected List<ByteBuffer> handleRow(ResultSetBuilder rs) throws InvalidRequestException
-        {
-            List<ByteBuffer> result = new ArrayList<ByteBuffer>();
-            for (Selector selector : selectors)
-            {
-                result.add(selector.compute(rs));
-            }
-            return result;
-        }
-    }
-=======
->>>>>>> 1945384f
 }