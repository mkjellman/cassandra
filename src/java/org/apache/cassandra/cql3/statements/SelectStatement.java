--- conflicted
+++ resolved
@@ -1946,11 +1946,7 @@
 
                 assert !relation.isMultiColumn() : "Unexpectedly got multi-column token relation";
                 SingleColumnRelation singleColumnRelation = (SingleColumnRelation) relation;
-<<<<<<< HEAD
-                if (singleColumnRelation.onToken && !cfm.getColumnDefinition(singleColumnRelation.getEntity().prepare(cfm)).equals(iter.next()))
-=======
-                if (!cfDef.get(singleColumnRelation.getEntity().prepare(cfDef.cfm)).equals(iter.next()))
->>>>>>> ee160a97
+                if (!cfm.getColumnDefinition(singleColumnRelation.getEntity().prepare(cfm)).equals(iter.next()))
                     throw new InvalidRequestException(String.format("The token function arguments must be in the partition key order: %s",
                                                                     Joiner.on(',').join(cfm.partitionKeyColumns())));
             }
