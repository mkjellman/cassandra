/*
 * Licensed to the Apache Software Foundation (ASF) under one
 * or more contributor license agreements.  See the NOTICE file
 * distributed with this work for additional information
 * regarding copyright ownership.  The ASF licenses this file
 * to you under the Apache License, Version 2.0 (the
 * "License"); you may not use this file except in compliance
 * with the License.  You may obtain a copy of the License at
 *
 *     http://www.apache.org/licenses/LICENSE-2.0
 *
 * Unless required by applicable law or agreed to in writing, software
 * distributed under the License is distributed on an "AS IS" BASIS,
 * WITHOUT WARRANTIES OR CONDITIONS OF ANY KIND, either express or implied.
 * See the License for the specific language governing permissions and
 * limitations under the License.
 */
package org.apache.cassandra.cql3.statements;

import java.util.Collections;
import java.util.List;

import org.apache.cassandra.cql3.*;
import org.apache.cassandra.exceptions.RequestValidationException;

public abstract class ParsedStatement
{
    private VariableSpecifications variables;

<<<<<<< HEAD
    public VariableSpecifications getBoundsVariables()
=======
    public int getBoundTerms()
>>>>>>> b97c5233
    {
        return variables;
    }

    // Used by the parser and preparable statement
    public void setBoundVariables(List<ColumnIdentifier> boundNames)
    {
        this.variables = new VariableSpecifications(boundNames);
    }

    public abstract Prepared prepare() throws RequestValidationException;

    public static class Prepared
    {
        public final CQLStatement statement;
        public final List<ColumnSpecification> boundNames;

        public Prepared(CQLStatement statement, List<ColumnSpecification> boundNames)
        {
            this.statement = statement;
            this.boundNames = boundNames;
        }

        public Prepared(CQLStatement statement, VariableSpecifications names)
        {
            this(statement, names.getSpecifications());
        }

        public Prepared(CQLStatement statement)
        {
            this(statement, Collections.<ColumnSpecification>emptyList());
        }
    }
}<|MERGE_RESOLUTION|>--- conflicted
+++ resolved
@@ -27,11 +27,7 @@
 {
     private VariableSpecifications variables;
 
-<<<<<<< HEAD
-    public VariableSpecifications getBoundsVariables()
-=======
-    public int getBoundTerms()
->>>>>>> b97c5233
+    public VariableSpecifications getBoundVariables()
     {
         return variables;
     }
